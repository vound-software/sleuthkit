/*
 ** The Sleuth Kit
 **
 ** Brian Carrier [carrier <at> sleuthkit [dot] org]
 ** Copyright (c) 2010-2013 Brian Carrier.  All Rights reserved
 **
 ** This software is distributed under the Common Public License 1.0
 **
 */

/**
 * \file db_sqlite.cpp
 * Contains code to perform operations against SQLite database. 
 */

#include "tsk_db_sqlite.h"
#include "sqlite3.h"

#include <string.h>

#include <sstream>
#include <algorithm>

using std::stringstream;
using std::sort;
using std::for_each;

#define TSK_SCHEMA_VER 3

/**
 * Set the locations and logging object.  Must call
 * open() before the object can be used.
 */
TskDbSqlite::TskDbSqlite(const char *a_dbFilePathUtf8, bool a_blkMapFlag)
{
    strncpy(m_dbFilePathUtf8, a_dbFilePathUtf8, 1024);
    m_utf8 = true;
    m_blkMapFlag = a_blkMapFlag;
    m_db = NULL;
    m_selectFilePreparedStmt = NULL;
    m_insertObjectPreparedStmt = NULL;
}

#ifdef TSK_WIN32
//@@@@
TskDbSqlite::TskDbSqlite(const TSK_TCHAR * a_dbFilePath, bool a_blkMapFlag)
{
    wcsncpy(m_dbFilePath, a_dbFilePath, 1024);
    m_utf8 = false;
    m_blkMapFlag = a_blkMapFlag;
    m_db = NULL;
    m_selectFilePreparedStmt = NULL;
    m_insertObjectPreparedStmt = NULL;
}
#endif

TskDbSqlite::~TskDbSqlite()
{
    (void) close();
}

/*
 * Close the Sqlite database.
 * Return 0 on success, 1 on failure
 */
int
 TskDbSqlite::close()
{

    if (m_db) {
        cleanupFilePreparedStmt();
        sqlite3_close(m_db);
        m_db = NULL;
    }
    return 0;
}


int
 TskDbSqlite::attempt(int resultCode, int expectedResultCode,
    const char *errfmt)
{
    if (resultCode != expectedResultCode) {
        tsk_error_reset();
        tsk_error_set_errno(TSK_ERR_AUTO_DB);
        tsk_error_set_errstr(errfmt, sqlite3_errmsg(m_db), resultCode);
        return 1;
    }
    return 0;
}


int
 TskDbSqlite::attempt(int resultCode, const char *errfmt)
{
    return attempt(resultCode, SQLITE_OK, errfmt);
}



/**
 * Execute a statement and sets TSK error values on error 
 * @returns 1 on error, 0 on success
 */
int
 TskDbSqlite::attempt_exec(const char *sql, int (*callback) (void *, int,
        char **, char **), void *callback_arg, const char *errfmt)
{
    char *
        errmsg;

    if (!m_db)
        return 1;

    if (sqlite3_exec(m_db, sql, callback, callback_arg,
            &errmsg) != SQLITE_OK) {
        tsk_error_reset();
        tsk_error_set_errno(TSK_ERR_AUTO_DB);
        tsk_error_set_errstr(errfmt, errmsg);
        sqlite3_free(errmsg);
        return 1;
    }
    return 0;
}

/**
 * Execute a statement.  
 * @returns 1 on error, 0 on success
 */
int
 TskDbSqlite::attempt_exec(const char *sql, const char *errfmt)
{
    return attempt_exec(sql, NULL, NULL, errfmt);
}


/**
 * @returns 1 on error, 0 on success
 */
int
 TskDbSqlite::prepare_stmt(const char *sql, sqlite3_stmt ** ppStmt)
{
    if (sqlite3_prepare_v2(m_db, sql, -1, ppStmt, NULL) != SQLITE_OK) {
        tsk_error_reset();
        tsk_error_set_errno(TSK_ERR_AUTO_DB);
        tsk_error_set_errstr("Error preparing SQL statement: %s\n", sql);
        tsk_error_print(stderr);
        return 1;
    }
    return 0;
}



/**
 * @returns 1 on error, 0 on success
 */
uint8_t
 TskDbSqlite::addObject(TSK_DB_OBJECT_TYPE_ENUM type, int64_t parObjId,
    int64_t & objId)
{

    if (attempt(sqlite3_bind_int64(m_insertObjectPreparedStmt, 1, parObjId),
                "TskDbSqlite::addObj: Error binding parent to statment: %s (result code %d)\n")
        || attempt(sqlite3_bind_int(m_insertObjectPreparedStmt, 2, type),
            "TskDbSqlite::addObj: Error binding type to statment: %s (result code %d)\n")
        || attempt(sqlite3_step(m_insertObjectPreparedStmt), SQLITE_DONE,
            "TskDbSqlite::addObj: Error adding object to row: %s (result code %d)\n"))
    {
        // Statement may be used again, even after error
        sqlite3_reset(m_insertObjectPreparedStmt);
        return 1;
    }

    objId = sqlite3_last_insert_rowid(m_db);

    if (attempt(sqlite3_reset(m_insertObjectPreparedStmt),
        "TskDbSqlite::findParObjId: Error resetting 'insert object' statement: %s\n")) {
            return 1;
    }

    return 0;
}





/** 
 * Initialize the open DB: set PRAGMAs, create tables and indexes
 * @returns 1 on error
 */
int
 TskDbSqlite::initialize()
{
    char
     foo[1024];

    // disable synchronous for loading the DB since we have no crash recovery anyway...
    if (attempt_exec("PRAGMA synchronous =  OFF;",
            "Error setting PRAGMA synchronous: %s\n")) {
        return 1;
    }

	// allow to read while in transaction
    if (attempt_exec("PRAGMA read_uncommitted = True;",
            "Error setting PRAGMA read_uncommitted: %s\n")) {
        return 1;
    }

    // set UTF8 encoding
    if (attempt_exec("PRAGMA encoding = \"UTF-8\";",
            "Error setting PRAGMA encoding UTF-8: %s\n")) {
        return 1;
    }

    // set page size
    if (attempt_exec("PRAGMA page_size = 4096;",
            "Error setting PRAGMA page_size: %s\n")) {
        return 1;
    }

    // set page size
    if (attempt_exec("PRAGMA foreign_keys = ON;",
            "Error setting PRAGMA foreign_keys: %s\n")) {
        return 1;
    }

    // increase the DB by 1MB at a time. 
    int chunkSize = 1024 * 1024;
    if (sqlite3_file_control(m_db, NULL, SQLITE_FCNTL_CHUNK_SIZE, &chunkSize) != SQLITE_OK) {
        tsk_error_reset();
        tsk_error_set_errno(TSK_ERR_AUTO_DB);
        tsk_error_set_errstr("TskDbSqlite::initialze: error setting chunk size %s", sqlite3_errmsg(m_db));
        return 1;
    }

    if (attempt_exec
        ("CREATE TABLE tsk_db_info (schema_ver INTEGER, tsk_ver INTEGER);",
            "Error creating tsk_db_info table: %s\n")) {
        return 1;
    }

    snprintf(foo, 1024,
        "INSERT INTO tsk_db_info (schema_ver, tsk_ver) VALUES (%d, %d);",
        TSK_SCHEMA_VER, TSK_VERSION_NUM);
    if (attempt_exec(foo, "Error adding data to tsk_db_info table: %s\n")) {
        return 1;
    }

    if (attempt_exec
        ("CREATE TABLE tsk_objects (obj_id INTEGER PRIMARY KEY, par_obj_id INTEGER, type INTEGER NOT NULL);",
            "Error creating tsk_objects table: %s\n")
        ||
        attempt_exec
        ("CREATE TABLE tsk_image_info (obj_id INTEGER PRIMARY KEY, type INTEGER, ssize INTEGER, tzone TEXT, size INTEGER, md5 TEXT, description TEXT, FOREIGN KEY(obj_id) REFERENCES tsk_objects(obj_id));",
            "Error creating tsk_image_info table: %s\n")
        ||
        attempt_exec
        ("CREATE TABLE tsk_image_names (obj_id INTEGER NOT NULL, name TEXT NOT NULL, sequence INTEGER NOT NULL, FOREIGN KEY(obj_id) REFERENCES tsk_objects(obj_id));",
            "Error creating tsk_image_names table: %s\n")
        ||
        attempt_exec
        ("CREATE TABLE tsk_vs_info (obj_id INTEGER PRIMARY KEY, vs_type INTEGER NOT NULL, img_offset INTEGER NOT NULL, block_size INTEGER NOT NULL, FOREIGN KEY(obj_id) REFERENCES tsk_objects(obj_id));",
            "Error creating tsk_vs_info table: %s\n")
        ||
        attempt_exec
        ("CREATE TABLE tsk_vs_parts (obj_id INTEGER PRIMARY KEY, addr INTEGER NOT NULL, start INTEGER NOT NULL, length INTEGER NOT NULL, desc TEXT, flags INTEGER NOT NULL, FOREIGN KEY(obj_id) REFERENCES tsk_objects(obj_id));",
            "Error creating tsk_vol_info table: %s\n")
        ||
        attempt_exec
        ("CREATE TABLE tsk_fs_info (obj_id INTEGER PRIMARY KEY, img_offset INTEGER NOT NULL, fs_type INTEGER NOT NULL, block_size INTEGER NOT NULL, block_count INTEGER NOT NULL, root_inum INTEGER NOT NULL, first_inum INTEGER NOT NULL, last_inum INTEGER NOT NULL, display_name TEXT, FOREIGN KEY(obj_id) REFERENCES tsk_objects(obj_id));",
            "Error creating tsk_fs_info table: %s\n")
        ||
        attempt_exec
        ("CREATE TABLE tsk_files (obj_id INTEGER PRIMARY KEY, fs_obj_id INTEGER, attr_type INTEGER, attr_id INTEGER, name TEXT NOT NULL, meta_addr INTEGER, type INTEGER, has_layout INTEGER, has_path INTEGER, dir_type INTEGER, meta_type INTEGER, dir_flags INTEGER, meta_flags INTEGER, size INTEGER, ctime INTEGER, crtime INTEGER, atime INTEGER, mtime INTEGER, mode INTEGER, uid INTEGER, gid INTEGER, md5 TEXT, known INTEGER, parent_path TEXT, "
        "FOREIGN KEY(obj_id) REFERENCES tsk_objects(obj_id), FOREIGN KEY(fs_obj_id) REFERENCES tsk_fs_info(obj_id));",
            "Error creating tsk_files table: %s\n")
        ||
        attempt_exec
        ("CREATE TABLE tsk_files_path (obj_id INTEGER PRIMARY KEY, path TEXT NOT NULL, FOREIGN KEY(obj_id) REFERENCES tsk_objects(obj_id))",
            "Error creating tsk_files_path table: %s\n")
        ||
        attempt_exec
        ("CREATE TABLE tsk_files_derived (obj_id INTEGER PRIMARY KEY, derived_id INTEGER NOT NULL, rederive TEXT, FOREIGN KEY(obj_id) REFERENCES tsk_objects(obj_id))",
            "Error creating tsk_files_derived table: %s\n")
        ||
        attempt_exec
        ("CREATE TABLE tsk_files_derived_method (derived_id INTEGER PRIMARY KEY, tool_name TEXT NOT NULL, tool_version TEXT NOT NULL, other TEXT)",
            "Error creating tsk_files_derived_method table: %s\n")
        ||
        attempt_exec
        ("CREATE TABLE tag_names (tag_name_id INTEGER PRIMARY KEY, display_name TEXT UNIQUE, description TEXT NOT NULL, color TEXT NOT NULL)",
            "Error creating tag_names table: %s\n")
        ||
        attempt_exec
        ("CREATE TABLE content_tags (tag_id INTEGER PRIMARY KEY, obj_id INTEGER NOT NULL, tag_name_id INTEGER NOT NULL, comment TEXT NOT NULL, begin_byte_offset INTEGER NOT NULL, end_byte_offset INTEGER NOT NULL, "
        "FOREIGN KEY(obj_id) REFERENCES tsk_objects(obj_id), FOREIGN KEY(tag_name_id) REFERENCES tag_names(tag_name_id))",
            "Error creating content_tags table: %s\n")
        ||
        attempt_exec
        ("CREATE TABLE blackboard_artifact_tags (tag_id INTEGER PRIMARY KEY, artifact_id INTEGER NOT NULL, tag_name_id INTEGER NOT NULL, comment TEXT NOT NULL, "
        "FOREIGN KEY(artifact_id) REFERENCES blackboard_artifacts(artifact_id), FOREIGN KEY(tag_name_id) REFERENCES tag_names(tag_name_id))",
            "Error creating blackboard_artifact_tags table: %s\n")
        ||
        attempt_exec
        ("CREATE TABLE blackboard_artifacts (artifact_id INTEGER PRIMARY KEY, obj_id INTEGER NOT NULL, artifact_type_id INTEGER NOT NULL, "
        "FOREIGN KEY(obj_id) REFERENCES tsk_objects(obj_id), FOREIGN KEY(artifact_type_id) REFERENCES blackboard_artifact_types(artifact_type_id))",
            "Error creating blackboard_artifact table: %s\n")
        ||
        attempt_exec
        ("CREATE TABLE blackboard_attributes (artifact_id INTEGER NOT NULL, source TEXT, context TEXT, attribute_type_id INTEGER NOT NULL, value_type INTEGER NOT NULL, "
        "value_byte BLOB, value_text TEXT, value_int32 INTEGER, value_int64 INTEGER, value_double NUMERIC(20, 10), "
        "FOREIGN KEY(artifact_id) REFERENCES blackboard_artifacts(artifact_id), FOREIGN KEY(attribute_type_id) REFERENCES blackboard_attribute_types(attribute_type_id))",
            "Error creating blackboard_attribute table: %s\n")
        ||
        attempt_exec
        ("CREATE TABLE blackboard_artifact_types (artifact_type_id INTEGER PRIMARY KEY, type_name TEXT NOT NULL, display_name TEXT)",
            "Error creating blackboard_artifact_types table: %s\n")
        ||
        attempt_exec
        ("CREATE TABLE blackboard_attribute_types (attribute_type_id INTEGER PRIMARY KEY, type_name TEXT NOT NULL, display_name TEXT)",
            "Error creating blackboard_attribute_types table: %s\n")) {
        return 1;
    }

    if (m_blkMapFlag) {
        if (attempt_exec
            ("CREATE TABLE tsk_file_layout (obj_id INTEGER NOT NULL, byte_start INTEGER NOT NULL, byte_len INTEGER NOT NULL, sequence INTEGER NOT NULL);",
                "Error creating tsk_fs_blocks table: %s\n")) {
            return 1;
        }
    }

    if (createIndexes())
        return 1;


    return 0;
}

/**
 * @returns 1 on error, 0 on success
 */
int
 TskDbSqlite::createIndexes()
{
    return
        attempt_exec("CREATE INDEX parObjId ON tsk_objects(par_obj_id);",
        "Error creating tsk_objects index on par_obj_id: %s\n")||
        attempt_exec("CREATE INDEX artifact_objID ON blackboard_artifacts(obj_id);",
        "Error creating artifact_objID index on blackboard_artifacts: %s\n")||
        attempt_exec("CREATE INDEX layout_objID ON tsk_file_layout(obj_id);",
        "Error creating layout_objID index on tsk_file_layout: %s\n")||
        attempt_exec("CREATE INDEX artifactID ON blackboard_artifacts(artifact_id);",
        "Error creating artifact_id index on blackboard_artifacts: %s\n")||
        attempt_exec("CREATE INDEX attrsArtifactID ON blackboard_attributes(artifact_id);",
        "Error creating artifact_id index on blackboard_attributes: %s\n");
}


/*
 * Open the database (will create file if it does not exist).
 * @param a_toInit Set to true if this is a new database that needs to have the tables created
 * @ returns 1 on error and 0 on success
 */
int
 TskDbSqlite::open(bool a_toInit)
{

    if (m_utf8) {
        if (attempt(sqlite3_open(m_dbFilePathUtf8, &m_db),
                "Can't open database: %s\n")) {
            sqlite3_close(m_db);
            return 1;
        }
    }
    else {
        if (attempt(sqlite3_open16(m_dbFilePath, &m_db),
                "Can't open database: %s\n")) {
            sqlite3_close(m_db);
            return 1;
        }
    }

    // enable finer result codes
    sqlite3_extended_result_codes(m_db, true);
    
    // create the tables if we need to
    if (a_toInit) {
        if (initialize())
            return 1;
    }
    
    if (setupFilePreparedStmt()) {
        return 1;
    }

    return 0;
}

/**
 * Must be called on an intialized database, before adding any content to it.
 */
int
 TskDbSqlite::setupFilePreparedStmt()
{
    if (prepare_stmt
        ("SELECT obj_id FROM tsk_files WHERE meta_addr IS ? AND fs_obj_id IS ?",
            &m_selectFilePreparedStmt)) {
        return 1;
    }
    if (prepare_stmt
        ("INSERT INTO tsk_objects (obj_id, par_obj_id, type) VALUES (NULL, ?, ?)",
            &m_insertObjectPreparedStmt)) {
        return 1;
    }

    return 0;
}


/**
 * Must be called after adding content to the database.
 */
void
 TskDbSqlite::cleanupFilePreparedStmt()
{
    if (m_selectFilePreparedStmt != NULL) {
        sqlite3_finalize(m_selectFilePreparedStmt);
        m_selectFilePreparedStmt = NULL;
    }
    if (m_insertObjectPreparedStmt != NULL) {
        sqlite3_finalize(m_insertObjectPreparedStmt);
        m_insertObjectPreparedStmt = NULL;
    }
}

/**
  * deprecated
  */
int
 TskDbSqlite::addImageInfo(int type, int size, int64_t & objId, const string & timezone)
{
    return addImageInfo(type, size, objId, timezone, 0, "");
}

/**
 * @returns 1 on error, 0 on success
 */
int
 TskDbSqlite::addImageInfo(int type, int ssize, int64_t & objId, const string & timezone, TSK_OFF_T size, const string &md5)
{
    char
     stmt[1024];
    char *zSQL;
    int ret;

    // We dont' use addObject because we're passing in NULL as the parent
    snprintf(stmt, 1024,
        "INSERT INTO tsk_objects (obj_id, par_obj_id, type) VALUES (NULL, NULL, %d);",
        TSK_DB_OBJECT_TYPE_IMG);
    if (attempt_exec(stmt, "Error adding data to tsk_objects table: %s\n"))
        return 1;

    objId = sqlite3_last_insert_rowid(m_db);

<<<<<<< HEAD
    zSQL = sqlite3_mprintf("INSERT INTO tsk_image_info (obj_id, type, ssize, tzone, size, md5) VALUES (%lld, %d, %d, '%q', %"PRIuOFF", '%q');",
        objId, type, ssize, timezone.c_str(), size, md5.c_str());
=======
    zSQL = sqlite3_mprintf("INSERT INTO tsk_image_info (obj_id, type, ssize, tzone) VALUES (%lld, %d, %d, '%q');",
        objId, type, ssize, timezone.c_str());
>>>>>>> 3da3bcb2

    ret = attempt_exec(zSQL,
        "Error adding data to tsk_image_info table: %s\n");
    sqlite3_free(zSQL);
    return ret;
}

/**
 * @returns 1 on error, 0 on success
 */
int
 TskDbSqlite::addImageName(int64_t objId, char const *imgName,
    int sequence)
{
    char *zSQL;
	int ret;

    zSQL = sqlite3_mprintf("INSERT INTO tsk_image_names (obj_id, name, sequence) VALUES (%lld, '%q', %d)",
        objId, imgName, sequence);

    ret = attempt_exec(zSQL,
        "Error adding data to tsk_image_names table: %s\n");
    sqlite3_free(zSQL);
    return ret;
}


/**
 * @returns 1 on error, 0 on success
 */
int
 TskDbSqlite::addVsInfo(const TSK_VS_INFO * vs_info, int64_t parObjId,
    int64_t & objId)
{
    char
     stmt[1024];

    if (addObject(TSK_DB_OBJECT_TYPE_VS, parObjId, objId))
        return 1;

    snprintf(stmt, 1024,
        "INSERT INTO tsk_vs_info (obj_id, vs_type, img_offset, block_size) VALUES (%lld, %d,%"
        PRIuOFF ",%d)", objId, vs_info->vstype, vs_info->offset,
        vs_info->block_size);

    return attempt_exec(stmt,
        "Error adding data to tsk_vs_info table: %s\n");
}





/**
 * Adds the sector addresses of the volumes into the db.
 * @returns 1 on error, 0 on success
 */
int
 TskDbSqlite::addVolumeInfo(const TSK_VS_PART_INFO * vs_part,
    int64_t parObjId, int64_t & objId)
{
    char *zSQL;
    int ret;

    if (addObject(TSK_DB_OBJECT_TYPE_VOL, parObjId, objId))
        return 1;

    zSQL = sqlite3_mprintf(
        "INSERT INTO tsk_vs_parts (obj_id, addr, start, length, desc, flags)"
        "VALUES (%lld, %" PRIuPNUM ",%" PRIuOFF ",%" PRIuOFF ",'%q',%d)",
        objId, (int) vs_part->addr, vs_part->start, vs_part->len,
        vs_part->desc, vs_part->flags);

    ret = attempt_exec(zSQL,
        "Error adding data to tsk_vs_parts table: %s\n");
    sqlite3_free(zSQL);
    return ret;
}

/**
 * @returns 1 on error, 0 on success
 */
int
 TskDbSqlite::addFsInfo(const TSK_FS_INFO * fs_info, int64_t parObjId,
    int64_t & objId)
{
    char
     stmt[1024];

    if (addObject(TSK_DB_OBJECT_TYPE_FS, parObjId, objId))
        return 1;

    snprintf(stmt, 1024,
        "INSERT INTO tsk_fs_info (obj_id, img_offset, fs_type, block_size, block_count, "
        "root_inum, first_inum, last_inum) "
        "VALUES ("
        "%lld,%" PRIuOFF ",%d,%u,%" PRIuDADDR ","
        "%" PRIuINUM ",%" PRIuINUM ",%" PRIuINUM ")",
        objId, fs_info->offset, (int) fs_info->ftype, fs_info->block_size,
        fs_info->block_count, fs_info->root_inum, fs_info->first_inum,
        fs_info->last_inum);

    return attempt_exec(stmt,
        "Error adding data to tsk_fs_info table: %s\n");
}

// ?????
//int TskDbSqlite::addCarvedFile(TSK_FS_FILE * fs_file,
//    const TSK_FS_ATTR * fs_attr, const char *path, int64_t fsObjId, int64_t parObjId, int64_t & objId)
//{
//
//    return addFile(fs_file, fs_attr, path, fsObjId, parObjId, objId);
//}


/**
 * Add a file system file to the database
 * @param fs_file File structure to add
 * @param fs_attr Specific attribute to add
 * @param path Path of the file
 * @param md5 Binary value of MD5 (i.e. 16 bytes) or NULL 
 * @param known Status regarding if it was found in hash databse or not
 * @param fsObjId File system object of its file system
 * @param objId ID that was assigned to it from the objects table
 * @returns 1 on error and 0 on success
 */
int
 TskDbSqlite::addFsFile(TSK_FS_FILE * fs_file,
    const TSK_FS_ATTR * fs_attr, const char *path,
    const unsigned char *const md5, const TSK_DB_FILES_KNOWN_ENUM known,
    int64_t fsObjId, int64_t & objId)
{
    int64_t parObjId = 0;

    if (fs_file->name == NULL)
        return 0;

    /* we want the root directory to have its parent be the file system
     * object.  We need to have special care though because the ".." entries
     * in sub-folders of the root directory have a meta_addr of the root dir. */
    if ((fs_file->fs_info->root_inum == fs_file->name->meta_addr) && 
            ((fs_file->name->name == NULL) || (0 == TSK_FS_ISDOT(fs_file->name->name)))) {
        // this entry is for root directory
        parObjId = fsObjId;
    }
    else {
        parObjId = findParObjId(fs_file, path, fsObjId);
        if (parObjId == -1) {
            //error
            return 1;
        }    
    }

    return addFile(fs_file, fs_attr, path, md5, known, fsObjId, parObjId, objId);
}


/**
 * return a hash of the passed in string. We use this
 * for full paths. 
 * From: http://www.cse.yorku.ca/~oz/hash.html
 */
uint32_t TskDbSqlite::hash(const unsigned char *str) {
    uint32_t hash = 5381;
    int c;

    while ((c = *str++)) {
        // skip slashes -> normalizes leading/ending/double slashes
        if (c == '/')
            continue;
        hash = ((hash << 5) + hash) + c; /* hash * 33 + c */
    }

    return hash;
}

/**
 * Store meta_addr to object id mapping of the directory in a local cache map
 * @param fsObjId fs id of this directory
 * @param fs_file File for the directory to store
 * @param path Full path (parent and this file) of this directory
 * @param objId object id of this directory from the objects table
 */
void TskDbSqlite::storeObjId(const int64_t & fsObjId, const TSK_FS_FILE *fs_file, const char *path, const int64_t & objId) {
	// skip the . and .. entries
    if ((fs_file->name) && (fs_file->name->name) && (TSK_FS_ISDOT(fs_file->name->name))) {
        return;
    }

    uint32_t seq;
    /* NTFS uses sequence, otherwise we hash the path. We do this to map to the
     * correct parent folder if there are two from teh root dir that eventually point to
     * the same folder (one deleted and one allocated) or two hard links. */
    if (TSK_FS_TYPE_ISNTFS(fs_file->fs_info->ftype)) {
        seq = fs_file->name->meta_seq;
    }
    else {
        seq = hash((const unsigned char *)path);
    }
    map<TSK_INUM_T, map<uint32_t, int64_t> > &fsMap = m_parentDirIdCache[fsObjId];
	if (fsMap.count(fs_file->name->meta_addr) == 0) {
        fsMap[fs_file->name->meta_addr][seq] = objId;
    }
    else {
        map<uint32_t, int64_t> &fileMap = fsMap[fs_file->name->meta_addr];
        if (fileMap.count(seq) == 0) {
            fileMap[seq] = objId;
        }
    }
}

/**
 * Find parent object id of TSK_FS_FILE. Use local cache map, if not found, fall back to SQL
 * @param fs_file file to find parent obj id for
 * @param path Path of parent folder that we want to match
 * @param fsObjId fs id of this file
 * @returns parent obj id ( > 0), -1 on error
 */
int64_t TskDbSqlite::findParObjId(const TSK_FS_FILE * fs_file, const char *path, const int64_t & fsObjId) {
	uint32_t seq;
    /* NTFS uses sequence, otherwise we hash the path. We do this to map to the
     * correct parent folder if there are two from teh root dir that eventually point to
     * the same folder (one deleted and one allocated) or two hard links. */
    if (TSK_FS_TYPE_ISNTFS(fs_file->fs_info->ftype)) {
        seq = fs_file->name->par_seq;
    }
    else {
        seq = hash((const unsigned char *)path);
    }

    //get from cache by parent meta addr, if available
	map<TSK_INUM_T, map<uint32_t, int64_t> > &fsMap = m_parentDirIdCache[fsObjId];
	if (fsMap.count(fs_file->name->par_addr) > 0) {
        map<uint32_t, int64_t>  &fileMap = fsMap[fs_file->name->par_addr];
        if (fileMap.count(seq) > 0) {
		    return fileMap[seq];
        }
	}

    // Find the parent file id in the database using the parent metadata address
    // @@@ This should use sequence number when the new database supports it
    if (attempt(sqlite3_bind_int64(m_selectFilePreparedStmt, 1, fs_file->name->par_addr),
                "TskDbSqlite::findParObjId: Error binding meta_addr to statment: %s (result code %d)\n")
        || attempt(sqlite3_bind_int64(m_selectFilePreparedStmt, 2, fsObjId),
            "TskDbSqlite::findParObjId: Error binding fs_obj_id to statment: %s (result code %d)\n")
        || attempt(sqlite3_step(m_selectFilePreparedStmt), SQLITE_ROW,
            "TskDbSqlite::findParObjId: Error selecting file id by meta_addr: %s (result code %d)\n"))
    {
        // Statement may be used again, even after error
        sqlite3_reset(m_selectFilePreparedStmt);
        return -1;
    }

    int64_t parObjId = sqlite3_column_int64(m_selectFilePreparedStmt, 0);

    if (attempt(sqlite3_reset(m_selectFilePreparedStmt),
        "TskDbSqlite::findParObjId: Error resetting 'select file id by meta_addr' statement: %s\n")) {
            return -1;
    }

    return parObjId;
}

/**
 * Add file data to the file table
 * @param md5 binary value of MD5 (i.e. 16 bytes) or NULL
 * Return 0 on success, 1 on error.
 */
int
 TskDbSqlite::addFile(TSK_FS_FILE * fs_file,
    const TSK_FS_ATTR * fs_attr, const char *path,
    const unsigned char *const md5, const TSK_DB_FILES_KNOWN_ENUM known,
    int64_t fsObjId, int64_t parObjId,
    int64_t & objId)
{


    time_t
     mtime = 0;
    time_t
     crtime = 0;
    time_t
     ctime = 0;
    time_t
     atime = 0;
    TSK_OFF_T size = 0;
    int
     meta_type = 0;
    int
     meta_flags = 0;
    int
     meta_mode = 0;
    int
     gid = 0;
    int
     uid = 0;
    int
     type = TSK_FS_ATTR_TYPE_NOT_FOUND;
    int
     idx = 0;
    char *zSQL;

    if (fs_file->name == NULL)
        return 0;

    if (fs_file->meta) {
        mtime = fs_file->meta->mtime;
        atime = fs_file->meta->atime;
        ctime = fs_file->meta->ctime;
        crtime = fs_file->meta->crtime;
        meta_type = fs_file->meta->type;
        meta_flags = fs_file->meta->flags;
        meta_mode = fs_file->meta->mode;
        gid = fs_file->meta->gid;
        uid = fs_file->meta->uid;
    }

    size_t attr_nlen = 0;
    if (fs_attr) {
        type = fs_attr->type;
        idx = fs_attr->id;
        size = fs_attr->size;
        if (fs_attr->name) {
            if ((fs_attr->type != TSK_FS_ATTR_TYPE_NTFS_IDXROOT) ||
                (strcmp(fs_attr->name, "$I30") != 0)) {
                attr_nlen = strlen(fs_attr->name);
            }
        }
    }

    // combine name and attribute name
    size_t len = strlen(fs_file->name->name);
    char *
        name;
    size_t nlen = len + attr_nlen + 5;
    if ((name = (char *) tsk_malloc(nlen)) == NULL) {
        return 1;
    }

    strncpy(name, fs_file->name->name, nlen);

    // Add the attribute name
    if (attr_nlen > 0) {
        strncat(name, ":", nlen-strlen(name));
        strncat(name, fs_attr->name, nlen-strlen(name));
    }
<<<<<<< HEAD

    // clean up path
    size_t path_len = strlen(path);
    size_t epath_len = path_len + 2; // +2 = space for leading slash and terminating null
    char *
        escaped_path;
    if ((escaped_path = (char *) tsk_malloc(epath_len)) == NULL) { 
=======


    // clean up path
    // +2 = space for leading slash and terminating null
    size_t path_len = strlen(path) + 2;
    char *
        escaped_path;
    if ((escaped_path = (char *) tsk_malloc(path_len)) == NULL) { 
>>>>>>> 3da3bcb2
        free(name);
        return 1;
    }

<<<<<<< HEAD
    strncpy(escaped_path, "/", epath_len);
    strncat(escaped_path, path, epath_len - strlen(escaped_path));
=======
    strncpy(escaped_path, "/", path_len);
    strncat(escaped_path, path, path_len);
>>>>>>> 3da3bcb2

    char *md5TextPtr = NULL;
    char md5Text[48];

    // if md5 hashes are being used
    if (md5 != NULL) {
        // copy the hash as hexidecimal into the buffer
        for (int i = 0; i < 16; i++) {
            sprintf(&(md5Text[i*2]), "%x%x", (md5[i] >> 4) & 0xf,
                md5[i] & 0xf);
        }
        md5TextPtr = md5Text;
    }


    if (addObject(TSK_DB_OBJECT_TYPE_FILE, parObjId, objId)) {
        free(name);
        free(escaped_path);
        return 1;
    }

    zSQL = sqlite3_mprintf(
        "INSERT INTO tsk_files (fs_obj_id, obj_id, type, attr_type, attr_id, name, meta_addr, dir_type, meta_type, dir_flags, meta_flags, size, crtime, ctime, atime, mtime, mode, gid, uid, md5, known, parent_path) "
        "VALUES ("
        "%" PRId64 ",%" PRId64 ","
        "%d,"
        "%d,%d,'%q',"
        "%" PRIuINUM ","
        "%d,%d,%d,%d,"
        "%" PRIuOFF ","
        "%llu,%llu,%llu,%llu,"
<<<<<<< HEAD
        "%d,%d,%d,%Q,%d,"
=======
        "%d,%d,%d,%q,%d,"
>>>>>>> 3da3bcb2
        "'%q')",
        fsObjId, objId,
        TSK_DB_FILES_TYPE_FS,
        type, idx, name,
        fs_file->name->meta_addr,
        fs_file->name->type, meta_type, fs_file->name->flags, meta_flags,
        size, 
        (unsigned long long)crtime, (unsigned long long)ctime,(unsigned long long) atime,(unsigned long long) mtime, 
        meta_mode, gid, uid, md5TextPtr, known,
        escaped_path);

    if (attempt_exec(zSQL, "TskDbSqlite::addFile: Error adding data to tsk_files table: %s\n")) {
        free(name);
        free(escaped_path);
		sqlite3_free(zSQL);
        return 1;
    }
	sqlite3_free(zSQL);

    //if dir, update parent id cache
    if (meta_type == TSK_FS_META_TYPE_DIR) {
        std::string fullPath = std::string(path) + fs_file->name->name;
        storeObjId(fsObjId, fs_file, fullPath.c_str(), objId);
    }

    free(name);
    free(escaped_path);

    return 0;
}



/**
 * Create a savepoint.  Call revertSavepoint() or releaseSavepoint()
 * to revert or commit.
 * @param name Name to call savepoint
 * @returns 1 on error, 0 on success
 */
int
 TskDbSqlite::createSavepoint(const char *name)
{
    char
     buff[1024];

    snprintf(buff, 1024, "SAVEPOINT %s", name);

    return attempt_exec(buff, "Error setting savepoint: %s\n");
}

/**
 * Rollback to specified savepoint and release
 * @param name Name of savepoint
 * @returns 1 on error, 0 on success
 */
int
 TskDbSqlite::revertSavepoint(const char *name)
{
    char
     buff[1024];

    snprintf(buff, 1024, "ROLLBACK TO SAVEPOINT %s", name);

    if (attempt_exec(buff, "Error rolling back savepoint: %s\n"))
        return 1;

    return releaseSavepoint(name);
}

/**
 * Release a savepoint.  Commits if savepoint was not rollbacked.
 * @param name Name of savepoint
 * @returns 1 on error, 0 on success
 */
int
 TskDbSqlite::releaseSavepoint(const char *name)
{
    char
     buff[1024];

    snprintf(buff, 1024, "RELEASE SAVEPOINT %s", name);

    return attempt_exec(buff, "Error releasing savepoint: %s\n");
}



/**
 * Add file layout info to the database.  This table stores the run information for each file so that we
 * can map which parts of an image are used by what files.
 * @param a_fileObjId ID of the file
 * @param a_byteStart Byte address relative to the start of the image file
 * @param a_byteLen Length of the run in bytes
 * @param a_sequence Sequence of this run in the file
 * @returns 1 on error
 */
int
 TskDbSqlite::addFileLayoutRange(int64_t a_fileObjId,
    uint64_t a_byteStart, uint64_t a_byteLen, int a_sequence)
{
    char
     foo[1024];

    snprintf(foo, 1024,
        "INSERT INTO tsk_file_layout(obj_id, byte_start, byte_len, sequence) VALUES (%lld, %llu, %llu, %d)",
        a_fileObjId, a_byteStart, a_byteLen, a_sequence);

    return attempt_exec(foo,
        "Error adding data to tsk_file_layout table: %s\n");
}

/**
 * Add file layout info to the database.  This table stores the run information for each file so that we
 * can map which parts of an image are used by what files.
 * @param fileLayoutRange TSK_DB_FILE_LAYOUT_RANGE object storing a single file layout range entry
 * @returns 1 on error
 */
int TskDbSqlite::addFileLayoutRange(const TSK_DB_FILE_LAYOUT_RANGE & fileLayoutRange) {
    return addFileLayoutRange(fileLayoutRange.fileObjId, fileLayoutRange.byteStart, fileLayoutRange.byteLen, fileLayoutRange.sequence);
}



/**
 * Adds entry for to tsk_files for a layout file into the database.
 * @param parObjId parent obj id in the database
 * @param fsObjId fs obj id in the database, or 0 if parent it not fs (NULL)
 * @param dbFileType type (unallocated, carved, unused)
 * @param fileName file name for the layout file
 * @param size Number of bytes in file
 * @param objId layout file Id (output)
 * @returns TSK_OK on success or TSK_ERR on error.
 */
TSK_RETVAL_ENUM
 TskDbSqlite::addLayoutFileInfo(const int64_t parObjId, const int64_t fsObjId, const TSK_DB_FILES_TYPE_ENUM dbFileType, const char *fileName,
    const uint64_t size, int64_t & objId)
{
    char *zSQL;

    if (addObject(TSK_DB_OBJECT_TYPE_FILE, parObjId, objId))
        return TSK_ERR;

    //fsObjId can be NULL
    char *fsObjIdStrPtr = NULL;
    char fsObjIdStr[32];
    if (fsObjId != 0) {
        snprintf(fsObjIdStr, 32, "%"PRIu64, fsObjId);
        fsObjIdStrPtr = fsObjIdStr;
    }

    zSQL = sqlite3_mprintf(
        "INSERT INTO tsk_files (has_layout, fs_obj_id, obj_id, type, attr_type, attr_id, name, meta_addr, dir_type, meta_type, dir_flags, meta_flags, size, crtime, ctime, atime, mtime, mode, gid, uid) "
        "VALUES ("
<<<<<<< HEAD
        "1, %Q, %lld,"
=======
        "1,%q,%lld,"
>>>>>>> 3da3bcb2
        "%d,"
        "NULL,NULL,'%q',"
        "NULL,"
        "%d,%d,%d,%d,"
        "%" PRIuOFF ","
        "NULL,NULL,NULL,NULL,NULL,NULL,NULL)",
        fsObjIdStrPtr, objId,
        dbFileType,
        fileName,
        TSK_FS_NAME_TYPE_REG, TSK_FS_META_TYPE_REG,
        TSK_FS_NAME_FLAG_UNALLOC, TSK_FS_META_FLAG_UNALLOC, size);

    if (attempt_exec(zSQL, "TskDbSqlite::addLayoutFileInfo: Error adding data to tsk_files table: %s\n")) {
        sqlite3_free(zSQL);
<<<<<<< HEAD
        return TSK_ERR;
    }

    sqlite3_free(zSQL);
    return TSK_OK;
=======
        return 1;
    }

    sqlite3_free(zSQL);
    return 0;
>>>>>>> 3da3bcb2
}



/** 
 * Returns true if database is opened.
 */
bool
TskDbSqlite::dbExist() const 
{
    if (m_db)
        return true;
    else
        return false;
}

bool
TskDbSqlite::inTransaction()
{
    return (sqlite3_get_autocommit(m_db) == 0);
}


/**
 * Adds information about a unallocated file with layout ranges into the database.
 * Adds a single entry to tsk_files table with an auto-generated file name, tsk_objects table, and one or more entries to tsk_file_layout table
 * @param parentObjId Id of the parent object in the database (fs, volume, or image)
 * @param fsObjId parent fs, or NULL if the file is not associated with fs
 * @param size Number of bytes in file
 * @param ranges vector containing one or more TSK_DB_FILE_LAYOUT_RANGE layout ranges (in)
 * @param objId object id of the file object created (output)
 * @returns TSK_OK on success or TSK_ERR on error.
 */
TSK_RETVAL_ENUM TskDbSqlite::addUnallocBlockFile(const int64_t parentObjId, const int64_t fsObjId, const uint64_t size, vector<TSK_DB_FILE_LAYOUT_RANGE> & ranges, int64_t & objId) {
    return addFileWithLayoutRange(TSK_DB_FILES_TYPE_UNALLOC_BLOCKS, parentObjId, fsObjId, size, ranges, objId);
}

/**
 * Adds information about a unused file with layout ranges into the database.
 * Adds a single entry to tsk_files table with an auto-generated file name, tsk_objects table, and one or more entries to tsk_file_layout table
 * @param parentObjId Id of the parent object in the database (fs, volume, or image)
 * @param fsObjId parent fs, or NULL if the file is not associated with fs
 * @param size Number of bytes in file
 * @param ranges vector containing one or more TSK_DB_FILE_LAYOUT_RANGE layout ranges (in)
 * @param objId object id of the file object created (output)
 * @returns TSK_OK on success or TSK_ERR on error.
 */
TSK_RETVAL_ENUM TskDbSqlite::addUnusedBlockFile(const int64_t parentObjId, const int64_t fsObjId, const uint64_t size, vector<TSK_DB_FILE_LAYOUT_RANGE> & ranges, int64_t & objId) {
    return addFileWithLayoutRange(TSK_DB_FILES_TYPE_UNUSED_BLOCKS, parentObjId, fsObjId, size, ranges, objId);
}
    
/**
 * Adds information about a carved file with layout ranges into the database.
 * Adds a single entry to tsk_files table with an auto-generated file name, tsk_objects table, and one or more entries to tsk_file_layout table
 * @param parentObjId Id of the parent object in the database (fs, volume, or image)
 * @param fsObjId fs id associated with the file, or NULL
 * @param size Number of bytes in file
 * @param ranges vector containing one or more TSK_DB_FILE_LAYOUT_RANGE layout ranges (in)
 * @param objId object id of the file object created (output)
 * @returns TSK_OK on success or TSK_ERR on error.
 */
TSK_RETVAL_ENUM TskDbSqlite::addCarvedFile(const int64_t parentObjId, const int64_t fsObjId, const uint64_t size, vector<TSK_DB_FILE_LAYOUT_RANGE> & ranges, int64_t & objId) {
    return addFileWithLayoutRange(TSK_DB_FILES_TYPE_CARVED, parentObjId, fsObjId, size, ranges, objId);
}

//internal function object to check for range overlap
typedef struct _checkFileLayoutRangeOverlap{
    const vector<TSK_DB_FILE_LAYOUT_RANGE> & ranges;
    bool hasOverlap;

    _checkFileLayoutRangeOverlap(const vector<TSK_DB_FILE_LAYOUT_RANGE> & ranges)
        : ranges(ranges),hasOverlap(false) {}

    bool getHasOverlap() const { return hasOverlap; }
    void operator() (const TSK_DB_FILE_LAYOUT_RANGE & range)  {
        if (hasOverlap)
            return; //no need to check other

        uint64_t start = range.byteStart;
        uint64_t end = start + range.byteLen;

        vector<TSK_DB_FILE_LAYOUT_RANGE>::const_iterator it;
        for (it = ranges.begin(); it != ranges.end(); ++it) {
            const TSK_DB_FILE_LAYOUT_RANGE * otherRange = &(*it);
            if (&range == otherRange)
                continue; //skip, it's the same range
            uint64_t otherStart = otherRange->byteStart;
            uint64_t otherEnd = otherStart + otherRange->byteLen;
            if (start <= otherEnd && end >= otherStart) {
                hasOverlap = true;
                break;
            }       
        }
    }
   
} checkFileLayoutRangeOverlap;

/**
* Add virtual dir of type TSK_DB_FILES_TYPE_VIRTUAL_DIR
* that can be a parent of other non-fs virtual files or directories, to organize them
* @param fsObjId (in) file system object id to associate with the virtual directory.
* @param parentDirId (in) parent dir object id of the new directory: either another virtual directory or root fs directory
* @param name name (int) of the new virtual directory
* @param objId (out) object id of the created virtual directory object
* @returns TSK_ERR on error or TSK_OK on success
*/
<<<<<<< HEAD
TSK_RETVAL_ENUM TskDbSqlite::addVirtualDir(const int64_t fsObjId, const int64_t parentDirId, const char * const name, int64_t & objId) {
=======
int TskDbSqlite::addVirtualDir(const int64_t fsObjId, const int64_t parentDirId, const char * const name, int64_t & objId) {
>>>>>>> 3da3bcb2
    char *zSQL;

    if (addObject(TSK_DB_OBJECT_TYPE_FILE, parentDirId, objId))
        return TSK_ERR;

    zSQL = sqlite3_mprintf(
        "INSERT INTO tsk_files (attr_type, attr_id, has_layout, fs_obj_id, obj_id, type, attr_type, "
        "attr_id, name, meta_addr, dir_type, meta_type, dir_flags, meta_flags, size, "
        "crtime, ctime, atime, mtime, mode, gid, uid, known, parent_path) "
        "VALUES ("
        "NULL, NULL,"
        "NULL,"
        "%lld,"
        "%lld,"
        "%d,"
        "NULL,NULL,'%q',"
        "NULL,"
        "%d,%d,%d,%d,"
        "0,"
        "NULL,NULL,NULL,NULL,NULL,NULL,NULL,NULL,'/')",
        fsObjId,
        objId,
        TSK_DB_FILES_TYPE_VIRTUAL_DIR,
        name,
        TSK_FS_NAME_TYPE_DIR, TSK_FS_META_TYPE_DIR,
        TSK_FS_NAME_FLAG_ALLOC, (TSK_FS_META_FLAG_ALLOC | TSK_FS_META_FLAG_USED));

        if (attempt_exec(zSQL, "Error adding data to tsk_files table: %s\n")) {
            sqlite3_free(zSQL);
            return TSK_ERR;
        }
        sqlite3_free(zSQL);
    
        return TSK_OK;
}

/**
* Internal helper method to add a virtual root dir, a parent dir of files representing unalloc space within fs.
* The dir has is associated with its root dir parent for the fs.
* @param fsObjId (in) fs id to find root dir for and create $Unalloc dir for
* @param objId (out) object id of the $Unalloc dir created
* @returns TSK_ERR on error or TSK_OK on success
*/
TSK_RETVAL_ENUM TskDbSqlite::addUnallocFsBlockFilesParent(const int64_t fsObjId, int64_t & objId) {
    
    const char * const unallocDirName = "$Unalloc";

    //get root dir
    TSK_DB_OBJECT rootDirObjInfo;
    if (getFsRootDirObjectInfo(fsObjId, rootDirObjInfo) == TSK_ERR) {
        return TSK_ERR;
    }

    return addVirtualDir(fsObjId, rootDirObjInfo.objId, unallocDirName, objId);
}

/**
* Internal helper method to add unalloc, unused and carved files with layout ranges to db
* Generates file_name and populates tsk_files, tsk_objects and tsk_file_layout tables
* @returns TSK_ERR on error or TSK_OK on success
*/
TSK_RETVAL_ENUM TskDbSqlite::addFileWithLayoutRange(const TSK_DB_FILES_TYPE_ENUM dbFileType, const int64_t parentObjId, const int64_t fsObjId, const uint64_t size, vector<TSK_DB_FILE_LAYOUT_RANGE> & ranges, int64_t & objId) {
    const size_t numRanges = ranges.size();

    if (numRanges < 1) {
        tsk_error_reset();
        tsk_error_set_errno(TSK_ERR_AUTO_DB);
        tsk_error_set_errstr("Error addFileWithLayoutRange() - no ranges present");
        return TSK_ERR;
    }
    
    stringstream fileNameSs;
    switch (dbFileType) {
        case TSK_DB_FILES_TYPE_UNALLOC_BLOCKS:
            fileNameSs << "Unalloc";
            break;

        case TSK_DB_FILES_TYPE_UNUSED_BLOCKS:
            fileNameSs << "Unused";     
            break;

        case TSK_DB_FILES_TYPE_CARVED:
            fileNameSs << "Carved";
            break;
        default:
            stringstream sserr;
            tsk_error_reset();
            tsk_error_set_errno(TSK_ERR_AUTO_DB);
            sserr << "Error addFileWithLayoutRange() - unsupported file type for file layout range: ";
            sserr << (int) dbFileType;
            tsk_error_set_errstr("%s", sserr.str().c_str());
            return TSK_ERR;
    }

    //ensure layout ranges are sorted (to generate file name and to be inserted in sequence order)
    sort(ranges.begin(), ranges.end());

    //dome some checking
    //ensure there is no overlap and each range has unique byte range
    const checkFileLayoutRangeOverlap & overlapRes = 
        for_each(ranges.begin(), ranges.end(), checkFileLayoutRangeOverlap(ranges));
    if (overlapRes.getHasOverlap() ) {
        tsk_error_reset();
        tsk_error_set_errno(TSK_ERR_AUTO_DB);
        tsk_error_set_errstr("Error addFileWithLayoutRange() - overlap detected between ranges");
        return TSK_ERR;
    }

    //construct filename with parent obj id, start byte of first range, end byte of last range
    fileNameSs << "_" << parentObjId << "_" << ranges[0].byteStart;
    fileNameSs << "_" << (ranges[numRanges-1].byteStart + ranges[numRanges-1].byteLen);
    
    //insert into tsk files and tsk objects
    if (addLayoutFileInfo(parentObjId, fsObjId, dbFileType, fileNameSs.str().c_str(), size, objId) ) {
        return TSK_ERR;
    }

    //fill in fileObjId and insert ranges
    for (vector<TSK_DB_FILE_LAYOUT_RANGE>::iterator it = ranges.begin();
        it != ranges.end(); ++it) {
        TSK_DB_FILE_LAYOUT_RANGE & range = *it;
        range.fileObjId = objId;
        if (this->addFileLayoutRange(range) ) {
            return TSK_ERR;
        }
    }
   
    return TSK_OK;
}

/**
* Query tsk_file_layout and return rows for every entry in tsk_file_layout table
* @param fileLayouts (out) TSK_DB_FILE_LAYOUT_RANGE row representations to return
* @returns TSK_ERR on error, TSK_OK on success
*/
TSK_RETVAL_ENUM TskDbSqlite::getFileLayouts(vector<TSK_DB_FILE_LAYOUT_RANGE> & fileLayouts) {
    sqlite3_stmt * fileLayoutsStatement = NULL;
    if (prepare_stmt("SELECT obj_id, byte_start, byte_len, sequence FROM tsk_file_layout", 
        &fileLayoutsStatement) ) {
        return TSK_ERR;
    }

    //get rows
    TSK_DB_FILE_LAYOUT_RANGE rowData;
  
    while (sqlite3_step(fileLayoutsStatement) == SQLITE_ROW) {
        rowData.fileObjId = sqlite3_column_int64(fileLayoutsStatement, 0);
        rowData.byteStart = sqlite3_column_int64(fileLayoutsStatement, 1);
        rowData.byteLen = sqlite3_column_int64(fileLayoutsStatement, 2);
        rowData.sequence = sqlite3_column_int(fileLayoutsStatement, 3);
        
        //insert a copy of the rowData
        fileLayouts.push_back(rowData);
    }

    //cleanup
    if (fileLayoutsStatement != NULL) {
        sqlite3_finalize(fileLayoutsStatement);
        fileLayoutsStatement = NULL;
    }

    return TSK_OK;
}

ostream& operator <<(ostream &os,const TSK_DB_FILE_LAYOUT_RANGE &layoutRange) {
    os << layoutRange.fileObjId << "," << layoutRange.byteStart << ","
        << layoutRange.byteLen << "," << layoutRange.sequence;
    os << std::endl;
    return os;
}

ostream& operator <<(ostream &os,const TSK_DB_FS_INFO &fsInfo) {
    os << fsInfo.objId << "," << fsInfo.imgOffset << "," << (int)fsInfo.fType
        << "," << fsInfo.block_size << "," << fsInfo.block_count 
        << "," << fsInfo.root_inum << "," << fsInfo.first_inum << "," << fsInfo.last_inum;
    os << std::endl;
    return os;
}

ostream& operator <<(ostream &os,const TSK_DB_VS_INFO &vsInfo) {
    os << vsInfo.objId << "," << (int)vsInfo.vstype << "," << vsInfo.offset
        << "," << vsInfo.block_size;
    os << std::endl;
    return os;
}

ostream& operator <<(ostream &os,const TSK_DB_VS_PART_INFO &vsPartInfo) {
    os << vsPartInfo.objId << "," << vsPartInfo.addr << "," << vsPartInfo.start
        << "," << vsPartInfo.len << "," << vsPartInfo.desc << "," << (int)vsPartInfo.flags;
    os << std::endl;
    return os;
}

ostream& operator <<(ostream &os,const TSK_DB_OBJECT &dbObject) {
    os << dbObject.objId << "," << dbObject.parObjId << "," << (int)dbObject.type;
    os << std::endl;
    return os;
}

/**
* Query tsk_fs_info and return rows for every entry in tsk_fs_info table
* @param imgId the object id of the image to get filesystems for
* @param fsInfos (out) TSK_DB_FS_INFO row representations to return
* @returns TSK_ERR on error, TSK_OK on success
*/
TSK_RETVAL_ENUM TskDbSqlite::getFsInfos(int64_t imgId, vector<TSK_DB_FS_INFO> & fsInfos) {
    sqlite3_stmt * fsInfosStatement = NULL;
    if (prepare_stmt("SELECT obj_id, img_offset, fs_type, block_size, block_count, root_inum, first_inum, last_inum FROM tsk_fs_info", 
        &fsInfosStatement) ) {
        return TSK_ERR;
    }

    //get rows
    TSK_DB_FS_INFO rowData;
    while (sqlite3_step(fsInfosStatement) == SQLITE_ROW) {
        int64_t fsObjId = sqlite3_column_int64(fsInfosStatement, 0);

        //ensure fs is (sub)child of the image requested, if not, skip it
        int64_t curImgId = 0;
        if (getParentImageId(fsObjId, curImgId) == TSK_ERR) {
            tsk_error_reset();
            tsk_error_set_errno(TSK_ERR_AUTO_DB);
            tsk_error_set_errstr("Error finding parent for: %"PRIu64, fsObjId);
            return TSK_ERR;
        }

        if (imgId != curImgId) {
            continue;
        }

        rowData.objId = fsObjId;
        rowData.imgOffset = sqlite3_column_int64(fsInfosStatement, 1);
        rowData.fType = (TSK_FS_TYPE_ENUM)sqlite3_column_int(fsInfosStatement, 2);
        rowData.block_size = sqlite3_column_int(fsInfosStatement, 3);
        rowData.block_count = sqlite3_column_int64(fsInfosStatement, 4);
        rowData.root_inum = sqlite3_column_int64(fsInfosStatement, 5);
        rowData.first_inum = sqlite3_column_int64(fsInfosStatement, 6);
        rowData.last_inum = sqlite3_column_int64(fsInfosStatement, 7);

        //insert a copy of the rowData
        fsInfos.push_back(rowData);
    }

    //cleanup
    if (fsInfosStatement != NULL) {
        sqlite3_finalize(fsInfosStatement);
        fsInfosStatement = NULL;
    }

    return TSK_OK;
 }


/**
* Query tsk_vs_info and return rows for every entry in tsk_vs_info table
* @param imgId the object id of the image to get volumesystems for
* @param vsInfos (out) TSK_DB_VS_INFO row representations to return
* @returns TSK_ERR on error, TSK_OK on success
*/
TSK_RETVAL_ENUM TskDbSqlite::getVsInfos(int64_t imgId, vector<TSK_DB_VS_INFO> & vsInfos) {
    sqlite3_stmt * vsInfosStatement = NULL;
    if (prepare_stmt("SELECT obj_id, vs_type, img_offset, block_size FROM tsk_vs_info", 
        &vsInfosStatement) ) {
        return TSK_ERR;
    }

    //get rows
    TSK_DB_VS_INFO rowData;
    while (sqlite3_step(vsInfosStatement) == SQLITE_ROW) {
        int64_t vsObjId = sqlite3_column_int64(vsInfosStatement, 0);

        int64_t curImgId = 0;
        if (getParentImageId(vsObjId, curImgId) == TSK_ERR) {
            tsk_error_reset();
            tsk_error_set_errno(TSK_ERR_AUTO_DB);
            tsk_error_set_errstr("Error finding parent for: %"PRIu64, vsObjId);
            return TSK_ERR;
        }

        if (imgId != curImgId ) {
            //ensure vs is (sub)child of the image requested, if not, skip it
            continue;
        }

        rowData.objId = vsObjId;
        rowData.vstype = (TSK_VS_TYPE_ENUM)sqlite3_column_int(vsInfosStatement, 1);
        rowData.offset = sqlite3_column_int64(vsInfosStatement, 2);
        rowData.block_size = sqlite3_column_int(vsInfosStatement, 3);

        //insert a copy of the rowData
        vsInfos.push_back(rowData);
    }

    //cleanup
    if (vsInfosStatement != NULL) {
        sqlite3_finalize(vsInfosStatement);
        vsInfosStatement = NULL;
    }

    return TSK_OK;
 }


/**
* Query tsk_vs_part and return rows for every entry in tsk_vs_part table
* @param imgId the object id of the image to get vs parts for
* @param vsPartInfos (out) TSK_DB_VS_PART_INFO row representations to return
* @returns TSK_ERR on error, TSK_OK on success
*/
TSK_RETVAL_ENUM TskDbSqlite::getVsPartInfos(int64_t imgId, vector<TSK_DB_VS_PART_INFO> & vsPartInfos) {
    sqlite3_stmt * vsPartInfosStatement = NULL;
    if (prepare_stmt("SELECT obj_id, addr, start, length, desc, flags FROM tsk_vs_parts", 
        &vsPartInfosStatement) ) {
        return TSK_ERR;
    }

    //get rows
    TSK_DB_VS_PART_INFO rowData;
    while (sqlite3_step(vsPartInfosStatement) == SQLITE_ROW) {
        int64_t vsPartObjId = sqlite3_column_int64(vsPartInfosStatement, 0);
        
        int64_t curImgId = 0;
        if (getParentImageId(vsPartObjId, curImgId) == TSK_ERR) {
            tsk_error_reset();
            tsk_error_set_errno(TSK_ERR_AUTO_DB);
            tsk_error_set_errstr("Error finding parent for: %"PRIu64, vsPartObjId);
            return TSK_ERR;
        }

        if (imgId != curImgId) {
            //ensure vs is (sub)child of the image requested, if not, skip it
            continue;
        }

        rowData.objId = vsPartObjId;
        rowData.addr = sqlite3_column_int(vsPartInfosStatement, 1);
        rowData.start = sqlite3_column_int64(vsPartInfosStatement, 2);
        rowData.len = sqlite3_column_int64(vsPartInfosStatement, 3);
        const unsigned char * text = sqlite3_column_text(vsPartInfosStatement, 4);
        size_t textLen = sqlite3_column_bytes(vsPartInfosStatement, 4);
        const size_t copyChars = textLen < TSK_MAX_DB_VS_PART_INFO_DESC_LEN-1?textLen:TSK_MAX_DB_VS_PART_INFO_DESC_LEN-1;
        strncpy (rowData.desc,(char*)text,copyChars);
        rowData.desc[copyChars] = '\0';
        rowData.flags = (TSK_VS_PART_FLAG_ENUM)sqlite3_column_int(vsPartInfosStatement, 5);
        //insert a copy of the rowData
        vsPartInfos.push_back(rowData);
    }

    //cleanup
    if (vsPartInfosStatement != NULL) {
        sqlite3_finalize(vsPartInfosStatement);
        vsPartInfosStatement = NULL;
    }

    return TSK_OK;
 }

/**
* Query tsk_objects with given id and returns object info entry
* @param objId object id to query
* @param objectInfo (out) TSK_DB_OBJECT entry representation to return
* @returns TSK_ERR on error (or if not found), TSK_OK on success
*/
TSK_RETVAL_ENUM TskDbSqlite::getObjectInfo(int64_t objId, TSK_DB_OBJECT & objectInfo) {

    sqlite3_stmt * objectsStatement = NULL;
    if (prepare_stmt("SELECT obj_id, par_obj_id, type FROM tsk_objects WHERE obj_id IS ?", 
        &objectsStatement) ) {
        return TSK_ERR;
    }

    if (attempt(sqlite3_bind_int64(objectsStatement, 1, objId),
        "TskDbSqlite::getObjectInfo: Error binding objId to statment: %s (result code %d)\n")
        || attempt(sqlite3_step(objectsStatement), SQLITE_ROW,
        "TskDbSqlite::getObjectInfo: Error selecting object by objid: %s (result code %d)\n")) {
            sqlite3_finalize(objectsStatement);
            return TSK_ERR;
    }

    objectInfo.objId = sqlite3_column_int64(objectsStatement, 0);
    objectInfo.parObjId = sqlite3_column_int64(objectsStatement, 1);
    objectInfo.type = (TSK_DB_OBJECT_TYPE_ENUM) sqlite3_column_int(objectsStatement, 2);

    //cleanup
    if (objectsStatement != NULL) {
        sqlite3_finalize(objectsStatement);
        objectsStatement = NULL;
    }

    return TSK_OK;
}

/**
* Query tsk_vs_info with given id and returns TSK_DB_VS_INFO info entry
* @param objId vs id to query
* @param vsInfo (out) TSK_DB_VS_INFO entry representation to return
* @returns TSK_ERR on error (or if not found), TSK_OK on success
*/
TSK_RETVAL_ENUM TskDbSqlite::getVsInfo(int64_t objId, TSK_DB_VS_INFO & vsInfo) {
    sqlite3_stmt * vsInfoStatement = NULL;
    if (prepare_stmt("SELECT obj_id, vs_type, img_offset, block_size FROM tsk_vs_info WHERE obj_id IS ?", 
        &vsInfoStatement) ) {
        return TSK_ERR;
    }

    if (attempt(sqlite3_bind_int64(vsInfoStatement, 1, objId),
        "TskDbSqlite::getVsInfo: Error binding objId to statment: %s (result code %d)\n")
        || attempt(sqlite3_step(vsInfoStatement), SQLITE_ROW,
        "TskDbSqlite::getVsInfo: Error selecting object by objid: %s (result code %d)\n")) {
            sqlite3_finalize(vsInfoStatement);
            return TSK_ERR;
    }

    vsInfo.objId = sqlite3_column_int64(vsInfoStatement, 0);
    vsInfo.vstype = (TSK_VS_TYPE_ENUM)sqlite3_column_int(vsInfoStatement, 1);
    vsInfo.offset = sqlite3_column_int64(vsInfoStatement, 2);
    vsInfo.block_size = sqlite3_column_int(vsInfoStatement, 3);

    //cleanup
    if (vsInfoStatement != NULL) {
        sqlite3_finalize(vsInfoStatement);
        vsInfoStatement = NULL;
    }

    return TSK_OK;
}


/**
* Query tsk_objects to find the root image id for the object
* @param objId (in) object id to query
* @param imageId (out) root parent image id returned
* @returns TSK_ERR on error (or if not found), TSK_OK on success
*/
TSK_RETVAL_ENUM TskDbSqlite::getParentImageId (const int64_t objId, int64_t & imageId) {
    TSK_DB_OBJECT objectInfo;
    TSK_RETVAL_ENUM ret = TSK_ERR;

    int64_t queryObjectId = objId;
    while (getObjectInfo(queryObjectId, objectInfo) == TSK_OK) {
        if (objectInfo.parObjId == 0) {
            //found root image
            imageId = objectInfo.objId;
            ret = TSK_OK;
            break;
        }
        else {
            //advance
            queryObjectId = objectInfo.parObjId;
        }
    }

    return ret;

}


/**
* Query tsk_objects and tsk_files given file system id and return the root directory object
* @param fsObjId (int) file system id to query root dir object for
* @param rootDirObjInfo (out) TSK_DB_OBJECT root dir entry representation to return
* @returns TSK_ERR on error (or if not found), TSK_OK on success
*/
TSK_RETVAL_ENUM TskDbSqlite::getFsRootDirObjectInfo(const int64_t fsObjId, TSK_DB_OBJECT & rootDirObjInfo) {
    sqlite3_stmt * rootDirInfoStatement = NULL;
    if (prepare_stmt("SELECT tsk_objects.obj_id,tsk_objects.par_obj_id,tsk_objects.type "
        "FROM tsk_objects,tsk_files WHERE tsk_objects.par_obj_id IS ? "
        "AND tsk_files.obj_id = tsk_objects.obj_id AND tsk_files.name = ''", 
        &rootDirInfoStatement) ) {
        return TSK_ERR;
    }

    if (attempt(sqlite3_bind_int64(rootDirInfoStatement, 1, fsObjId),
        "TskDbSqlite::getFsRootDirObjectInfo: Error binding objId to statment: %s (result code %d)\n")
        || attempt(sqlite3_step(rootDirInfoStatement), SQLITE_ROW,
        "TskDbSqlite::getFsRootDirObjectInfo: Error selecting object by objid: %s (result code %d)\n")) {
            sqlite3_finalize(rootDirInfoStatement);
            return TSK_ERR;
    }

    rootDirObjInfo.objId = sqlite3_column_int64(rootDirInfoStatement, 0);
    rootDirObjInfo.parObjId = sqlite3_column_int64(rootDirInfoStatement, 1);
    rootDirObjInfo.type = (TSK_DB_OBJECT_TYPE_ENUM)sqlite3_column_int(rootDirInfoStatement, 2);
    

    //cleanup
    if (rootDirInfoStatement != NULL) {
        sqlite3_finalize(rootDirInfoStatement);
        rootDirInfoStatement = NULL;
    }

    return TSK_OK;
}

<|MERGE_RESOLUTION|>--- conflicted
+++ resolved
@@ -465,13 +465,8 @@
 
     objId = sqlite3_last_insert_rowid(m_db);
 
-<<<<<<< HEAD
     zSQL = sqlite3_mprintf("INSERT INTO tsk_image_info (obj_id, type, ssize, tzone, size, md5) VALUES (%lld, %d, %d, '%q', %"PRIuOFF", '%q');",
         objId, type, ssize, timezone.c_str(), size, md5.c_str());
-=======
-    zSQL = sqlite3_mprintf("INSERT INTO tsk_image_info (obj_id, type, ssize, tzone) VALUES (%lld, %d, %d, '%q');",
-        objId, type, ssize, timezone.c_str());
->>>>>>> 3da3bcb2
 
     ret = attempt_exec(zSQL,
         "Error adding data to tsk_image_info table: %s\n");
@@ -818,35 +813,18 @@
         strncat(name, ":", nlen-strlen(name));
         strncat(name, fs_attr->name, nlen-strlen(name));
     }
-<<<<<<< HEAD
-
-    // clean up path
-    size_t path_len = strlen(path);
-    size_t epath_len = path_len + 2; // +2 = space for leading slash and terminating null
-    char *
-        escaped_path;
-    if ((escaped_path = (char *) tsk_malloc(epath_len)) == NULL) { 
-=======
-
 
     // clean up path
     // +2 = space for leading slash and terminating null
     size_t path_len = strlen(path) + 2;
-    char *
-        escaped_path;
+    char *escaped_path;
     if ((escaped_path = (char *) tsk_malloc(path_len)) == NULL) { 
->>>>>>> 3da3bcb2
         free(name);
         return 1;
     }
 
-<<<<<<< HEAD
-    strncpy(escaped_path, "/", epath_len);
-    strncat(escaped_path, path, epath_len - strlen(escaped_path));
-=======
     strncpy(escaped_path, "/", path_len);
-    strncat(escaped_path, path, path_len);
->>>>>>> 3da3bcb2
+    strncat(escaped_path, path, path_len - strlen(escaped_path));
 
     char *md5TextPtr = NULL;
     char md5Text[48];
@@ -878,11 +856,7 @@
         "%d,%d,%d,%d,"
         "%" PRIuOFF ","
         "%llu,%llu,%llu,%llu,"
-<<<<<<< HEAD
         "%d,%d,%d,%Q,%d,"
-=======
-        "%d,%d,%d,%q,%d,"
->>>>>>> 3da3bcb2
         "'%q')",
         fsObjId, objId,
         TSK_DB_FILES_TYPE_FS,
@@ -1036,11 +1010,7 @@
     zSQL = sqlite3_mprintf(
         "INSERT INTO tsk_files (has_layout, fs_obj_id, obj_id, type, attr_type, attr_id, name, meta_addr, dir_type, meta_type, dir_flags, meta_flags, size, crtime, ctime, atime, mtime, mode, gid, uid) "
         "VALUES ("
-<<<<<<< HEAD
         "1, %Q, %lld,"
-=======
-        "1,%q,%lld,"
->>>>>>> 3da3bcb2
         "%d,"
         "NULL,NULL,'%q',"
         "NULL,"
@@ -1055,19 +1025,11 @@
 
     if (attempt_exec(zSQL, "TskDbSqlite::addLayoutFileInfo: Error adding data to tsk_files table: %s\n")) {
         sqlite3_free(zSQL);
-<<<<<<< HEAD
         return TSK_ERR;
     }
 
     sqlite3_free(zSQL);
     return TSK_OK;
-=======
-        return 1;
-    }
-
-    sqlite3_free(zSQL);
-    return 0;
->>>>>>> 3da3bcb2
 }
 
 
@@ -1174,11 +1136,7 @@
 * @param objId (out) object id of the created virtual directory object
 * @returns TSK_ERR on error or TSK_OK on success
 */
-<<<<<<< HEAD
 TSK_RETVAL_ENUM TskDbSqlite::addVirtualDir(const int64_t fsObjId, const int64_t parentDirId, const char * const name, int64_t & objId) {
-=======
-int TskDbSqlite::addVirtualDir(const int64_t fsObjId, const int64_t parentDirId, const char * const name, int64_t & objId) {
->>>>>>> 3da3bcb2
     char *zSQL;
 
     if (addObject(TSK_DB_OBJECT_TYPE_FILE, parentDirId, objId))
