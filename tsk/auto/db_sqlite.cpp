/*
** The Sleuth Kit
**
** Brian Carrier [carrier <at> sleuthkit [dot] org]
** Copyright (c) 2010-2013 Brian Carrier.  All Rights reserved
**
** This software is distributed under the Common Public License 1.0
**
*/

/**
* \file db_sqlite.cpp
* Contains code to perform operations against SQLite database. 
*/

#include "tsk_db_sqlite.h"
#include "sqlite3.h"
#include "guid.h"
#include <string.h>
#include <sstream>
#include <algorithm>

using std::stringstream;
using std::sort;
using std::for_each;

/**
* Set the locations and logging object.  Must call
* open() before the object can be used.
*/
TskDbSqlite::TskDbSqlite(const char *a_dbFilePathUtf8, bool a_blkMapFlag)
    : TskDb(a_dbFilePathUtf8, a_blkMapFlag)
{
    strncpy(m_dbFilePathUtf8, a_dbFilePathUtf8, 1024);
    m_utf8 = true;
    m_blkMapFlag = a_blkMapFlag;
    m_db = NULL;
    m_selectFilePreparedStmt = NULL;
    m_insertObjectPreparedStmt = NULL;
}

#ifdef TSK_WIN32
//@@@@
TskDbSqlite::TskDbSqlite(const TSK_TCHAR * a_dbFilePath, bool a_blkMapFlag)
    : TskDb(a_dbFilePath, a_blkMapFlag)
{
    wcsncpy(m_dbFilePath, a_dbFilePath, 1024);
    m_utf8 = false;
    m_blkMapFlag = a_blkMapFlag;
    m_db = NULL;
    m_selectFilePreparedStmt = NULL;
    m_insertObjectPreparedStmt = NULL;
}
#endif

TskDbSqlite::~TskDbSqlite()
{
    (void) close();
}

/*
* Close the Sqlite database.
* Return 0 on success, 1 on failure
*/
int
    TskDbSqlite::close()
{

    if (m_db) {
        cleanupFilePreparedStmt();
        sqlite3_close(m_db);
        m_db = NULL;
    }
    return 0;
}


int
    TskDbSqlite::attempt(int resultCode, int expectedResultCode,
    const char *errfmt)
{
    if (resultCode != expectedResultCode) {
        tsk_error_reset();
        tsk_error_set_errno(TSK_ERR_AUTO_DB);
        tsk_error_set_errstr(errfmt, sqlite3_errmsg(m_db), resultCode);
        return 1;
    }
    return 0;
}


int
    TskDbSqlite::attempt(int resultCode, const char *errfmt)
{
    return attempt(resultCode, SQLITE_OK, errfmt);
}



/**
* Execute a statement and sets TSK error values on error 
* @returns 1 on error, 0 on success
*/
int
    TskDbSqlite::attempt_exec(const char *sql, int (*callback) (void *, int,
    char **, char **), void *callback_arg, const char *errfmt)
{
    char *
        errmsg;

    if (!m_db)
        return 1;

    if (sqlite3_exec(m_db, sql, callback, callback_arg,
        &errmsg) != SQLITE_OK) {
            tsk_error_reset();
            tsk_error_set_errno(TSK_ERR_AUTO_DB);
            tsk_error_set_errstr(errfmt, errmsg);
            sqlite3_free(errmsg);
            return 1;
    }
    return 0;
}

/**
* Execute a statement.  
* @returns 1 on error, 0 on success
*/
int
    TskDbSqlite::attempt_exec(const char *sql, const char *errfmt)
{
    return attempt_exec(sql, NULL, NULL, errfmt);
}


/**
* @returns 1 on error, 0 on success
*/
int
    TskDbSqlite::prepare_stmt(const char *sql, sqlite3_stmt ** ppStmt)
{
    if (sqlite3_prepare_v2(m_db, sql, -1, ppStmt, NULL) != SQLITE_OK) {
        tsk_error_reset();
        tsk_error_set_errno(TSK_ERR_AUTO_DB);
        tsk_error_set_errstr("Error preparing SQL statement: %s\n", sql);
        tsk_error_print(stderr);
        return 1;
    }
    return 0;
}



/**
* @returns 1 on error, 0 on success
*/
uint8_t
    TskDbSqlite::addObject(TSK_DB_OBJECT_TYPE_ENUM type, int64_t parObjId,
    int64_t & objId)
{

    if (attempt(sqlite3_bind_int64(m_insertObjectPreparedStmt, 1, parObjId),
        "TskDbSqlite::addObj: Error binding parent to statment: %s (result code %d)\n")
        || attempt(sqlite3_bind_int(m_insertObjectPreparedStmt, 2, type),
        "TskDbSqlite::addObj: Error binding type to statment: %s (result code %d)\n")
        || attempt(sqlite3_step(m_insertObjectPreparedStmt), SQLITE_DONE,
        "TskDbSqlite::addObj: Error adding object to row: %s (result code %d)\n"))
    {
        // Statement may be used again, even after error
        sqlite3_reset(m_insertObjectPreparedStmt);
        return 1;
    }

    objId = sqlite3_last_insert_rowid(m_db);

    if (attempt(sqlite3_reset(m_insertObjectPreparedStmt),
        "TskDbSqlite::addObj: Error resetting 'insert object' statement: %s\n")) {
            return 1;
    }

    return 0;
}





/** 
* Initialize the open DB: set PRAGMAs, create tables and indexes
* @returns 1 on error
*/
int
    TskDbSqlite::initialize()
{
    char
        foo[1024];

    // disable synchronous for loading the DB since we have no crash recovery anyway...
    if (attempt_exec("PRAGMA synchronous =  OFF;",
        "Error setting PRAGMA synchronous: %s\n")) {
            return 1;
    }

    // allow to read while in transaction
    if (attempt_exec("PRAGMA read_uncommitted = True;",
        "Error setting PRAGMA read_uncommitted: %s\n")) {
            return 1;
    }

    if (attempt_exec("PRAGMA encoding = \"UTF-8\";",
        "Error setting PRAGMA encoding UTF-8: %s\n")) {
            return 1;
    }

    if (attempt_exec("PRAGMA page_size = 4096;",
        "Error setting PRAGMA page_size: %s\n")) {
            return 1;
    }

    if (attempt_exec("PRAGMA foreign_keys = ON;",
        "Error setting PRAGMA foreign_keys: %s\n")) {
            return 1;
    }

    // increase the DB by 1MB at a time -- supposed to help performance when populating
    int chunkSize = 1024 * 1024;
    if (sqlite3_file_control(m_db, NULL, SQLITE_FCNTL_CHUNK_SIZE, &chunkSize) != SQLITE_OK) {
        tsk_error_reset();
        tsk_error_set_errno(TSK_ERR_AUTO_DB);
        tsk_error_set_errstr("TskDbSqlite::initialze: error setting chunk size %s", sqlite3_errmsg(m_db));
        return 1;
    }

    if (attempt_exec
        ("CREATE TABLE tsk_db_info (schema_ver INTEGER, tsk_ver INTEGER);",
        "Error creating tsk_db_info table: %s\n")) {
            return 1;
    }

    snprintf(foo, 1024,
        "INSERT INTO tsk_db_info (schema_ver, tsk_ver) VALUES (%d, %d);",
        TSK_SCHEMA_VER, TSK_VERSION_NUM);
    if (attempt_exec(foo, "Error adding data to tsk_db_info table: %s\n")) {
        return 1;
    }

    if (attempt_exec
        ("CREATE TABLE tsk_objects (obj_id INTEGER PRIMARY KEY, par_obj_id INTEGER, type INTEGER NOT NULL);",
        "Error creating tsk_objects table: %s\n")
        ||
        attempt_exec
        ("CREATE TABLE tsk_image_info (obj_id INTEGER PRIMARY KEY, type INTEGER, ssize INTEGER, tzone TEXT, size INTEGER, md5 TEXT, display_name TEXT, FOREIGN KEY(obj_id) REFERENCES tsk_objects(obj_id));",
        "Error creating tsk_image_info table: %s\n")
        ||
        attempt_exec
        ("CREATE TABLE tsk_image_names (obj_id INTEGER NOT NULL, name TEXT NOT NULL, sequence INTEGER NOT NULL, FOREIGN KEY(obj_id) REFERENCES tsk_objects(obj_id));",
        "Error creating tsk_image_names table: %s\n")
        ||
        attempt_exec
        ("CREATE TABLE tsk_vs_info (obj_id INTEGER PRIMARY KEY, vs_type INTEGER NOT NULL, img_offset INTEGER NOT NULL, block_size INTEGER NOT NULL, FOREIGN KEY(obj_id) REFERENCES tsk_objects(obj_id));",
        "Error creating tsk_vs_info table: %s\n")
        ||
        attempt_exec
        ("CREATE TABLE tsk_vs_parts (obj_id INTEGER PRIMARY KEY, addr INTEGER NOT NULL, start INTEGER NOT NULL, length INTEGER NOT NULL, desc TEXT, flags INTEGER NOT NULL, FOREIGN KEY(obj_id) REFERENCES tsk_objects(obj_id));",
        "Error creating tsk_vol_info table: %s\n")
        ||
        attempt_exec
        ("CREATE TABLE tsk_fs_info (obj_id INTEGER PRIMARY KEY, img_offset INTEGER NOT NULL, fs_type INTEGER NOT NULL, block_size INTEGER NOT NULL, block_count INTEGER NOT NULL, root_inum INTEGER NOT NULL, first_inum INTEGER NOT NULL, last_inum INTEGER NOT NULL, display_name TEXT, FOREIGN KEY(obj_id) REFERENCES tsk_objects(obj_id));",
        "Error creating tsk_fs_info table: %s\n")
        ||
        attempt_exec
        ("CREATE TABLE data_source_info (obj_id INTEGER PRIMARY KEY, device_id TEXT NOT NULL,  time_zone TEXT NOT NULL, FOREIGN KEY(obj_id) REFERENCES tsk_objects(obj_id));",
        "Error creating data_source_info table: %s\n")
        ||
        attempt_exec
        ("CREATE TABLE tsk_files (obj_id INTEGER PRIMARY KEY, fs_obj_id INTEGER, data_source_obj_id INTEGER NOT NULL, attr_type INTEGER, attr_id INTEGER, name TEXT NOT NULL, meta_addr INTEGER, meta_seq INTEGER, type INTEGER, has_layout INTEGER, has_path INTEGER, dir_type INTEGER, meta_type INTEGER, dir_flags INTEGER, meta_flags INTEGER, size INTEGER, ctime INTEGER, crtime INTEGER, atime INTEGER, mtime INTEGER, mode INTEGER, uid INTEGER, gid INTEGER, md5 TEXT, known INTEGER, parent_path TEXT, mime_type TEXT, "
         "FOREIGN KEY(obj_id) REFERENCES tsk_objects(obj_id), FOREIGN KEY(fs_obj_id) REFERENCES tsk_fs_info(obj_id), FOREIGN KEY(data_source_obj_id) REFERENCES data_source_info(obj_id));",
        "Error creating tsk_files table: %s\n")
        ||
        attempt_exec
        ("CREATE TABLE file_encoding_types (encoding_type INTEGER PRIMARY KEY, name TEXT NOT NULL);",
        "Error creating file_encoding_types table: %s\n")
        ||  
        attempt_exec("CREATE TABLE tsk_files_path (obj_id INTEGER PRIMARY KEY, path TEXT NOT NULL, encoding_type INTEGER NOT NULL, FOREIGN KEY(encoding_type) references file_encoding_types(encoding_type), FOREIGN KEY(obj_id) REFERENCES tsk_objects(obj_id))",
        "Error creating tsk_files_path table: %s\n")
        ||
        attempt_exec
        ("CREATE TABLE tsk_files_derived (obj_id INTEGER PRIMARY KEY, derived_id INTEGER NOT NULL, rederive TEXT, FOREIGN KEY(obj_id) REFERENCES tsk_objects(obj_id))",
        "Error creating tsk_files_derived table: %s\n")
        ||
        attempt_exec
        ("CREATE TABLE tsk_files_derived_method (derived_id INTEGER PRIMARY KEY, tool_name TEXT NOT NULL, tool_version TEXT NOT NULL, other TEXT)",
        "Error creating tsk_files_derived_method table: %s\n")
        ||
        attempt_exec
        ("CREATE TABLE tag_names (tag_name_id INTEGER PRIMARY KEY, display_name TEXT UNIQUE, description TEXT NOT NULL, color TEXT NOT NULL)",
        "Error creating tag_names table: %s\n")
        ||
        attempt_exec
        ("CREATE TABLE content_tags (tag_id INTEGER PRIMARY KEY, obj_id INTEGER NOT NULL, tag_name_id INTEGER NOT NULL, comment TEXT NOT NULL, begin_byte_offset INTEGER NOT NULL, end_byte_offset INTEGER NOT NULL, "
        "FOREIGN KEY(obj_id) REFERENCES tsk_objects(obj_id), FOREIGN KEY(tag_name_id) REFERENCES tag_names(tag_name_id))",
        "Error creating content_tags table: %s\n")
        ||
        attempt_exec
        ("CREATE TABLE blackboard_artifact_tags (tag_id INTEGER PRIMARY KEY, artifact_id INTEGER NOT NULL, tag_name_id INTEGER NOT NULL, comment TEXT NOT NULL, "
        "FOREIGN KEY(artifact_id) REFERENCES blackboard_artifacts(artifact_id), FOREIGN KEY(tag_name_id) REFERENCES tag_names(tag_name_id))",
        "Error creating blackboard_artifact_tags table: %s\n")
        ||
        attempt_exec
        ("CREATE TABLE blackboard_artifacts (artifact_id INTEGER PRIMARY KEY, obj_id INTEGER NOT NULL, artifact_type_id INTEGER NOT NULL, "
        "FOREIGN KEY(obj_id) REFERENCES tsk_objects(obj_id), FOREIGN KEY(artifact_type_id) REFERENCES blackboard_artifact_types(artifact_type_id))",
        "Error creating blackboard_artifact table: %s\n")
        ||
        attempt_exec
        ("CREATE TABLE blackboard_attributes (artifact_id INTEGER NOT NULL, artifact_type_id INTEGER NOT NULL, source TEXT, context TEXT, attribute_type_id INTEGER NOT NULL, value_type INTEGER NOT NULL, "
        "value_byte BLOB, value_text TEXT, value_int32 INTEGER, value_int64 INTEGER, value_double NUMERIC(20, 10), "
        "FOREIGN KEY(artifact_id) REFERENCES blackboard_artifacts(artifact_id), FOREIGN KEY(artifact_type_id) REFERENCES blackboard_artifact_types(artifact_type_id), FOREIGN KEY(attribute_type_id) REFERENCES blackboard_attribute_types(attribute_type_id))",
        "Error creating blackboard_attribute table: %s\n")
        ||
        attempt_exec
        ("CREATE TABLE blackboard_artifact_types (artifact_type_id INTEGER PRIMARY KEY, type_name TEXT NOT NULL, display_name TEXT)",
        "Error creating blackboard_artifact_types table: %s\n")
        ||
        attempt_exec
        ("CREATE TABLE blackboard_attribute_types (attribute_type_id INTEGER PRIMARY KEY, type_name TEXT NOT NULL, display_name TEXT, value_type INTEGER NOT NULL)",
        "Error creating blackboard_attribute_types table: %s\n")
		||
		attempt_exec
        ("CREATE TABLE ingest_module_types (type_id INTEGER PRIMARY KEY, type_name TEXT NOT NULL)",
        "Error creating ingest_module_types table: %s\n")
		||
		attempt_exec
        ("CREATE TABLE ingest_job_status_types (type_id INTEGER PRIMARY KEY, type_name TEXT NOT NULL)",
        "Error creating ingest_job_status_types table: %s\n")
		||
		attempt_exec
        ("CREATE TABLE ingest_modules (ingest_module_id INTEGER PRIMARY KEY, display_name TEXT NOT NULL, unique_name TEXT UNIQUE NOT NULL, type_id INTEGER NOT NULL, version TEXT NOT NULL, FOREIGN KEY(type_id) REFERENCES ingest_module_types(type_id));",
        "Error creating ingest_modules table: %s\n")
		||
		attempt_exec
        ("CREATE TABLE ingest_jobs (ingest_job_id INTEGER PRIMARY KEY, obj_id INTEGER NOT NULL, host_name TEXT NOT NULL, start_date_time INTEGER NOT NULL, end_date_time INTEGER NOT NULL, status_id INTEGER NOT NULL, settings_dir TEXT, FOREIGN KEY(obj_id) REFERENCES tsk_objects(obj_id), FOREIGN KEY(status_id) REFERENCES ingest_job_status_types(type_id));",
        "Error creating ingest_jobs table: %s\n")
		||
		attempt_exec
        ("CREATE TABLE ingest_job_modules (ingest_job_id INTEGER, ingest_module_id INTEGER, pipeline_position INTEGER, PRIMARY KEY(ingest_job_id, ingest_module_id), FOREIGN KEY(ingest_job_id) REFERENCES ingest_jobs(ingest_job_id), FOREIGN KEY(ingest_module_id) REFERENCES ingest_modules(ingest_module_id));",
        "Error creating ingest_job_modules table: %s\n")
        ||
        attempt_exec
        ("CREATE TABLE reports (report_id INTEGER PRIMARY KEY, path TEXT NOT NULL, crtime INTEGER NOT NULL, src_module_name TEXT NOT NULL, report_name TEXT NOT NULL)",
            "Error creating reports table: %s\n")) {
        return 1;
    }

    if (m_blkMapFlag) {
        if (attempt_exec
            ("CREATE TABLE tsk_file_layout (obj_id INTEGER NOT NULL, byte_start INTEGER NOT NULL, byte_len INTEGER NOT NULL, sequence INTEGER NOT NULL, FOREIGN KEY(obj_id) REFERENCES tsk_objects(obj_id));",
            "Error creating tsk_fs_blocks table: %s\n")) {
                return 1;
        }
    }

    if (createIndexes())
        return 1;

    return 0;
}

/**
* Create indexes for the columns that are not primary keys and that we query on. 
* @returns 1 on error, 0 on success
*/
int
    TskDbSqlite::createIndexes()
{
    return
        // tsk_objects index
        attempt_exec("CREATE INDEX parObjId ON tsk_objects(par_obj_id);",
        "Error creating tsk_objects index on par_obj_id: %s\n") ||
        // file layout index
        attempt_exec("CREATE INDEX layout_objID ON tsk_file_layout(obj_id);",
        "Error creating layout_objID index on tsk_file_layout: %s\n") ||
        // blackboard indexes
        attempt_exec("CREATE INDEX artifact_objID ON blackboard_artifacts(obj_id);",
        "Error creating artifact_objID index on blackboard_artifacts: %s\n") ||
        attempt_exec("CREATE INDEX artifact_typeID ON blackboard_artifacts(artifact_type_id);",
        "Error creating artifact_objID index on blackboard_artifacts: %s\n") ||
        attempt_exec("CREATE INDEX attrsArtifactID ON blackboard_attributes(artifact_id);",
        "Error creating artifact_id index on blackboard_attributes: %s\n") ;
        /*attempt_exec("CREATE INDEX attribute_artifactTypeId ON blackboard_attributes(artifact_type_id);",
        "Error creating artifact_type_id index on blackboard_attributes: %s\n");
        */
}


/*
* Open the database (will create file if it does not exist).
* @param a_toInit Set to true if this is a new database that needs to have the tables created
* @ returns 1 on error and 0 on success
*/
int
    TskDbSqlite::open(bool a_toInit)
{

    if (m_utf8) {
        if (attempt(sqlite3_open(m_dbFilePathUtf8, &m_db),
            "Can't open database: %s\n")) {
                sqlite3_close(m_db);
                return 1;
        }
    }
    else {
        if (attempt(sqlite3_open16(m_dbFilePath, &m_db),
            "Can't open database: %s\n")) {
                sqlite3_close(m_db);
                return 1;
        }
    }

    // enable finer result codes
    sqlite3_extended_result_codes(m_db, true);

    // create the tables if we need to
    if (a_toInit) {
        if (initialize())
            return 1;
    }

    if (setupFilePreparedStmt()) {
        return 1;
    }

    return 0;
}

/**
* Must be called on an intialized database, before adding any content to it.
*/
int
    TskDbSqlite::setupFilePreparedStmt()
{
    if (prepare_stmt
        ("SELECT obj_id FROM tsk_files WHERE meta_addr IS ? AND fs_obj_id IS ? AND parent_path IS ? AND name IS ?",
        &m_selectFilePreparedStmt)) {
            return 1;
    }
    if (prepare_stmt
        ("INSERT INTO tsk_objects (obj_id, par_obj_id, type) VALUES (NULL, ?, ?)",
        &m_insertObjectPreparedStmt)) {
            return 1;
    }

    return 0;
}


/**
* Must be called after adding content to the database.
*/
void
    TskDbSqlite::cleanupFilePreparedStmt()
{
    if (m_selectFilePreparedStmt != NULL) {
        sqlite3_finalize(m_selectFilePreparedStmt);
        m_selectFilePreparedStmt = NULL;
    }
    if (m_insertObjectPreparedStmt != NULL) {
        sqlite3_finalize(m_insertObjectPreparedStmt);
        m_insertObjectPreparedStmt = NULL;
    }
}

/**
* deprecated
*/
int
    TskDbSqlite::addImageInfo(int type, int size, int64_t & objId, const string & timezone)
{
    return addImageInfo(type, size, objId, timezone, 0, "");
}

/**
* @returns 1 on error, 0 on success
*/
int
    TskDbSqlite::addImageInfo(int type, int ssize, int64_t & objId, const string & timezone, TSK_OFF_T size, const string &md5)
{
    return addImageInfo(type, ssize, objId, timezone, size, md5, "");
}

/**
 * Adds image details to the existing database tables.
 *
 * @param type Image type
 * @param ssize Size of device sector in bytes (or 0 for default)
 * @param objId The object id assigned to the image (out param)
 * @param timezone The timezone the image is from
 * @param size The size of the image in bytes.
 * @param md5 MD5 hash of the image
 * @param deviceId An ASCII-printable identifier for the device associated with the data source that is intended to be unique across multiple cases (e.g., a UUID).
 * @returns 1 on error, 0 on success
 */
int TskDbSqlite::addImageInfo(int type, TSK_OFF_T ssize, int64_t & objId, const string & timezone, TSK_OFF_T size, const string &md5, const string& deviceId)
{

    // Add the data source to the tsk_objects table.
    // We don't use addObject because we're passing in NULL as the parent
    char stmt[1024];
    snprintf(stmt, 1024,
        "INSERT INTO tsk_objects (obj_id, par_obj_id, type) VALUES (NULL, NULL, %d);",
        TSK_DB_OBJECT_TYPE_IMG);
    if (attempt_exec(stmt, "Error adding data to tsk_objects table: %s\n")) {
        return 1;
    }
    objId = sqlite3_last_insert_rowid(m_db);

    // Add the data source to the tsk_image_info table.
    char *sql;
<<<<<<< HEAD
    sql = sqlite3_mprintf("INSERT INTO tsk_image_info (obj_id, type, ssize, tzone, size, md5) VALUES (%lld, %d, %lld, '%q', %"PRIuOFF", '%q');",
=======
    sql = sqlite3_mprintf("INSERT INTO tsk_image_info (obj_id, type, ssize, tzone, size, md5) VALUES (%lld, %d, %d, '%q', %" PRIuOFF ", '%q');",
>>>>>>> 8417e2bd
        objId, type, ssize, timezone.c_str(), size, md5.c_str());
    int ret = attempt_exec(sql, "Error adding data to tsk_image_info table: %s\n");
    sqlite3_free(sql);
    if (1 == ret) {
        return ret;
    }

    // Add the data source to the data_source_info table.
    stringstream deviceIdStr;
#ifdef GUID_WINDOWS
    if (deviceId.empty()) {
        // Use a GUID as the default.
        GuidGenerator generator;
        Guid guid = generator.newGuid();
        deviceIdStr << guid;
    } else {
        deviceIdStr << deviceId;
    }
#else
    deviceIdStr << deviceId;
#endif
    sql = sqlite3_mprintf("INSERT INTO data_source_info (obj_id, device_id, time_zone) VALUES (%lld, '%s', '%s');", objId, deviceIdStr.str().c_str(), timezone.c_str());
    ret = attempt_exec(sql, "Error adding data to tsk_image_info table: %s\n");
    sqlite3_free(sql);
    return ret;
}

/**
* @returns 1 on error, 0 on success
*/
int
    TskDbSqlite::addImageName(int64_t objId, char const *imgName,
    int sequence)
{
    char *zSQL;
    int ret;

    zSQL = sqlite3_mprintf("INSERT INTO tsk_image_names (obj_id, name, sequence) VALUES (%lld, '%q', %d)",
        objId, imgName, sequence);

    ret = attempt_exec(zSQL,
        "Error adding data to tsk_image_names table: %s\n");
    sqlite3_free(zSQL);
    return ret;
}


/**
* @returns 1 on error, 0 on success
*/
int
    TskDbSqlite::addVsInfo(const TSK_VS_INFO * vs_info, int64_t parObjId,
    int64_t & objId)
{
    char
        stmt[1024];

    if (addObject(TSK_DB_OBJECT_TYPE_VS, parObjId, objId))
        return 1;

    snprintf(stmt, 1024,
        "INSERT INTO tsk_vs_info (obj_id, vs_type, img_offset, block_size) VALUES (%lld, %d,%"
        PRIuOFF ",%d)", objId, vs_info->vstype, vs_info->offset,
        vs_info->block_size);

    return attempt_exec(stmt,
        "Error adding data to tsk_vs_info table: %s\n");
}





/**
* Adds the sector addresses of the volumes into the db.
* @returns 1 on error, 0 on success
*/
int
    TskDbSqlite::addVolumeInfo(const TSK_VS_PART_INFO * vs_part,
    int64_t parObjId, int64_t & objId)
{
    char *zSQL;
    int ret;

    if (addObject(TSK_DB_OBJECT_TYPE_VOL, parObjId, objId))
        return 1;

    zSQL = sqlite3_mprintf(
        "INSERT INTO tsk_vs_parts (obj_id, addr, start, length, desc, flags)"
        "VALUES (%lld, %" PRIuPNUM ",%" PRIuOFF ",%" PRIuOFF ",'%q',%d)",
        objId, (int) vs_part->addr, vs_part->start, vs_part->len,
        vs_part->desc, vs_part->flags);

    ret = attempt_exec(zSQL,
        "Error adding data to tsk_vs_parts table: %s\n");
    sqlite3_free(zSQL);
    return ret;
}

/**
* @returns 1 on error, 0 on success
*/
int
    TskDbSqlite::addFsInfo(const TSK_FS_INFO * fs_info, int64_t parObjId,
    int64_t & objId)
{
    char
        stmt[1024];

    if (addObject(TSK_DB_OBJECT_TYPE_FS, parObjId, objId))
        return 1;

    snprintf(stmt, 1024,
        "INSERT INTO tsk_fs_info (obj_id, img_offset, fs_type, block_size, block_count, "
        "root_inum, first_inum, last_inum) "
        "VALUES ("
        "%lld,%" PRIuOFF ",%d,%u,%" PRIuDADDR ","
        "%" PRIuINUM ",%" PRIuINUM ",%" PRIuINUM ")",
        objId, fs_info->offset, (int) fs_info->ftype, fs_info->block_size,
        fs_info->block_count, fs_info->root_inum, fs_info->first_inum,
        fs_info->last_inum);

    return attempt_exec(stmt,
        "Error adding data to tsk_fs_info table: %s\n");
}

// ?????
//int TskDbSqlite::addCarvedFile(TSK_FS_FILE * fs_file,
//    const TSK_FS_ATTR * fs_attr, const char *path, int64_t fsObjId, int64_t parObjId, int64_t & objId)
//{
//
//    return addFile(fs_file, fs_attr, path, fsObjId, parObjId, objId);
//}


/**
* Add a file system file to the database
* @param fs_file File structure to add
* @param fs_attr Specific attribute to add
* @param path Path of parent folder
* @param md5 Binary value of MD5 (i.e. 16 bytes) or NULL 
* @param known Status regarding if it was found in hash database or not
* @param fsObjId File system object of its file system
* @param objId ID that was assigned to it from the objects table
* @param dataSourceObjId The object ID for the data source
* @returns 1 on error and 0 on success
*/
int
    TskDbSqlite::addFsFile(TSK_FS_FILE * fs_file,
    const TSK_FS_ATTR * fs_attr, const char *path,
    const unsigned char *const md5, const TSK_DB_FILES_KNOWN_ENUM known,
    int64_t fsObjId, int64_t & objId, int64_t dataSourceObjId)
{
    int64_t parObjId = 0;

    if (fs_file->name == NULL)
        return 0;

    // Find the object id for the parent folder.

    /* Root directory's parent should be the file system object.
     * Make sure it doesn't have a name, so that we don't pick up ".." entries */
    if ((fs_file->fs_info->root_inum == fs_file->name->meta_addr) && 
        ((fs_file->name->name == NULL) || (strlen(fs_file->name->name) == 0))) {
            parObjId = fsObjId;
    }
    else {
        parObjId = findParObjId(fs_file, path, fsObjId);
        if (parObjId == -1) {
            //error
            return 1;
        }    
    }

    return addFile(fs_file, fs_attr, path, md5, known, fsObjId, parObjId, objId, dataSourceObjId);
}


/**
* return a hash of the passed in string. We use this
* for full paths. 
* From: http://www.cse.yorku.ca/~oz/hash.html
*/
uint32_t TskDbSqlite::hash(const unsigned char *str) {
    uint32_t hash = 5381;
    int c;

    while ((c = *str++)) {
        // skip slashes -> normalizes leading/ending/double slashes
        if (c == '/')
            continue;
        hash = ((hash << 5) + hash) + c; /* hash * 33 + c */
    }

    return hash;
}

/**
* Store info about a directory in a complex map structure as a cache for the
* files who are a child of this directory and want to know its object id. 
*
* @param fsObjId fs id of this directory
* @param fs_file File for the directory to store
* @param path Full path (parent and this file) of the directory
* @param objId object id of the directory 
*/
void TskDbSqlite::storeObjId(const int64_t & fsObjId, const TSK_FS_FILE *fs_file, const char *path, const int64_t & objId) {
    // skip the . and .. entries
    if ((fs_file->name) && (fs_file->name->name) && (TSK_FS_ISDOT(fs_file->name->name))) {
        return;
    }

    uint32_t seq;
    uint32_t path_hash = hash((const unsigned char *)path);

    /* NTFS uses sequence, otherwise we hash the path. We do this to map to the
    * correct parent folder if there are two from the root dir that eventually point to
    * the same folder (one deleted and one allocated) or two hard links. */
    if (TSK_FS_TYPE_ISNTFS(fs_file->fs_info->ftype)) {
        /* Use the sequence stored in meta (which could be one larger than the name value
        * if the directory is deleted. We do this because the par_seq gets added to the
        * name structure when it is added to the directory based on teh value stored in 
        * meta. */
        seq = fs_file->meta->seq;
    }
    else {
        seq = path_hash;
    }

    map<TSK_INUM_T, map<uint32_t, map<uint32_t, int64_t> > > &fsMap = m_parentDirIdCache[fsObjId];
    if (fsMap.count(fs_file->name->meta_addr) == 0) {
        fsMap[fs_file->name->meta_addr][seq][path_hash] = objId;
    }
    else {
        map<uint32_t, map<uint32_t, int64_t> > &fileMap = fsMap[fs_file->name->meta_addr];
        if (fileMap.count(seq) == 0) {
            fileMap[seq][path_hash] = objId;
        }
    }
}

/**
* Find parent object id of TSK_FS_FILE. Use local cache map, if not found, fall back to SQL
* @param fs_file file to find parent obj id for
* @param parentPath Path of parent folder that we want to match
* @param fsObjId fs id of this file
* @returns parent obj id ( > 0), -1 on error
*/
int64_t TskDbSqlite::findParObjId(const TSK_FS_FILE * fs_file, const char *parentPath, const int64_t & fsObjId) {
    uint32_t seq;
    uint32_t path_hash = hash((const unsigned char *)parentPath);

    /* NTFS uses sequence, otherwise we hash the path. We do this to map to the
    * correct parent folder if there are two from the root dir that eventually point to
    * the same folder (one deleted and one allocated) or two hard links. */
    if (TSK_FS_TYPE_ISNTFS(fs_file->fs_info->ftype)) {
        seq = fs_file->name->par_seq;
    }
    else {
        seq = path_hash;
    }

    //get from cache by parent meta addr, if available
    map<TSK_INUM_T, map<uint32_t, map<uint32_t, int64_t> > > &fsMap = m_parentDirIdCache[fsObjId];
    if (fsMap.count(fs_file->name->par_addr) > 0) {
        map<uint32_t, map<uint32_t, int64_t> > &fileMap = fsMap[fs_file->name->par_addr];
        if (fileMap.count(seq) > 0) {
            map<uint32_t, int64_t> &pathMap = fileMap[seq];
            if (pathMap.count(path_hash) > 0) {
                return pathMap[path_hash];
            }
        }
        else {
            // printf("Miss: %zu\n", fileMap.count(seq));
        }
    }

    // fprintf(stderr, "Miss: %s (%" PRIu64  " - %" PRIu64 ")\n", fs_file->name->name, fs_file->name->meta_addr,
    //                fs_file->name->par_addr);
    
    // Need to break up 'path' in to the parent folder to match in 'parent_path' and the folder 
    // name to match with the 'name' column in tsk_files table
    char *parent_name = "";
    char *parent_path = ""; 
    if (TskDb::getParentPathAndName(parentPath, &parent_path, &parent_name)){
        return -1;
    }

    // Find the parent file id in the database using the parent metadata address
    // @@@ This should use sequence number when the new database supports it
    if (attempt(sqlite3_bind_int64(m_selectFilePreparedStmt, 1, fs_file->name->par_addr),
        "TskDbSqlite::findParObjId: Error binding meta_addr to statment: %s (result code %d)\n")
        || attempt(sqlite3_bind_int64(m_selectFilePreparedStmt, 2, fsObjId),
        "TskDbSqlite::findParObjId: Error binding fs_obj_id to statment: %s (result code %d)\n")
        || attempt(sqlite3_bind_text(m_selectFilePreparedStmt, 3, parent_path, -1, SQLITE_STATIC),
        "TskDbSqlite::findParObjId: Error binding path to statment: %s (result code %d)\n")
        || attempt(sqlite3_bind_text(m_selectFilePreparedStmt, 4, parent_name, -1, SQLITE_STATIC),
        "TskDbSqlite::findParObjId: Error binding path to statment: %s (result code %d)\n")
        || attempt(sqlite3_step(m_selectFilePreparedStmt), SQLITE_ROW,
        "TskDbSqlite::findParObjId: Error selecting file id by meta_addr: %s (result code %d)\n"))
    {
        // Statement may be used again, even after error
        sqlite3_reset(m_selectFilePreparedStmt);
        return -1;
    }

    int64_t parObjId = sqlite3_column_int64(m_selectFilePreparedStmt, 0);

    if (attempt(sqlite3_reset(m_selectFilePreparedStmt),
        "TskDbSqlite::findParObjId: Error resetting 'select file id by meta_addr' statement: %s\n")) {
            return -1;
    }

    return parObjId;
}

/**
* Add file data to the file table
* @param md5 binary value of MD5 (i.e. 16 bytes) or NULL
* @param dataSourceObjId The object ID for the data source
* Return 0 on success, 1 on error.
*/
int
    TskDbSqlite::addFile(TSK_FS_FILE * fs_file,
    const TSK_FS_ATTR * fs_attr, const char *path,
    const unsigned char *const md5, const TSK_DB_FILES_KNOWN_ENUM known,
    int64_t fsObjId, int64_t parObjId,
    int64_t & objId, int64_t dataSourceObjId)
{


    time_t
        mtime = 0;
    time_t
        crtime = 0;
    time_t
        ctime = 0;
    time_t
        atime = 0;
    TSK_OFF_T size = 0;
    int
        meta_type = 0;
    int
        meta_flags = 0;
    int
        meta_mode = 0;
    int
        gid = 0;
    int
        uid = 0;
    int
        type = TSK_FS_ATTR_TYPE_NOT_FOUND;
    int
        idx = 0;
    char *zSQL;

    if (fs_file->name == NULL)
        return 0;

    if (fs_file->meta) {
        mtime = fs_file->meta->mtime;
        atime = fs_file->meta->atime;
        ctime = fs_file->meta->ctime;
        crtime = fs_file->meta->crtime;
        meta_type = fs_file->meta->type;
        meta_flags = fs_file->meta->flags;
        meta_mode = fs_file->meta->mode;
        gid = fs_file->meta->gid;
        uid = fs_file->meta->uid;
    }

    size_t attr_nlen = 0;
    if (fs_attr) {
        type = fs_attr->type;
        idx = fs_attr->id;
        size = fs_attr->size;
        if (fs_attr->name) {
            if ((fs_attr->type != TSK_FS_ATTR_TYPE_NTFS_IDXROOT) ||
                (strcmp(fs_attr->name, "$I30") != 0)) {
                    attr_nlen = strlen(fs_attr->name);
            }
        }
    }

    // combine name and attribute name
    size_t len = strlen(fs_file->name->name);
    char *
        name;
    size_t nlen = len + attr_nlen + 5;
    if ((name = (char *) tsk_malloc(nlen)) == NULL) {
        return 1;
    }

    strncpy(name, fs_file->name->name, nlen);

    // Add the attribute name
    if (attr_nlen > 0) {
        strncat(name, ":", nlen-strlen(name));
        strncat(name, fs_attr->name, nlen-strlen(name));
    }

    // clean up path
    // +2 = space for leading slash and terminating null
    size_t path_len = strlen(path) + 2;
    char *escaped_path;
    if ((escaped_path = (char *) tsk_malloc(path_len)) == NULL) { 
        free(name);
        return 1;
    }

    strncpy(escaped_path, "/", path_len);
    strncat(escaped_path, path, path_len - strlen(escaped_path));

    char *md5TextPtr = NULL;
    char md5Text[48];

    // if md5 hashes are being used
    if (md5 != NULL) {
        // copy the hash as hexidecimal into the buffer
        for (int i = 0; i < 16; i++) {
            sprintf(&(md5Text[i*2]), "%x%x", (md5[i] >> 4) & 0xf,
                md5[i] & 0xf);
        }
        md5TextPtr = md5Text;
    }


    if (addObject(TSK_DB_OBJECT_TYPE_FILE, parObjId, objId)) {
        free(name);
        free(escaped_path);
        return 1;
    }

    zSQL = sqlite3_mprintf(
        "INSERT INTO tsk_files (fs_obj_id, obj_id, data_source_obj_id, type, attr_type, attr_id, name, meta_addr, meta_seq, dir_type, meta_type, dir_flags, meta_flags, size, crtime, ctime, atime, mtime, mode, gid, uid, md5, known, parent_path) "
        "VALUES ("
        "%" PRId64 ",%" PRId64 ","
        "%" PRId64 "," 
        "%d,"
        "%d,%d,'%q',"
        "%" PRIuINUM ",%d,"
        "%d,%d,%d,%d,"
        "%" PRIuOFF ","
        "%llu,%llu,%llu,%llu,"
        "%d,%d,%d,%Q,%d,"
        "'%q')",
        fsObjId, objId,
        dataSourceObjId,
        TSK_DB_FILES_TYPE_FS,
        type, idx, name,
        fs_file->name->meta_addr, fs_file->name->meta_seq, 
        fs_file->name->type, meta_type, fs_file->name->flags, meta_flags,
        size, 
        (unsigned long long)crtime, (unsigned long long)ctime,(unsigned long long) atime,(unsigned long long) mtime, 
        meta_mode, gid, uid, md5TextPtr, known,
        escaped_path);

    if (attempt_exec(zSQL, "TskDbSqlite::addFile: Error adding data to tsk_files table: %s\n")) {
        free(name);
        free(escaped_path);
        sqlite3_free(zSQL);
        return 1;
    }
    sqlite3_free(zSQL);

    //if dir, update parent id cache
    if (meta_type == TSK_FS_META_TYPE_DIR) {
        std::string fullPath = std::string(path) + fs_file->name->name;
        storeObjId(fsObjId, fs_file, fullPath.c_str(), objId);
    }

    free(name);
    free(escaped_path);

    return 0;
}



/**
* Create a savepoint.  Call revertSavepoint() or releaseSavepoint()
* to revert or commit.
* @param name Name to call savepoint
* @returns 1 on error, 0 on success
*/
int
    TskDbSqlite::createSavepoint(const char *name)
{
    char
        buff[1024];

    snprintf(buff, 1024, "SAVEPOINT %s", name);

    return attempt_exec(buff, "Error setting savepoint: %s\n");
}

/**
* Rollback to specified savepoint and release
* @param name Name of savepoint
* @returns 1 on error, 0 on success
*/
int
    TskDbSqlite::revertSavepoint(const char *name)
{
    char
        buff[1024];

    snprintf(buff, 1024, "ROLLBACK TO SAVEPOINT %s", name);

    if (attempt_exec(buff, "Error rolling back savepoint: %s\n"))
        return 1;

    return releaseSavepoint(name);
}

/**
* Release a savepoint.  Commits if savepoint was not rollbacked.
* @param name Name of savepoint
* @returns 1 on error, 0 on success
*/
int
    TskDbSqlite::releaseSavepoint(const char *name)
{
    char
        buff[1024];

    snprintf(buff, 1024, "RELEASE SAVEPOINT %s", name);

    return attempt_exec(buff, "Error releasing savepoint: %s\n");
}



/**
* Add file layout info to the database.  This table stores the run information for each file so that we
* can map which parts of an image are used by what files.
* @param a_fileObjId ID of the file
* @param a_byteStart Byte address relative to the start of the image file
* @param a_byteLen Length of the run in bytes
* @param a_sequence Sequence of this run in the file
* @returns 1 on error
*/
int
    TskDbSqlite::addFileLayoutRange(int64_t a_fileObjId,
    uint64_t a_byteStart, uint64_t a_byteLen, int a_sequence)
{
    char
        foo[1024];

    snprintf(foo, 1024,
        "INSERT INTO tsk_file_layout(obj_id, byte_start, byte_len, sequence) VALUES (%lld, %llu, %llu, %d)",
        a_fileObjId, a_byteStart, a_byteLen, a_sequence);

    return attempt_exec(foo,
        "Error adding data to tsk_file_layout table: %s\n");
}

/**
* Add file layout info to the database.  This table stores the run information for each file so that we
* can map which parts of an image are used by what files.
* @param fileLayoutRange TSK_DB_FILE_LAYOUT_RANGE object storing a single file layout range entry
* @returns 1 on error
*/
int TskDbSqlite::addFileLayoutRange(const TSK_DB_FILE_LAYOUT_RANGE & fileLayoutRange) {
    return addFileLayoutRange(fileLayoutRange.fileObjId, fileLayoutRange.byteStart, fileLayoutRange.byteLen, fileLayoutRange.sequence);
}



/**
* Adds entry for to tsk_files for a layout file into the database.
* @param parObjId parent obj id in the database
* @param fsObjId fs obj id in the database, or 0 if parent it not fs (NULL)
* @param dbFileType type (unallocated, carved, unused)
* @param fileName file name for the layout file
* @param size Number of bytes in file
* @param objId layout file Id (output)
* @param dataSourceObjId The object Id of the data source
* @returns TSK_OK on success or TSK_ERR on error.
*/
TSK_RETVAL_ENUM
    TskDbSqlite::addLayoutFileInfo(const int64_t parObjId, const int64_t fsObjId, const TSK_DB_FILES_TYPE_ENUM dbFileType, const char *fileName,
    const uint64_t size, int64_t & objId, int64_t dataSourceObjId)
{
    char *zSQL;

    if (addObject(TSK_DB_OBJECT_TYPE_FILE, parObjId, objId))
        return TSK_ERR;

    //fsObjId can be NULL
    char *fsObjIdStrPtr = NULL;
    char fsObjIdStr[32];
    if (fsObjId != 0) {
        snprintf(fsObjIdStr, 32, "%" PRIu64 , fsObjId);
        fsObjIdStrPtr = fsObjIdStr;
    }

    zSQL = sqlite3_mprintf(
        "INSERT INTO tsk_files (has_layout, fs_obj_id, obj_id, data_source_obj_id, type, attr_type, attr_id, name, meta_addr, meta_seq, dir_type, meta_type, dir_flags, meta_flags, size, crtime, ctime, atime, mtime, mode, gid, uid) "
        "VALUES ("
        "1, %Q, %lld,"
        "%" PRId64 ","
        "%d,"
        "NULL,NULL,'%q',"
        "NULL,NULL,"
        "%d,%d,%d,%d,"
        "%" PRIuOFF ","
        "NULL,NULL,NULL,NULL,NULL,NULL,NULL)",
        fsObjIdStrPtr, objId,
        dataSourceObjId,
        dbFileType,
        fileName,
        TSK_FS_NAME_TYPE_REG, TSK_FS_META_TYPE_REG,
        TSK_FS_NAME_FLAG_UNALLOC, TSK_FS_META_FLAG_UNALLOC, size);

    if (attempt_exec(zSQL, "TskDbSqlite::addLayoutFileInfo: Error adding data to tsk_files table: %s\n")) {
        sqlite3_free(zSQL);
        return TSK_ERR;
    }

    sqlite3_free(zSQL);
    return TSK_OK;
}



/** 
* Returns true if database is opened.
*/
bool
    TskDbSqlite::isDbOpen()
{
    if (m_db)
        return true;
    else
        return false;
}

bool TskDbSqlite::dbExists() {

    // Check if database file already exsists
    if (m_utf8) {
        struct stat stat_buf;
        if (stat(m_dbFilePathUtf8, &stat_buf) == 0) {
            return true;
        }
    }
    else {
        struct STAT_STR stat_buf;
        if (TSTAT(m_dbFilePath, &stat_buf) == 0) {
            return true;
        }
    }

    return false;
}

bool
    TskDbSqlite::inTransaction()
{
    return (sqlite3_get_autocommit(m_db) == 0);
}


/**
* Adds information about a unallocated file with layout ranges into the database.
* Adds a single entry to tsk_files table with an auto-generated file name, tsk_objects table, and one or more entries to tsk_file_layout table
* @param parentObjId Id of the parent object in the database (fs, volume, or image)
* @param fsObjId parent fs, or NULL if the file is not associated with fs
* @param size Number of bytes in file
* @param ranges vector containing one or more TSK_DB_FILE_LAYOUT_RANGE layout ranges (in)
* @param objId object id of the file object created (output)
* @param dataSourceObjId The object ID for the data source
* @returns TSK_OK on success or TSK_ERR on error.
*/
TSK_RETVAL_ENUM TskDbSqlite::addUnallocBlockFile(const int64_t parentObjId, const int64_t fsObjId, const uint64_t size, vector<TSK_DB_FILE_LAYOUT_RANGE> & ranges, int64_t & objId, int64_t dataSourceObjId) {
    return addFileWithLayoutRange(TSK_DB_FILES_TYPE_UNALLOC_BLOCKS, parentObjId, fsObjId, size, ranges, objId, dataSourceObjId);
}

/**
* Adds information about a unused file with layout ranges into the database.
* Adds a single entry to tsk_files table with an auto-generated file name, tsk_objects table, and one or more entries to tsk_file_layout table
* @param parentObjId Id of the parent object in the database (fs, volume, or image)
* @param fsObjId parent fs, or NULL if the file is not associated with fs
* @param size Number of bytes in file
* @param ranges vector containing one or more TSK_DB_FILE_LAYOUT_RANGE layout ranges (in)
* @param objId object id of the file object created (output)
* @param dataSourceObjId The object ID for the data source
* @returns TSK_OK on success or TSK_ERR on error.
*/
TSK_RETVAL_ENUM TskDbSqlite::addUnusedBlockFile(const int64_t parentObjId, const int64_t fsObjId, const uint64_t size, vector<TSK_DB_FILE_LAYOUT_RANGE> & ranges, int64_t & objId, int64_t dataSourceObjId) {
    return addFileWithLayoutRange(TSK_DB_FILES_TYPE_UNUSED_BLOCKS, parentObjId, fsObjId, size, ranges, objId, dataSourceObjId);
}

/**
* Adds information about a carved file with layout ranges into the database.
* Adds a single entry to tsk_files table with an auto-generated file name, tsk_objects table, and one or more entries to tsk_file_layout table
* @param parentObjId Id of the parent object in the database (fs, volume, or image)
* @param fsObjId fs id associated with the file, or NULL
* @param size Number of bytes in file
* @param ranges vector containing one or more TSK_DB_FILE_LAYOUT_RANGE layout ranges (in)
* @param objId object id of the file object created (output)
* @param dataSourceObjId The object ID for the data source
* @returns TSK_OK on success or TSK_ERR on error.
*/
TSK_RETVAL_ENUM TskDbSqlite::addCarvedFile(const int64_t parentObjId, const int64_t fsObjId, const uint64_t size, vector<TSK_DB_FILE_LAYOUT_RANGE> & ranges, int64_t & objId, int64_t dataSourceObjId) {
    return addFileWithLayoutRange(TSK_DB_FILES_TYPE_CARVED, parentObjId, fsObjId, size, ranges, objId, dataSourceObjId);
}

//internal function object to check for range overlap
typedef struct _checkFileLayoutRangeOverlap{
    const vector<TSK_DB_FILE_LAYOUT_RANGE> & ranges;
    bool hasOverlap;

    _checkFileLayoutRangeOverlap(const vector<TSK_DB_FILE_LAYOUT_RANGE> & ranges)
        : ranges(ranges),hasOverlap(false) {}

    bool getHasOverlap() const { return hasOverlap; }
    void operator() (const TSK_DB_FILE_LAYOUT_RANGE & range)  {
        if (hasOverlap)
            return; //no need to check other

        uint64_t start = range.byteStart;
        uint64_t end = start + range.byteLen;

        vector<TSK_DB_FILE_LAYOUT_RANGE>::const_iterator it;
        for (it = ranges.begin(); it != ranges.end(); ++it) {
            const TSK_DB_FILE_LAYOUT_RANGE * otherRange = &(*it);
            if (&range == otherRange)
                continue; //skip, it's the same range
            uint64_t otherStart = otherRange->byteStart;
            uint64_t otherEnd = otherStart + otherRange->byteLen;
            if (start <= otherEnd && end >= otherStart) {
                hasOverlap = true;
                break;
            }       
        }
    }

} checkFileLayoutRangeOverlap;

/**
* Add virtual dir of type TSK_DB_FILES_TYPE_VIRTUAL_DIR
* that can be a parent of other non-fs virtual files or directories, to organize them
* @param fsObjId (in) file system object id to associate with the virtual directory.
* @param parentDirId (in) parent dir object id of the new directory: either another virtual directory or root fs directory
* @param name name (int) of the new virtual directory
* @param objId (out) object id of the created virtual directory object
* @param dataSourceObjId The object Id of the data source
* @returns TSK_ERR on error or TSK_OK on success
*/
TSK_RETVAL_ENUM TskDbSqlite::addVirtualDir(const int64_t fsObjId, const int64_t parentDirId, const char * const name, int64_t & objId, int64_t dataSourceObjId) {
    char *zSQL;

    if (addObject(TSK_DB_OBJECT_TYPE_FILE, parentDirId, objId))
        return TSK_ERR;
    zSQL = sqlite3_mprintf(
        "INSERT INTO tsk_files (attr_type, attr_id, has_layout, fs_obj_id, obj_id, data_source_obj_id, type, attr_type, "
        "attr_id, name, meta_addr, meta_seq, dir_type, meta_type, dir_flags, meta_flags, size, "
        "crtime, ctime, atime, mtime, mode, gid, uid, known, parent_path) "
        "VALUES ("
        "NULL, NULL,"
        "NULL,"
        "%lld,"
        "%lld,"
        "%" PRId64 ","
        "%d,"
        "NULL,NULL,'%q',"
        "NULL,NULL,"
        "%d,%d,%d,%d,"
        "0,"
        "NULL,NULL,NULL,NULL,NULL,NULL,NULL,NULL,'/')",
        fsObjId,
        objId,
        dataSourceObjId,
        TSK_DB_FILES_TYPE_VIRTUAL_DIR,
        name,
        TSK_FS_NAME_TYPE_DIR, TSK_FS_META_TYPE_DIR,
        TSK_FS_NAME_FLAG_ALLOC, (TSK_FS_META_FLAG_ALLOC | TSK_FS_META_FLAG_USED));

    if (attempt_exec(zSQL, "Error adding data to tsk_files table: %s\n")) {
        sqlite3_free(zSQL);
        return TSK_ERR;
    }
    sqlite3_free(zSQL);

    return TSK_OK;
}

/**
* Internal helper method to add a virtual root dir, a parent dir of files representing unalloc space within fs.
* The dir has is associated with its root dir parent for the fs.
* @param fsObjId (in) fs id to find root dir for and create $Unalloc dir for
* @param objId (out) object id of the $Unalloc dir created
* @param dataSourceObjId The object ID for the data source
* @returns TSK_ERR on error or TSK_OK on success
*/
TSK_RETVAL_ENUM TskDbSqlite::addUnallocFsBlockFilesParent(const int64_t fsObjId, int64_t & objId, int64_t dataSourceObjId) {

    const char * const unallocDirName = "$Unalloc";

    //get root dir
    TSK_DB_OBJECT rootDirObjInfo;
    if (getFsRootDirObjectInfo(fsObjId, rootDirObjInfo) == TSK_ERR) {
        return TSK_ERR;
    }

    return addVirtualDir(fsObjId, rootDirObjInfo.objId, unallocDirName, objId, dataSourceObjId);
}

/**
* Internal helper method to add unalloc, unused and carved files with layout ranges to db
* Generates file_name and populates tsk_files, tsk_objects and tsk_file_layout tables
* @param dataSourceObjId The object ID for the data source
* @returns TSK_ERR on error or TSK_OK on success
*/
TSK_RETVAL_ENUM TskDbSqlite::addFileWithLayoutRange(const TSK_DB_FILES_TYPE_ENUM dbFileType, const int64_t parentObjId, const int64_t fsObjId, const uint64_t size, vector<TSK_DB_FILE_LAYOUT_RANGE> & ranges, int64_t & objId, int64_t dataSourceObjId) {
    const size_t numRanges = ranges.size();

    if (numRanges < 1) {
        tsk_error_reset();
        tsk_error_set_errno(TSK_ERR_AUTO_DB);
        tsk_error_set_errstr("Error addFileWithLayoutRange() - no ranges present");
        return TSK_ERR;
    }

    stringstream fileNameSs;
    switch (dbFileType) {
    case TSK_DB_FILES_TYPE_UNALLOC_BLOCKS:
        fileNameSs << "Unalloc";
        break;

    case TSK_DB_FILES_TYPE_UNUSED_BLOCKS:
        fileNameSs << "Unused";     
        break;

    case TSK_DB_FILES_TYPE_CARVED:
        fileNameSs << "Carved";
        break;
    default:
        stringstream sserr;
        tsk_error_reset();
        tsk_error_set_errno(TSK_ERR_AUTO_DB);
        sserr << "Error addFileWithLayoutRange() - unsupported file type for file layout range: ";
        sserr << (int) dbFileType;
        tsk_error_set_errstr("%s", sserr.str().c_str());
        return TSK_ERR;
    }

    //ensure layout ranges are sorted (to generate file name and to be inserted in sequence order)
    sort(ranges.begin(), ranges.end());

    //dome some checking
    //ensure there is no overlap and each range has unique byte range
    const checkFileLayoutRangeOverlap & overlapRes = 
        for_each(ranges.begin(), ranges.end(), checkFileLayoutRangeOverlap(ranges));
    if (overlapRes.getHasOverlap() ) {
        tsk_error_reset();
        tsk_error_set_errno(TSK_ERR_AUTO_DB);
        tsk_error_set_errstr("Error addFileWithLayoutRange() - overlap detected between ranges");
        return TSK_ERR;
    }

    //construct filename with parent obj id, start byte of first range, end byte of last range
    fileNameSs << "_" << parentObjId << "_" << ranges[0].byteStart;
    fileNameSs << "_" << (ranges[numRanges-1].byteStart + ranges[numRanges-1].byteLen);

    //insert into tsk files and tsk objects
    if (addLayoutFileInfo(parentObjId, fsObjId, dbFileType, fileNameSs.str().c_str(), size, objId, dataSourceObjId) ) {
        return TSK_ERR;
    }

    //fill in fileObjId and insert ranges
    for (vector<TSK_DB_FILE_LAYOUT_RANGE>::iterator it = ranges.begin();
        it != ranges.end(); ++it) {
            TSK_DB_FILE_LAYOUT_RANGE & range = *it;
            range.fileObjId = objId;
            if (this->addFileLayoutRange(range) ) {
                return TSK_ERR;
            }
    }

    return TSK_OK;
}

/**
* Query tsk_file_layout and return rows for every entry in tsk_file_layout table
* @param fileLayouts (out) TSK_DB_FILE_LAYOUT_RANGE row representations to return
* @returns TSK_ERR on error, TSK_OK on success
*/
TSK_RETVAL_ENUM TskDbSqlite::getFileLayouts(vector<TSK_DB_FILE_LAYOUT_RANGE> & fileLayouts) {
    sqlite3_stmt * fileLayoutsStatement = NULL;
    if (prepare_stmt("SELECT obj_id, byte_start, byte_len, sequence FROM tsk_file_layout", 
        &fileLayoutsStatement) ) {
            return TSK_ERR;
    }

    //get rows
    TSK_DB_FILE_LAYOUT_RANGE rowData;

    while (sqlite3_step(fileLayoutsStatement) == SQLITE_ROW) {
        rowData.fileObjId = sqlite3_column_int64(fileLayoutsStatement, 0);
        rowData.byteStart = sqlite3_column_int64(fileLayoutsStatement, 1);
        rowData.byteLen = sqlite3_column_int64(fileLayoutsStatement, 2);
        rowData.sequence = sqlite3_column_int(fileLayoutsStatement, 3);

        //insert a copy of the rowData
        fileLayouts.push_back(rowData);
    }

    //cleanup
    if (fileLayoutsStatement != NULL) {
        sqlite3_finalize(fileLayoutsStatement);
        fileLayoutsStatement = NULL;
    }

    return TSK_OK;
}

ostream& operator <<(ostream &os,const TSK_DB_FILE_LAYOUT_RANGE &layoutRange) {
    os << layoutRange.fileObjId << "," << layoutRange.byteStart << ","
        << layoutRange.byteLen << "," << layoutRange.sequence;
    os << std::endl;
    return os;
}

ostream& operator <<(ostream &os,const TSK_DB_FS_INFO &fsInfo) {
    os << fsInfo.objId << "," << fsInfo.imgOffset << "," << (int)fsInfo.fType
        << "," << fsInfo.block_size << "," << fsInfo.block_count 
        << "," << fsInfo.root_inum << "," << fsInfo.first_inum << "," << fsInfo.last_inum;
    os << std::endl;
    return os;
}

ostream& operator <<(ostream &os,const TSK_DB_VS_INFO &vsInfo) {
    os << vsInfo.objId << "," << (int)vsInfo.vstype << "," << vsInfo.offset
        << "," << vsInfo.block_size;
    os << std::endl;
    return os;
}

ostream& operator <<(ostream &os,const TSK_DB_VS_PART_INFO &vsPartInfo) {
    os << vsPartInfo.objId << "," << vsPartInfo.addr << "," << vsPartInfo.start
        << "," << vsPartInfo.len << "," << vsPartInfo.desc << "," << (int)vsPartInfo.flags;
    os << std::endl;
    return os;
}

ostream& operator <<(ostream &os,const TSK_DB_OBJECT &dbObject) {
    os << dbObject.objId << "," << dbObject.parObjId << "," << (int)dbObject.type;
    os << std::endl;
    return os;
}

/**
* Query tsk_fs_info and return rows for every entry in tsk_fs_info table
* @param imgId the object id of the image to get filesystems for
* @param fsInfos (out) TSK_DB_FS_INFO row representations to return
* @returns TSK_ERR on error, TSK_OK on success
*/
TSK_RETVAL_ENUM TskDbSqlite::getFsInfos(int64_t imgId, vector<TSK_DB_FS_INFO> & fsInfos) {
    sqlite3_stmt * fsInfosStatement = NULL;
    if (prepare_stmt("SELECT obj_id, img_offset, fs_type, block_size, block_count, root_inum, first_inum, last_inum FROM tsk_fs_info", 
        &fsInfosStatement) ) {
            return TSK_ERR;
    }

    //get rows
    TSK_DB_FS_INFO rowData;
    while (sqlite3_step(fsInfosStatement) == SQLITE_ROW) {
        int64_t fsObjId = sqlite3_column_int64(fsInfosStatement, 0);

        //ensure fs is (sub)child of the image requested, if not, skip it
        int64_t curImgId = 0;
        if (getParentImageId(fsObjId, curImgId) == TSK_ERR) {
            tsk_error_reset();
            tsk_error_set_errno(TSK_ERR_AUTO_DB);
            tsk_error_set_errstr("Error finding parent for: %" PRIu64 , fsObjId);
            return TSK_ERR;
        }

        if (imgId != curImgId) {
            continue;
        }

        rowData.objId = fsObjId;
        rowData.imgOffset = sqlite3_column_int64(fsInfosStatement, 1);
        rowData.fType = (TSK_FS_TYPE_ENUM)sqlite3_column_int(fsInfosStatement, 2);
        rowData.block_size = sqlite3_column_int(fsInfosStatement, 3);
        rowData.block_count = sqlite3_column_int64(fsInfosStatement, 4);
        rowData.root_inum = sqlite3_column_int64(fsInfosStatement, 5);
        rowData.first_inum = sqlite3_column_int64(fsInfosStatement, 6);
        rowData.last_inum = sqlite3_column_int64(fsInfosStatement, 7);

        //insert a copy of the rowData
        fsInfos.push_back(rowData);
    }

    //cleanup
    if (fsInfosStatement != NULL) {
        sqlite3_finalize(fsInfosStatement);
        fsInfosStatement = NULL;
    }

    return TSK_OK;
}


/**
* Query tsk_vs_info and return rows for every entry in tsk_vs_info table
* @param imgId the object id of the image to get volumesystems for
* @param vsInfos (out) TSK_DB_VS_INFO row representations to return
* @returns TSK_ERR on error, TSK_OK on success
*/
TSK_RETVAL_ENUM TskDbSqlite::getVsInfos(int64_t imgId, vector<TSK_DB_VS_INFO> & vsInfos) {
    sqlite3_stmt * vsInfosStatement = NULL;
    if (prepare_stmt("SELECT obj_id, vs_type, img_offset, block_size FROM tsk_vs_info", 
        &vsInfosStatement) ) {
            return TSK_ERR;
    }

    //get rows
    TSK_DB_VS_INFO rowData;
    while (sqlite3_step(vsInfosStatement) == SQLITE_ROW) {
        int64_t vsObjId = sqlite3_column_int64(vsInfosStatement, 0);

        int64_t curImgId = 0;
        if (getParentImageId(vsObjId, curImgId) == TSK_ERR) {
            tsk_error_reset();
            tsk_error_set_errno(TSK_ERR_AUTO_DB);
            tsk_error_set_errstr("Error finding parent for: %" PRIu64 , vsObjId);
            return TSK_ERR;
        }

        if (imgId != curImgId ) {
            //ensure vs is (sub)child of the image requested, if not, skip it
            continue;
        }

        rowData.objId = vsObjId;
        rowData.vstype = (TSK_VS_TYPE_ENUM)sqlite3_column_int(vsInfosStatement, 1);
        rowData.offset = sqlite3_column_int64(vsInfosStatement, 2);
        rowData.block_size = sqlite3_column_int(vsInfosStatement, 3);

        //insert a copy of the rowData
        vsInfos.push_back(rowData);
    }

    //cleanup
    if (vsInfosStatement != NULL) {
        sqlite3_finalize(vsInfosStatement);
        vsInfosStatement = NULL;
    }

    return TSK_OK;
}


/**
* Query tsk_vs_part and return rows for every entry in tsk_vs_part table
* @param imgId the object id of the image to get vs parts for
* @param vsPartInfos (out) TSK_DB_VS_PART_INFO row representations to return
* @returns TSK_ERR on error, TSK_OK on success
*/
TSK_RETVAL_ENUM TskDbSqlite::getVsPartInfos(int64_t imgId, vector<TSK_DB_VS_PART_INFO> & vsPartInfos) {
    sqlite3_stmt * vsPartInfosStatement = NULL;
    if (prepare_stmt("SELECT obj_id, addr, start, length, desc, flags FROM tsk_vs_parts", 
        &vsPartInfosStatement) ) {
            return TSK_ERR;
    }

    //get rows
    TSK_DB_VS_PART_INFO rowData;
    while (sqlite3_step(vsPartInfosStatement) == SQLITE_ROW) {
        int64_t vsPartObjId = sqlite3_column_int64(vsPartInfosStatement, 0);

        int64_t curImgId = 0;
        if (getParentImageId(vsPartObjId, curImgId) == TSK_ERR) {
            tsk_error_reset();
            tsk_error_set_errno(TSK_ERR_AUTO_DB);
            tsk_error_set_errstr("Error finding parent for: %" PRIu64 , vsPartObjId);
            return TSK_ERR;
        }

        if (imgId != curImgId) {
            //ensure vs is (sub)child of the image requested, if not, skip it
            continue;
        }

        rowData.objId = vsPartObjId;
        rowData.addr = sqlite3_column_int(vsPartInfosStatement, 1);
        rowData.start = sqlite3_column_int64(vsPartInfosStatement, 2);
        rowData.len = sqlite3_column_int64(vsPartInfosStatement, 3);
        const unsigned char * text = sqlite3_column_text(vsPartInfosStatement, 4);
        size_t textLen = sqlite3_column_bytes(vsPartInfosStatement, 4);
        const size_t copyChars = textLen < TSK_MAX_DB_VS_PART_INFO_DESC_LEN-1?textLen:TSK_MAX_DB_VS_PART_INFO_DESC_LEN-1;
        strncpy (rowData.desc,(char*)text,copyChars);
        rowData.desc[copyChars] = '\0';
        rowData.flags = (TSK_VS_PART_FLAG_ENUM)sqlite3_column_int(vsPartInfosStatement, 5);
        //insert a copy of the rowData
        vsPartInfos.push_back(rowData);
    }

    //cleanup
    if (vsPartInfosStatement != NULL) {
        sqlite3_finalize(vsPartInfosStatement);
        vsPartInfosStatement = NULL;
    }

    return TSK_OK;
}

/**
* Query tsk_objects with given id and returns object info entry
* @param objId object id to query
* @param objectInfo (out) TSK_DB_OBJECT entry representation to return
* @returns TSK_ERR on error (or if not found), TSK_OK on success
*/
TSK_RETVAL_ENUM TskDbSqlite::getObjectInfo(int64_t objId, TSK_DB_OBJECT & objectInfo) {

    sqlite3_stmt * objectsStatement = NULL;
    if (prepare_stmt("SELECT obj_id, par_obj_id, type FROM tsk_objects WHERE obj_id IS ?", 
        &objectsStatement) ) {
            return TSK_ERR;
    }

    if (attempt(sqlite3_bind_int64(objectsStatement, 1, objId),
        "TskDbSqlite::getObjectInfo: Error binding objId to statment: %s (result code %d)\n")
        || attempt(sqlite3_step(objectsStatement), SQLITE_ROW,
        "TskDbSqlite::getObjectInfo: Error selecting object by objid: %s (result code %d)\n")) {
            sqlite3_finalize(objectsStatement);
            return TSK_ERR;
    }

    objectInfo.objId = sqlite3_column_int64(objectsStatement, 0);
    objectInfo.parObjId = sqlite3_column_int64(objectsStatement, 1);
    objectInfo.type = (TSK_DB_OBJECT_TYPE_ENUM) sqlite3_column_int(objectsStatement, 2);

    //cleanup
    if (objectsStatement != NULL) {
        sqlite3_finalize(objectsStatement);
        objectsStatement = NULL;
    }

    return TSK_OK;
}

/**
* Query tsk_vs_info with given id and returns TSK_DB_VS_INFO info entry
* @param objId vs id to query
* @param vsInfo (out) TSK_DB_VS_INFO entry representation to return
* @returns TSK_ERR on error (or if not found), TSK_OK on success
*/
TSK_RETVAL_ENUM TskDbSqlite::getVsInfo(int64_t objId, TSK_DB_VS_INFO & vsInfo) {
    sqlite3_stmt * vsInfoStatement = NULL;
    if (prepare_stmt("SELECT obj_id, vs_type, img_offset, block_size FROM tsk_vs_info WHERE obj_id IS ?", 
        &vsInfoStatement) ) {
            return TSK_ERR;
    }

    if (attempt(sqlite3_bind_int64(vsInfoStatement, 1, objId),
        "TskDbSqlite::getVsInfo: Error binding objId to statment: %s (result code %d)\n")
        || attempt(sqlite3_step(vsInfoStatement), SQLITE_ROW,
        "TskDbSqlite::getVsInfo: Error selecting object by objid: %s (result code %d)\n")) {
            sqlite3_finalize(vsInfoStatement);
            return TSK_ERR;
    }

    vsInfo.objId = sqlite3_column_int64(vsInfoStatement, 0);
    vsInfo.vstype = (TSK_VS_TYPE_ENUM)sqlite3_column_int(vsInfoStatement, 1);
    vsInfo.offset = sqlite3_column_int64(vsInfoStatement, 2);
    vsInfo.block_size = sqlite3_column_int(vsInfoStatement, 3);

    //cleanup
    if (vsInfoStatement != NULL) {
        sqlite3_finalize(vsInfoStatement);
        vsInfoStatement = NULL;
    }

    return TSK_OK;
}


/**
* Query tsk_objects to find the root image id for the object
* @param objId (in) object id to query
* @param imageId (out) root parent image id returned
* @returns TSK_ERR on error (or if not found), TSK_OK on success
*/
TSK_RETVAL_ENUM TskDbSqlite::getParentImageId (const int64_t objId, int64_t & imageId) {
    TSK_DB_OBJECT objectInfo;
    TSK_RETVAL_ENUM ret = TSK_ERR;

    int64_t queryObjectId = objId;
    while (getObjectInfo(queryObjectId, objectInfo) == TSK_OK) {
        if (objectInfo.parObjId == 0) {
            //found root image
            imageId = objectInfo.objId;
            ret = TSK_OK;
            break;
        }
        else {
            //advance
            queryObjectId = objectInfo.parObjId;
        }
    }

    return ret;

}


/**
* Query tsk_objects and tsk_files given file system id and return the root directory object
* @param fsObjId (int) file system id to query root dir object for
* @param rootDirObjInfo (out) TSK_DB_OBJECT root dir entry representation to return
* @returns TSK_ERR on error (or if not found), TSK_OK on success
*/
TSK_RETVAL_ENUM TskDbSqlite::getFsRootDirObjectInfo(const int64_t fsObjId, TSK_DB_OBJECT & rootDirObjInfo) {
    sqlite3_stmt * rootDirInfoStatement = NULL;
    if (prepare_stmt("SELECT tsk_objects.obj_id,tsk_objects.par_obj_id,tsk_objects.type "
        "FROM tsk_objects,tsk_files WHERE tsk_objects.par_obj_id IS ? "
        "AND tsk_files.obj_id = tsk_objects.obj_id AND tsk_files.name = ''", 
        &rootDirInfoStatement) ) {
            return TSK_ERR;
    }

    if (attempt(sqlite3_bind_int64(rootDirInfoStatement, 1, fsObjId),
        "TskDbSqlite::getFsRootDirObjectInfo: Error binding objId to statment: %s (result code %d)\n")
        || attempt(sqlite3_step(rootDirInfoStatement), SQLITE_ROW,
        "TskDbSqlite::getFsRootDirObjectInfo: Error selecting object by objid: %s (result code %d)\n")) {
            sqlite3_finalize(rootDirInfoStatement);
            return TSK_ERR;
    }

    rootDirObjInfo.objId = sqlite3_column_int64(rootDirInfoStatement, 0);
    rootDirObjInfo.parObjId = sqlite3_column_int64(rootDirInfoStatement, 1);
    rootDirObjInfo.type = (TSK_DB_OBJECT_TYPE_ENUM)sqlite3_column_int(rootDirInfoStatement, 2);


    //cleanup
    if (rootDirInfoStatement != NULL) {
        sqlite3_finalize(rootDirInfoStatement);
        rootDirInfoStatement = NULL;
    }

    return TSK_OK;
}

<|MERGE_RESOLUTION|>--- conflicted
+++ resolved
@@ -515,11 +515,7 @@
 
     // Add the data source to the tsk_image_info table.
     char *sql;
-<<<<<<< HEAD
-    sql = sqlite3_mprintf("INSERT INTO tsk_image_info (obj_id, type, ssize, tzone, size, md5) VALUES (%lld, %d, %lld, '%q', %"PRIuOFF", '%q');",
-=======
-    sql = sqlite3_mprintf("INSERT INTO tsk_image_info (obj_id, type, ssize, tzone, size, md5) VALUES (%lld, %d, %d, '%q', %" PRIuOFF ", '%q');",
->>>>>>> 8417e2bd
+    sql = sqlite3_mprintf("INSERT INTO tsk_image_info (obj_id, type, ssize, tzone, size, md5) VALUES (%lld, %d, %lld, '%q', %" PRIuOFF ", '%q');",
         objId, type, ssize, timezone.c_str(), size, md5.c_str());
     int ret = attempt_exec(sql, "Error adding data to tsk_image_info table: %s\n");
     sqlite3_free(sql);
