/*
** The Sleuth Kit
**
** Brian Carrier [carrier <at> sleuthkit [dot] org]
** Copyright (c) 2010-2013 Brian Carrier.  All Rights reserved
**
** This software is distributed under the Common Public License 1.0
**
*/

/**
* \file db_postgresql.cpp
* Contains code to perform operations against PostgreSQL database. 
*/

#ifdef HAVE_POSTGRESQL

#include "tsk_db_postgresql.h"

#ifdef TSK_WIN32

#define atoll(S) _atoi64(S)

#include <string.h>
#include <sstream>
#include <algorithm>
#include <cstdint>
#include "guid.h"

using std::stringstream;
using std::sort;
using std::for_each;

TskDbPostgreSQL::TskDbPostgreSQL(const TSK_TCHAR * a_dbFilePath, bool a_blkMapFlag)
    : TskDb(a_dbFilePath, a_blkMapFlag)
{
    conn = NULL;
    wcsncpy(m_dBName, a_dbFilePath, MAX_CONN_INFO_FIELD_LENGTH - 1);
    m_blkMapFlag = a_blkMapFlag;

	strcpy(userName, "");
	strcpy(password, "");
	strcpy(hostNameOrIpAddr, "");
	strcpy(hostPort, "");

}

TskDbPostgreSQL::~TskDbPostgreSQL()
{
    if (conn) {
        PQfinish(conn);
        conn = NULL;
    }
}

TSK_RETVAL_ENUM TskDbPostgreSQL::setConnectionInfo(CaseDbConnectionInfo * info){

    if (info->getDbType() != CaseDbConnectionInfo::POSTGRESQL) {
        tsk_error_reset();
        tsk_error_set_errno(TSK_ERR_AUTO_DB);
        tsk_error_set_errstr("TskDbPostgreSQL::setConnectionInfo: Connection info is for wrong database type %d", info->getDbType());
        return TSK_ERR;
    }

    // verify input string sizes
    if (verifyConnectionInfoStringLengths(info->getUserName().size(), info->getPassword().size(), info->getHost().size(), info->getPort().size()) != TSK_OK) {
        return TSK_ERR;
    }

    strncpy(userName, info->getUserName().c_str(), sizeof(userName));
    strncpy(password, info->getPassword().c_str(), sizeof(password));
    strncpy(hostNameOrIpAddr, info->getHost().c_str(), sizeof(hostNameOrIpAddr));
    strncpy(hostPort, info->getPort().c_str(), sizeof(hostPort));

    return TSK_OK;
}

TSK_RETVAL_ENUM TskDbPostgreSQL::verifyConnectionInfoStringLengths(size_t userNameStrLen, size_t pwdStrLen, size_t hostNameStrLen, size_t portStrLen) {

    if (userNameStrLen >= MAX_CONN_INFO_FIELD_LENGTH - 1) {
        tsk_error_reset();
        tsk_error_set_errno(TSK_ERR_AUTO_DB);
        tsk_error_set_errstr("TskDbPostgreSQL::connectToDatabase: User name is too long. Length = %d, Max length = %d", userNameStrLen, MAX_CONN_INFO_FIELD_LENGTH - 1);
        return TSK_ERR;
    }

    if (pwdStrLen >= MAX_CONN_INFO_FIELD_LENGTH - 1) {
        tsk_error_reset();
        tsk_error_set_errno(TSK_ERR_AUTO_DB);
        tsk_error_set_errstr("TskDbPostgreSQL::connectToDatabase: Password is too long. Length = %d, Max length = %d", pwdStrLen, MAX_CONN_INFO_FIELD_LENGTH - 1);
        return TSK_ERR;
    }

    if (hostNameStrLen >= MAX_CONN_INFO_FIELD_LENGTH - 1) {
        tsk_error_reset();
        tsk_error_set_errno(TSK_ERR_AUTO_DB);
        tsk_error_set_errstr("TskDbPostgreSQL::connectToDatabase: Host name is too long. Length = %d, Max length = %d", hostNameStrLen, MAX_CONN_INFO_FIELD_LENGTH - 1);
        return TSK_ERR;
    }

    if (portStrLen > MAX_CONN_PORT_FIELD_LENGTH) {
        tsk_error_reset();
        tsk_error_set_errno(TSK_ERR_AUTO_DB);
        tsk_error_set_errstr("TskDbPostgreSQL::connectToDatabase: Host port string is too long. Length = %d, Max length = %d", portStrLen, MAX_CONN_PORT_FIELD_LENGTH);
        return TSK_ERR;
    }

    return TSK_OK;
}

PGconn* TskDbPostgreSQL::connectToDatabase(TSK_TCHAR *dbName) {

    // Make a connection to postgres database server
    char connectionString[1024];

    // verify input string sizes
    if (verifyConnectionInfoStringLengths(strlen(userName), strlen(password), strlen(hostNameOrIpAddr), strlen(hostPort)) != TSK_OK) {
        return NULL;
    }

    // escape strings for use within an SQL command. Usually use PQescapeLiteral but it requires connection to be already established.
    char userName_sql[MAX_CONN_INFO_FIELD_LENGTH];
    char password_sql[MAX_CONN_INFO_FIELD_LENGTH];
    char hostName_sql[MAX_CONN_INFO_FIELD_LENGTH];
    PQescapeString(&userName_sql[0], userName, strlen(userName));
    PQescapeString(&password_sql[0], password, strlen(password));
    PQescapeString(&hostName_sql[0], hostNameOrIpAddr, strlen(hostNameOrIpAddr));

    snprintf(connectionString, 1024, "user=%s password=%s dbname=%S host=%s port=%s", userName_sql, password_sql, dbName, hostName_sql, hostPort);
    PGconn *dbConn = PQconnectdb(connectionString);

    // Check to see that the backend connection was successfully made 
    if (verifyResultCode(PQstatus(dbConn), CONNECTION_OK, "TskDbPostgreSQL::connectToDatabase: Connection to PostgreSQL database failed, result code %d"))
    {
        PQfinish(dbConn);
        return NULL;
    }
    return dbConn;
}

TSK_RETVAL_ENUM TskDbPostgreSQL::createDatabase(){

    TSK_RETVAL_ENUM result = TSK_OK;

    // Connect to PostgreSQL server first
    TSK_TCHAR defaultPostgresDb[32] = TEXT("postgres");
    PGconn *serverConn = connectToDatabase(&defaultPostgresDb[0]);
    if (!serverConn)
        return TSK_ERR;

    /* 
    http://www.postgresql.org/docs/9.4/static/manage-ag-templatedbs.html
    CREATE DATABASE actually works by copying an existing database. By default, it copies the standard system database named template1. 
    Thus that database is the "template" from which new databases are made. If you add objects to template1, these objects will be copied 
    into subsequently created user databases. This behavior allows site-local modifications to the standard set of objects in databases. 
    For example, if you install the procedural language PL/Perl in template1, it will automatically be available in user databases without 
    any extra action being taken when those databases are created.

    ELTODO: perhaps we should create a default template TSK database with all tables created and use that as template for creating new databases.
    This will require recognizing that a template might not exist (first time TSK is run with PostgreSQL) and creating it.
    */

    // IMPORTANT: PostgreSQL database names are case sensitive but ONLY if you surround the db name in double quotes.
    // If you use single quotes, PostgreSQL will convert db name to lower case. If database was created using double quotes 
    // you now need to always use double quotes when referring to it (e.dg when deleting database).
    char createDbString[1024];
    snprintf(createDbString, 1024, "CREATE DATABASE \"%S\" WITH ENCODING='UTF8';", m_dBName);

    PGresult *res = PQexec(serverConn, createDbString); 
    if (!res || PQresultStatus(res) != PGRES_COMMAND_OK) {
        tsk_error_reset();
        tsk_error_set_errno(TSK_ERR_AUTO_DB);
        char * str = PQerrorMessage(serverConn);
        tsk_error_set_errstr("TskDbPostgreSQL::createDatabase: Database creation failed, %s", str);
        result = TSK_ERR;
    }

    PQclear(res);
    PQfinish(serverConn);
    return result;
}

/*
* Create or open the PostgreSQL database
* @param createDbFlag Set to true if this is a new database that needs to be created and have the tables created
* @ returns 1 on error and 0 on success
*/
int TskDbPostgreSQL::open(bool createDbFlag)
{
    // close database connection if there is one open
    if (conn)
        close();

    if (createDbFlag) {
        // create new database first
        if (verifyResultCode(createDatabase(), TSK_OK, "TskDbPostgreSQL::open: Unable to create database, result code %d")){
            return -1;
        }
    }

    // connect to existing database
    conn = connectToDatabase(&m_dBName[0]);
    if (!conn){
        tsk_error_reset();
        tsk_error_set_errno(TSK_ERR_AUTO_DB);
        tsk_error_set_errstr("TskDbPostgreSQL::open: Couldn't connect to database %S", m_dBName);
        return -1;
    }

    if (createDbFlag) {
        // initialize TSK tables
        if (initialize()) {
            tsk_error_reset();
            tsk_error_set_errno(TSK_ERR_AUTO_DB);
            tsk_error_set_errstr("TskDbPostgreSQL::open: Couldn't initialize database %S", m_dBName);
            close();    // close connection to database
            return -1;
        }
    }

    return 0;
}

/*
* Close PostgreSQL database.
* Return 0 on success, 1 on failure
*/
int TskDbPostgreSQL::close()
{
    if (conn) {
        PQfinish(conn);
        conn = NULL;
    }
    return 0;
}


bool TskDbPostgreSQL::dbExists() { 

    int numDb = 0;

    // Connect to PostgreSQL server first
    TSK_TCHAR defaultPostgresDb[32] = TEXT("postgres");
    PGconn *serverConn = connectToDatabase(&defaultPostgresDb[0]);
    if (!serverConn)
        return false;

    // Poll PostreSQL server for existing databases. 
    char selectString[1024];
    snprintf(selectString, 1024, "SELECT datname FROM pg_catalog.pg_database WHERE datname = '%S';", m_dBName);

    PGresult *res = PQexec(serverConn, selectString);
    if (!res || PQresultStatus(res) != PGRES_TUPLES_OK)
    {
        tsk_error_reset();
        tsk_error_set_errno(TSK_ERR_AUTO_DB);
        char * str = PQerrorMessage(conn);
        tsk_error_set_errstr("TskDbPostgreSQL::dbExists: Existing database lookup failed, %s", str);
        numDb = 0;
    } else {
        // number of existing databases that matched name (if search is case sensitive then max is 1)
        numDb = PQntuples(res);
    }

    PQclear(res);
    PQfinish(serverConn);

    if (numDb > 0)
        return true;

    return false;
}

/**
* Execute SQL command returning no data. Sets TSK error values on error.
* @returns 1 on error, 0 on success
*/
int TskDbPostgreSQL::attempt_exec(const char *sql, const char *errfmt)
{
    if (!conn) {
        tsk_error_reset();
        tsk_error_set_errno(TSK_ERR_AUTO_DB);
        tsk_error_set_errstr("Can't execute PostgreSQL query, not connected to database. Query: %s", sql);
        return 1;
    }

    PGresult *res = PQexec(conn, sql); 

    if (!isQueryResultValid(res, sql)) {
        return 1;
    }

    if (PQresultStatus(res) != PGRES_COMMAND_OK) {
        tsk_error_reset();
        tsk_error_set_errno(TSK_ERR_AUTO_DB);
        char * str = PQerrorMessage(conn);
        tsk_error_set_errstr(errfmt, str);
        PQclear(res);
        return 1;
    }
    PQclear(res);
    return 0;
}


/**
* Validate string that was escaped by a call to PQescapeLiteral(). Sets TSK error values on error.
* @returns 1 if string is valid, 0 otherwise
*/
int TskDbPostgreSQL::isEscapedStringValid(const char *sql_str, const char *orig_str, const char *errfmt){

    if (sql_str == NULL){
        tsk_error_reset();
        tsk_error_set_errno(TSK_ERR_AUTO_DB);
        char * str = PQerrorMessage(conn);
        tsk_error_set_errstr(errfmt, orig_str, str);
        return 0;
    }
    return 1;
}

/**
* Execute SQL statement and returns PostgreSQL result sets in ASCII format. Sets TSK error values on error.
* IMPORTANT: result set needs to be freed by calling PQclear(res) when no longer needed.
* @returns Result set on success, NULL on error
*/
PGresult* TskDbPostgreSQL::get_query_result_set(const char *sql, const char *errfmt)
{
    if (!conn){
        tsk_error_reset();
        tsk_error_set_errno(TSK_ERR_AUTO_DB);
        tsk_error_set_errstr("Can't execute PostgreSQL query, not connected to database. Query: %s", sql);
        return NULL;
    }

    PGresult *res = PQexec(conn, sql); 
    if (!isQueryResultValid(res, sql)) {
        return NULL;
    }

    if (PQresultStatus(res) != PGRES_TUPLES_OK) {
        tsk_error_reset();
        tsk_error_set_errno(TSK_ERR_AUTO_DB);
        char * str = PQerrorMessage(conn);
        tsk_error_set_errstr(errfmt, str);
        PQclear(res);
        return NULL;
    }
    return res;
}

/**
* Execute a statement and returns PostgreSQL result sets in binary format. Sets TSK error values on error.
* IMPORTANT: PostgreSQL returns binary representations in network byte order, which need to be converted to the local byte order.
* IMPORTANT: result set needs to be freed by calling PQclear(res) when no longer needed.
* @returns Result set on success, NULL on error
*/
PGresult* TskDbPostgreSQL::get_query_result_set_binary(const char *sql, const char *errfmt)
{
    if (!conn){
        tsk_error_reset();
        tsk_error_set_errno(TSK_ERR_AUTO_DB);
        tsk_error_set_errstr("Can't execute PostgreSQL query, not connected to database. Query: %s", sql);
        return NULL;
    }

    PGresult *res = PQexecParams(conn,
                       sql,
                       0,       /* no additional params, they are part sql string */
                       NULL,    /* let the backend deduce param type */
                       NULL,    /* no params */
                       NULL,    /* don't need param lengths since text */
                       NULL,    /* default to all text params */
                       1);      /* ask for binary results */

    if (!isQueryResultValid(res, sql)) {
        return NULL;
    }

    if (PQresultStatus(res) != PGRES_TUPLES_OK) {
        tsk_error_reset();
        tsk_error_set_errno(TSK_ERR_AUTO_DB);
        char * str = PQerrorMessage(conn);
        tsk_error_set_errstr(errfmt, str);
        PQclear(res);
        return NULL;
    }
    return res;
}

/* Verifies that result code matches expected result code. Sets TSK error values if result codes do not match. 		
* @returns 0 if result codes match, 1 if they don't		
*/	
int TskDbPostgreSQL::verifyResultCode(int resultCode, int expectedResultCode, const char *errfmt)
{
    if (resultCode != expectedResultCode) {
        tsk_error_reset();
        tsk_error_set_errno(TSK_ERR_AUTO_DB);
        tsk_error_set_errstr(errfmt, resultCode);
        return 1;
    }
    return 0;
}

/* Verifies if PGresult is valid. Result set must contain at least one row. Number of returned fileds must match expected number of fields. 
* Sets TSK error values if result is invalid. 		
* @returns 0 if result is valid, 1 if result is invalid	or empty
*/	
int TskDbPostgreSQL::verifyNonEmptyResultSetSize(const char *sql, PGresult *res, int expectedNumFileds, const char *errfmt)
{
    if (!isQueryResultValid(res, sql)) {
        return 1;
    }

    // this query must produce at least one result
    if (PQntuples(res) < 1){
        tsk_error_reset();
        tsk_error_set_errno(TSK_ERR_AUTO_DB);
        tsk_error_set_errstr("SQL command returned empty result set: %s", sql);
        return 1;
    }

    if (PQnfields(res) != expectedNumFileds){
        tsk_error_reset();
        tsk_error_set_errno(TSK_ERR_AUTO_DB);
        tsk_error_set_errstr(errfmt, PQnfields(res), expectedNumFileds);
        return 1;
    }
    return 0;
}

/* Verifies if PGresult is valid. It's acceptable for result set to be empty. If result set is not empty, number of returned fileds must match expected number of fields. 
* Sets TSK error values if result is invalid. 		
* @returns 0 if result is valid or empty, 1 if result is invalid		
*/	
int TskDbPostgreSQL::verifyResultSetSize(const char *sql, PGresult *res, int expectedNumFileds, const char *errfmt)
{
    // check if a valid result set was returned
    if (!isQueryResultValid(res, sql)) {
        return 1;
    }

    // it's ok for this query to produce no results
    if (PQntuples(res) == 0){
        return 0;
    }

    // If there are results, verify number of fields returned.
    if (PQnfields(res) != expectedNumFileds){
        tsk_error_reset();
        tsk_error_set_errno(TSK_ERR_AUTO_DB);
        tsk_error_set_errstr(errfmt, PQnfields(res), expectedNumFileds);
        PQclear(res);
        return 1;
    }

    return 0;
}


/* Verifies if PGresult is valid. Sets TSK error values if result is invalid. 		
* @returns true if result is valid, false if result is invalid		
*/		
bool TskDbPostgreSQL::isQueryResultValid(PGresult *res, const char *sql)		
{		 
    if (!res) {
        tsk_error_reset();	
        tsk_error_set_errno(TSK_ERR_AUTO_DB);	
        tsk_error_set_errstr("SQL command returned a NULL result set pointer: %s", sql);
        return false;
    }
    return true;
}

/* Removes any existing non-UTF8 characters from string. Output string needs to be pre-allocated 
* and it's max size is passed as input.
*/
void TskDbPostgreSQL::removeNonUtf8(char* newStr, int newStrMaxSize, const char* origStr)
{
    if (!newStr){
        tsk_error_reset();	
        tsk_error_set_errno(TSK_ERR_AUTO_DB);	
        tsk_error_set_errstr("TskDbPostgreSQL::removeNonUtf8: Output string has not been allocated");
        return;
    }

    int strSize = min((int) strlen(origStr), newStrMaxSize);
    strncpy(newStr, origStr, strSize);
    newStr[strSize] = '\0';
    tsk_cleanupUTF8(newStr, '^');
}

/** 
* Initialize the open DB: set PRAGMAs, create tables and indexes
* @returns 1 on error
*/
int TskDbPostgreSQL::initialize() { 

    char foo[1024];
    if (attempt_exec("CREATE TABLE tsk_db_info (schema_ver INTEGER, tsk_ver INTEGER);","Error creating tsk_db_info table: %s\n")) {
        return 1;
    }

    snprintf(foo, 1024, "INSERT INTO tsk_db_info (schema_ver, tsk_ver) VALUES (%d, %d);", TSK_SCHEMA_VER, TSK_VERSION_NUM);
    if (attempt_exec(foo, "Error adding data to tsk_db_info table: %s\n")) {
        return 1;
    }

    // ELTODO: change INTEGER (4 bytes) fields to SMALLINT (2 bytes) to use less memory for enum fields

    if (attempt_exec("CREATE TABLE tsk_objects (obj_id BIGSERIAL PRIMARY KEY, par_obj_id BIGINT, type INTEGER NOT NULL);","Error creating tsk_objects table: %s\n")
        ||
        attempt_exec
        ("CREATE TABLE tsk_image_info (obj_id BIGSERIAL PRIMARY KEY, type INTEGER, ssize INTEGER, tzone TEXT, size BIGINT, md5 TEXT, display_name TEXT, FOREIGN KEY(obj_id) REFERENCES tsk_objects(obj_id));",
        "Error creating tsk_image_info table: %s\n")
        ||
        attempt_exec("CREATE TABLE tsk_image_names (obj_id BIGINT NOT NULL, name TEXT NOT NULL, sequence INTEGER NOT NULL, FOREIGN KEY(obj_id) REFERENCES tsk_objects(obj_id));",
        "Error creating tsk_image_names table: %s\n")
        ||
        attempt_exec
        ("CREATE TABLE tsk_vs_info (obj_id BIGSERIAL PRIMARY KEY, vs_type INTEGER NOT NULL, img_offset BIGINT NOT NULL, block_size BIGINT NOT NULL, FOREIGN KEY(obj_id) REFERENCES tsk_objects(obj_id));",
        "Error creating tsk_vs_info table: %s\n")
        ||
        attempt_exec
        ("CREATE TABLE data_source_info (obj_id INTEGER PRIMARY KEY, device_id TEXT NOT NULL, time_zone TEXT NOT NULL, FOREIGN KEY(obj_id) REFERENCES tsk_objects(obj_id));",
        "Error creating data_source_info table: %s\n")
        ||
        attempt_exec
        ("CREATE TABLE tsk_fs_info (obj_id BIGSERIAL PRIMARY KEY, img_offset BIGINT NOT NULL, fs_type INTEGER NOT NULL, block_size BIGINT NOT NULL, block_count BIGINT NOT NULL, root_inum BIGINT NOT NULL, first_inum BIGINT NOT NULL, last_inum BIGINT NOT NULL, display_name TEXT, FOREIGN KEY(obj_id) REFERENCES tsk_objects(obj_id));",
        "Error creating tsk_fs_info table: %s\n")
        ||
        attempt_exec
        ("CREATE TABLE tsk_files (obj_id BIGSERIAL PRIMARY KEY, fs_obj_id BIGINT, data_source_obj_id BIGINT NOT NULL, attr_type INTEGER, attr_id INTEGER, name TEXT NOT NULL, meta_addr BIGINT, meta_seq BIGINT, type INTEGER, has_layout INTEGER, has_path INTEGER, dir_type INTEGER, meta_type INTEGER, dir_flags INTEGER, meta_flags INTEGER, size BIGINT, ctime BIGINT, crtime BIGINT, atime BIGINT, mtime BIGINT, mode INTEGER, uid INTEGER, gid INTEGER, md5 TEXT, known INTEGER, parent_path TEXT, mime_type TEXT, extension TEXT, "
        "FOREIGN KEY(obj_id) REFERENCES tsk_objects(obj_id), FOREIGN KEY(fs_obj_id) REFERENCES tsk_fs_info(obj_id), FOREIGN KEY(data_source_obj_id) REFERENCES data_source_info(obj_id));",
        "Error creating tsk_files table: %s\n")
        ||
        attempt_exec
        ("CREATE TABLE file_encoding_types (encoding_type INTEGER PRIMARY KEY, name TEXT NOT NULL);",
        "Error creating file_encoding_types table: %s\n")
        ||  
        attempt_exec("CREATE TABLE tsk_files_path (obj_id BIGSERIAL PRIMARY KEY, path TEXT NOT NULL, encoding_type INTEGER, FOREIGN KEY(encoding_type) references file_encoding_types(encoding_type), FOREIGN KEY(obj_id) REFERENCES tsk_objects(obj_id))",
        "Error creating tsk_files_path table: %s\n")
        ||
        attempt_exec("CREATE TABLE tsk_files_derived (obj_id BIGSERIAL PRIMARY KEY, derived_id BIGINT NOT NULL, rederive TEXT, FOREIGN KEY(obj_id) REFERENCES tsk_objects(obj_id))","Error creating tsk_files_derived table: %s\n")
        ||
        attempt_exec("CREATE TABLE tsk_files_derived_method (derived_id BIGSERIAL PRIMARY KEY, tool_name TEXT NOT NULL, tool_version TEXT NOT NULL, other TEXT)","Error creating tsk_files_derived_method table: %s\n")
        ||
        attempt_exec("CREATE TABLE tag_names (tag_name_id BIGSERIAL PRIMARY KEY, display_name TEXT UNIQUE, description TEXT NOT NULL, color TEXT NOT NULL)","Error creating tag_names table: %s\n")
        ||
        attempt_exec("CREATE TABLE content_tags (tag_id BIGSERIAL PRIMARY KEY, obj_id BIGINT NOT NULL, tag_name_id BIGINT NOT NULL, comment TEXT NOT NULL, begin_byte_offset BIGINT NOT NULL, end_byte_offset BIGINT NOT NULL, "
        "FOREIGN KEY(obj_id) REFERENCES tsk_objects(obj_id), FOREIGN KEY(tag_name_id) REFERENCES tag_names(tag_name_id))",
        "Error creating content_tags table: %s\n")
        ||
        attempt_exec("CREATE TABLE blackboard_artifact_types (artifact_type_id BIGSERIAL PRIMARY KEY, type_name TEXT NOT NULL, display_name TEXT)","Error creating blackboard_artifact_types table: %s\n")
        ||
        attempt_exec("CREATE TABLE blackboard_attribute_types (attribute_type_id BIGSERIAL PRIMARY KEY, type_name TEXT NOT NULL, display_name TEXT, value_type INTEGER NOT NULL)","Error creating blackboard_attribute_types table: %s\n")
        ||
		attempt_exec("CREATE TABLE review_statuses (review_status_id INTEGER PRIMARY KEY, "
		"review_status_name TEXT NOT NULL, "
		"display_name TEXT NOT NULL)",
		"Error creating review_statuses table: %s\n")
        ||
        attempt_exec("CREATE TABLE blackboard_artifacts (artifact_id BIGSERIAL PRIMARY KEY, "
		"obj_id BIGINT NOT NULL, "
		"artifact_obj_id BIGINT NOT NULL, "
		"artifact_type_id BIGINT NOT NULL, "
		"review_status_id INTEGER NOT NULL, "
        "FOREIGN KEY(obj_id) REFERENCES tsk_objects(obj_id), "
		"FOREIGN KEY(artifact_obj_id) REFERENCES tsk_objects(obj_id), "
		"FOREIGN KEY(artifact_type_id) REFERENCES blackboard_artifact_types(artifact_type_id), "
		"FOREIGN KEY(review_status_id) REFERENCES review_statuses(review_status_id))",
        "Error creating blackboard_artifact table: %s\n")
        ||
        attempt_exec("ALTER SEQUENCE blackboard_artifacts_artifact_id_seq minvalue -9223372036854775808 restart with -9223372036854775808", "Error setting starting value for artifact_id: %s\n")
        ||
        attempt_exec("CREATE TABLE blackboard_artifact_tags (tag_id BIGSERIAL PRIMARY KEY, artifact_id BIGINT NOT NULL, tag_name_id BIGINT NOT NULL, comment TEXT NOT NULL, "
        "FOREIGN KEY(artifact_id) REFERENCES blackboard_artifacts(artifact_id), FOREIGN KEY(tag_name_id) REFERENCES tag_names(tag_name_id))",
        "Error creating blackboard_artifact_tags table: %s\n")
        ||
        /* Binary representation of BYTEA is a bunch of bytes, which could
        * include embedded nulls so we have to pay attention to field length.
        * http://www.postgresql.org/docs/9.4/static/libpq-example.html
        */
        attempt_exec
        ("CREATE TABLE blackboard_attributes (artifact_id BIGINT NOT NULL, artifact_type_id BIGINT NOT NULL, source TEXT, context TEXT, attribute_type_id BIGINT NOT NULL, value_type INTEGER NOT NULL, "
        "value_byte BYTEA, value_text TEXT, value_int32 INTEGER, value_int64 BIGINT, value_double NUMERIC(20, 10), "
        "FOREIGN KEY(artifact_id) REFERENCES blackboard_artifacts(artifact_id), FOREIGN KEY(artifact_type_id) REFERENCES blackboard_artifact_types(artifact_type_id), FOREIGN KEY(attribute_type_id) REFERENCES blackboard_attribute_types(attribute_type_id))",
        "Error creating blackboard_attribute table: %s\n")
        ||
        /* In PostgreSQL "desc" indicates "descending order" so I had to rename "desc TEXT" to "descr TEXT". Should I also make this change for SQLite?*/
        attempt_exec
        ("CREATE TABLE tsk_vs_parts (obj_id BIGSERIAL PRIMARY KEY, addr BIGINT NOT NULL, start BIGINT NOT NULL, length BIGINT NOT NULL, descr TEXT, flags INTEGER NOT NULL, FOREIGN KEY(obj_id) REFERENCES tsk_objects(obj_id));",
        "Error creating tsk_vol_info table: %s\n")
		||
		attempt_exec
        ("CREATE TABLE ingest_module_types (type_id INTEGER PRIMARY KEY, type_name TEXT NOT NULL)",
        "Error creating ingest_module_types table: %s\n")
		||
		attempt_exec
        ("CREATE TABLE ingest_job_status_types (type_id INTEGER PRIMARY KEY, type_name TEXT NOT NULL)",
        "Error creating ingest_job_status_types table: %s\n")
		||
		attempt_exec
        ("CREATE TABLE ingest_modules (ingest_module_id BIGSERIAL PRIMARY KEY, display_name TEXT NOT NULL, unique_name TEXT UNIQUE NOT NULL, type_id INTEGER NOT NULL, version TEXT NOT NULL, FOREIGN KEY(type_id) REFERENCES ingest_module_types(type_id));",
        "Error creating ingest_modules table: %s\n")
		||
		attempt_exec
        ("CREATE TABLE ingest_jobs (ingest_job_id BIGSERIAL PRIMARY KEY, obj_id BIGINT NOT NULL, host_name TEXT NOT NULL, start_date_time BIGINT NOT NULL, end_date_time BIGINT NOT NULL, status_id INTEGER NOT NULL, settings_dir TEXT, FOREIGN KEY(obj_id) REFERENCES tsk_objects(obj_id), FOREIGN KEY(status_id) REFERENCES ingest_job_status_types(type_id));",
        "Error creating ingest_jobs table: %s\n")
		||
		attempt_exec
        ("CREATE TABLE ingest_job_modules (ingest_job_id INTEGER, ingest_module_id INTEGER, pipeline_position INTEGER, PRIMARY KEY(ingest_job_id, ingest_module_id), FOREIGN KEY(ingest_job_id) REFERENCES ingest_jobs(ingest_job_id), FOREIGN KEY(ingest_module_id) REFERENCES ingest_modules(ingest_module_id));",
        "Error creating ingest_job_modules table: %s\n")
        ||
        attempt_exec
        ("CREATE TABLE reports (report_id BIGSERIAL PRIMARY KEY, path TEXT NOT NULL, crtime INTEGER NOT NULL, src_module_name TEXT NOT NULL, report_name TEXT NOT NULL)","Error creating reports table: %s\n")
		||
		attempt_exec
		("CREATE TABLE account_types (account_type_id INTEGER PRIMARY KEY, type_name TEXT NOT NULL, display_name TEXT NOT NULL)", 
<<<<<<< HEAD
		"Error creating reports table: %s\n")     
=======
		"Error creating account_types table: %s\n")     
>>>>>>> 6c5528d9
		||
		attempt_exec
		("CREATE TABLE relationships  (relationship_id BIGSERIAL PRIMARY KEY, account1_id INTEGER NOT NULL, account2_id INTEGER NOT NULL, communication_artifact_id INTEGER NOT NULL, UNIQUE(account1_id, account1_id, communication_artifact_id) ON CONFLICT IGNORE, FOREIGN KEY(account1_id) REFERENCES blackboard_artifacts(artifact_id), FOREIGN KEY(account2_id) REFERENCES blackboard_artifacts(artifact_id), FOREIGN KEY(communication_artifact_id) REFERENCES blackboard_artifacts(artifact_id))", 
		"Error creating relationships table: %s\n")) {
			return 1;
    }

    if (m_blkMapFlag) {
        if (attempt_exec
            ("CREATE TABLE tsk_file_layout (obj_id BIGINT NOT NULL, byte_start BIGINT NOT NULL, byte_len BIGINT NOT NULL, sequence INTEGER NOT NULL, FOREIGN KEY(obj_id) REFERENCES tsk_objects(obj_id));",
            "Error creating tsk_fs_blocks table: %s\n")) {
                return 1;
        }
    }

    if (createIndexes())
        return 1;

    return 0;    
}

/**
* Create indexes for the columns that are not primary keys and that we query on. 
* @returns 1 on error, 0 on success
*/
int TskDbPostgreSQL::createIndexes() {
	return
		// tsk_objects index
		attempt_exec("CREATE INDEX parObjId ON tsk_objects(par_obj_id);",
			"Error creating tsk_objects index on par_obj_id: %s\n") ||
		// file layout index
		attempt_exec("CREATE INDEX layout_objID ON tsk_file_layout(obj_id);",
			"Error creating layout_objID index on tsk_file_layout: %s\n") ||
		// blackboard indexes
		attempt_exec("CREATE INDEX artifact_objID ON blackboard_artifacts(obj_id);",
			"Error creating artifact_objID index on blackboard_artifacts: %s\n") ||
		attempt_exec("CREATE INDEX artifact_typeID ON blackboard_artifacts(artifact_type_id);",
			"Error creating artifact_objID index on blackboard_artifacts: %s\n") ||
		attempt_exec("CREATE INDEX attrsArtifactID ON blackboard_attributes(artifact_id);",
			"Error creating artifact_id index on blackboard_attributes: %s\n") ||
		//file type indexes
		attempt_exec("CREATE INDEX mime_type ON tsk_files(dir_type,mime_type,type);", //mime type
			"Error creating mime_type index on tsk_files: %s\n") ||
		attempt_exec("CREATE INDEX file_extension ON tsk_files(extension);",  //file extenssion
			"Error creating file_extension index on tsk_files: %s\n") ||
		attempt_exec("CREATE INDEX relationships_account1  ON relationships(account1_id);",
			"Error creating relationships_account1 index on relationships: %s\n") ||
		attempt_exec("CREATE INDEX relationships_account2  ON relationships(account2_id);",
			"Error creating relationships_account2 index on relationships: %s\n");
}


/**
* @returns TSK_ERR on error, 0 on success
*/
uint8_t TskDbPostgreSQL::addObject(TSK_DB_OBJECT_TYPE_ENUM type, int64_t parObjId, int64_t & objId)
{
    char stmt[1024];
    int expectedNumFileds = 1;
    snprintf(stmt, 1024, "INSERT INTO tsk_objects (par_obj_id, type) VALUES (%" PRId64 ", %d) RETURNING obj_id", parObjId, type);

    PGresult *res = get_query_result_set(stmt, "TskDbPostgreSQL::addObj: Error adding object to row: %s (result code %d)\n");

    // check if a valid result set was returned
    if (verifyNonEmptyResultSetSize(stmt, res, expectedNumFileds, "TskDbPostgreSQL::addObj: Unexpected number of columns in result set: Expected %d, Received %d\n")) {
        return TSK_ERR;
    }

    // Returned value is objId
    objId = atoll(PQgetvalue(res, 0, 0));

    /* PostgreSQL returns binary results in network byte order, which need to be converted to the local byte order.
    int64_t *pInt64 = (int64_t*)PQgetvalue(res, 0, 0);
    objId = ntoh64(pInt64);*/

    PQclear(res);
    return 0;
}


/**
* @returns 1 on error, 0 on success
*/
int TskDbPostgreSQL::addVsInfo(const TSK_VS_INFO * vs_info, int64_t parObjId, int64_t & objId)
{
    char stmt[1024];

    if (addObject(TSK_DB_OBJECT_TYPE_VS, parObjId, objId))
        return 1;

    snprintf(stmt, 1024, "INSERT INTO tsk_vs_info (obj_id, vs_type, img_offset, block_size) VALUES (%lld, %d,%"
        PRIuOFF ",%u)", objId, vs_info->vstype, vs_info->offset, vs_info->block_size);

    return attempt_exec(stmt, "Error adding data to tsk_vs_info table: %s\n");
}

/**
* Query tsk_vs_info with given id and returns TSK_DB_VS_INFO info entry
* @param objId vs id to query
* @param vsInfo (out) TSK_DB_VS_INFO entry representation to return
* @returns TSK_ERR on error (or if not found), TSK_OK on success
*/
TSK_RETVAL_ENUM TskDbPostgreSQL::getVsInfo(int64_t objId, TSK_DB_VS_INFO & vsInfo) {

    char stmt[1024];
    int expectedNumFileds = 4;
    snprintf(stmt, 1024, "SELECT obj_id, vs_type, img_offset, block_size FROM tsk_vs_info WHERE obj_id = %" PRId64 "", objId);

    PGresult *res = get_query_result_set(stmt, "TskDbPostgreSQL::getVsInfo: Error selecting object by objid: %s (result code %d)\n");

    // check if a valid result set was returned
    if (verifyNonEmptyResultSetSize(stmt, res, expectedNumFileds, "TskDbPostgreSQL::getVsInfo: Unexpected number of columns in result set: Expected %d, Received %d\n")) {
        return TSK_ERR;
    }

    vsInfo.objId = atoll(PQgetvalue(res, 0, 0));
    vsInfo.vstype = (TSK_VS_TYPE_ENUM)atoi(PQgetvalue(res, 0, 1));
    vsInfo.offset = atoll(PQgetvalue(res, 0, 2));
    vsInfo.block_size = (unsigned int)atoll(PQgetvalue(res, 0, 3));

    //cleanup
    PQclear(res);

    return TSK_OK;
}

/**
* @deprecated
*/
int TskDbPostgreSQL::addImageInfo(int type, int size, int64_t & objId, const string & timezone)
{
    return addImageInfo(type, size, objId, timezone, 0, "");
}

/**
* @returns 1 on error, 0 on success
*/
int TskDbPostgreSQL::addImageInfo(int type, int ssize, int64_t & objId, const string & timezone, TSK_OFF_T size, const string &md5)
{
    return addImageInfo(type, size, objId, timezone, 0, "", "");
}

/**
 * Adds image details to the existing database tables.
 *
 * @param type Image type
 * @param ssize Size of device sector in bytes (or 0 for default)
 * @param objId The object id assigned to the image (out param)
 * @param timeZone The timezone the image is from
 * @param size The size of the image in bytes.
 * @param md5 MD5 hash of the image
 * @param deviceId An ASCII-printable identifier for the device associated with the data source that is intended to be unique across multiple cases (e.g., a UUID).
 * @returns 1 on error, 0 on success
 */
int TskDbPostgreSQL::addImageInfo(int type, TSK_OFF_T ssize, int64_t & objId, const string & timezone, TSK_OFF_T size, const string &md5, const string& deviceId)
{
    // Add the data source to the tsk_objects table.
    // We don't use addObject because we're passing in NULL as the parent
    char stmt[2048];
    int expectedNumFileds = 1;
    snprintf(stmt, 2048, "INSERT INTO tsk_objects (par_obj_id, type) VALUES (NULL, %d) RETURNING obj_id;", TSK_DB_OBJECT_TYPE_IMG);
    PGresult *res = get_query_result_set(stmt, "TskDbPostgreSQL::addObj: Error adding object to row: %s (result code %d)\n");
    if (verifyNonEmptyResultSetSize(stmt, res, expectedNumFileds, "TskDbPostgreSQL::addObj: Unexpected number of columns in result set: Expected %d, Received %d\n")) {
        return 1;
    }
    objId = atoll(PQgetvalue(res, 0, 0));

    // Add the data source to the tsk_image_info table.
    char timeZone_local[MAX_DB_STRING_LENGTH];
    removeNonUtf8(timeZone_local, MAX_DB_STRING_LENGTH - 1, timezone.c_str());
    char md5_local[MAX_DB_STRING_LENGTH];
    removeNonUtf8(md5_local, MAX_DB_STRING_LENGTH - 1, md5.c_str());
    char *timezone_sql = PQescapeLiteral(conn, timeZone_local, strlen(timeZone_local));
    char *md5_sql = PQescapeLiteral(conn, md5_local, strlen(md5_local));
    if (!isEscapedStringValid(timezone_sql, timeZone_local, "TskDbPostgreSQL::addImageInfo: Unable to escape time zone string: %s (Error: %s)\n") 
        || !isEscapedStringValid(md5_sql, md5_local, "TskDbPostgreSQL::addImageInfo: Unable to escape md5 string: %s (Error: %s)\n")) {
        PQfreemem(timezone_sql);
        PQfreemem(md5_sql);
        return 1;
    }
    snprintf(stmt, 2048, "INSERT INTO tsk_image_info (obj_id, type, ssize, tzone, size, md5) VALUES (%lld, %d, %lld, %s, %" PRIuOFF ", %s);",
        objId, type, ssize, timezone_sql, size, md5_sql);
    int ret = attempt_exec(stmt, "Error adding data to tsk_image_info table: %s\n");
    PQfreemem(timezone_sql);
    PQfreemem(md5_sql);
    if (1 == ret) {
        return ret;
    }

    // Add the data source to the data_source_info table.
    // Add the data source to the data_source_info table.
    stringstream deviceIdStr;
#ifdef GUID_WINDOWS
    if (deviceId.empty()) {
        // Use a GUID as the default.
        GuidGenerator generator;
        Guid guid = generator.newGuid();
        deviceIdStr << guid;
    } else {
        deviceIdStr << deviceId;
    }
#else
    deviceIdStr << deviceId;
#endif
    char *deviceId_sql = PQescapeLiteral(conn, deviceId.c_str(), strlen(deviceIdStr.str().c_str()));
    if (!isEscapedStringValid(deviceId_sql, deviceId.c_str(), "TskDbPostgreSQL::addImageInfo: Unable to escape data source string: %s (Error: %s)\n")) {
        PQfreemem(deviceId_sql);
        return 1;
    }
    char *timeZone_sql = PQescapeLiteral(conn, timezone.c_str(), strlen(timezone.c_str()));
    if (!isEscapedStringValid(timeZone_sql, timezone.c_str(), "TskDbPostgreSQL::addImageInfo: Unable to escape data source string: %s (Error: %s)\n")) {
        PQfreemem(deviceId_sql);
        PQfreemem(timeZone_sql);
        return 1;
    }
    snprintf(stmt, 2048, "INSERT INTO data_source_info (obj_id, device_id, time_zone) VALUES (%lld, %s, %s);",
        objId, deviceId_sql, timeZone_sql);
    ret = attempt_exec(stmt, "Error adding device id to data_source_info table: %s\n");
    PQfreemem(deviceId_sql);
    PQfreemem(timeZone_sql);
    return ret;
}

/**
* @returns 1 on error, 0 on success
*/
int TskDbPostgreSQL::addImageName(int64_t objId, char const *imgName, int sequence)
{
    char stmt[2048];

    // replace all non-UTF8 characters
    char imgName_local[MAX_DB_STRING_LENGTH];
    removeNonUtf8(imgName_local, MAX_DB_STRING_LENGTH - 1, imgName);

    char *imgName_sql = PQescapeLiteral(conn, imgName_local, strlen(imgName_local));
    if (!isEscapedStringValid(imgName_sql, imgName_local, "TskDbPostgreSQL::addImageName: Unable to escape image name string: %s\n")) {
        PQfreemem(imgName_sql);
        return 1;
    }

    snprintf(stmt, 2048, "INSERT INTO tsk_image_names (obj_id, name, sequence) VALUES (%lld, %s, %d)", objId, imgName_sql, sequence);
    int ret = attempt_exec(stmt, "Error adding data to tsk_image_names table: %s\n");

    // cleanup
    PQfreemem(imgName_sql);

    return ret;
}


/**
* @returns 1 on error, 0 on success
*/
int TskDbPostgreSQL::addFsInfo(const TSK_FS_INFO * fs_info, int64_t parObjId, int64_t & objId)
{
    char stmt[1024];

    if (addObject(TSK_DB_OBJECT_TYPE_FS, parObjId, objId))
        return 1;

    snprintf(stmt, 1024,
        "INSERT INTO tsk_fs_info (obj_id, img_offset, fs_type, block_size, block_count, "
        "root_inum, first_inum, last_inum) "
        "VALUES ("
        "%lld,%" PRIuOFF ",%d,%u,%" PRIuDADDR ","
        "%" PRIuINUM ",%" PRIuINUM ",%" PRIuINUM ")",
        objId, fs_info->offset, (int) fs_info->ftype, fs_info->block_size,
        fs_info->block_count, fs_info->root_inum, fs_info->first_inum,
        fs_info->last_inum);

    return attempt_exec(stmt, "Error adding data to tsk_fs_info table: %s\n");
}

/**
* Add a file system file to the database
* @param fs_file File structure to add
* @param fs_attr Specific attribute to add
* @param path Path of parent folder
* @param md5 Binary value of MD5 (i.e. 16 bytes) or NULL 
* @param known Status regarding if it was found in hash database or not
* @param fsObjId File system object of its file system
* @param objId ID that was assigned to it from the objects table
* @param dataSourceObjId The object Id of the data source
* @returns 1 on error and 0 on success
*/
int TskDbPostgreSQL::addFsFile(TSK_FS_FILE * fs_file,
    const TSK_FS_ATTR * fs_attr, const char *path,
    const unsigned char *const md5, const TSK_DB_FILES_KNOWN_ENUM known,
    int64_t fsObjId, int64_t & objId, int64_t dataSourceObjId)
{
    int64_t parObjId = 0;

    if (fs_file->name == NULL) {
        return 0;
    }

    // Find the object id for the parent folder.

    /* Root directory's parent should be the file system object.
     * Make sure it doesn't have a name, so that we don't pick up ".." entries */
    if ((fs_file->fs_info->root_inum == fs_file->name->meta_addr) && 
        ((fs_file->name->name == NULL) || (strlen(fs_file->name->name) == 0))) {
            parObjId = fsObjId;
    }
    else {
        parObjId = findParObjId(fs_file, path, fsObjId);
        if (parObjId == -1) {
            //error
            return 1;
        }    
    }

    return addFile(fs_file, fs_attr, path, md5, known, fsObjId, parObjId, objId, dataSourceObjId);
}

/**
* Add file data to the file table
* @param md5 binary value of MD5 (i.e. 16 bytes) or NULL
* @param dataSourceObjId The object Id of the data source
* Return 0 on success, 1 on error.
*/
int TskDbPostgreSQL::addFile(TSK_FS_FILE * fs_file, const TSK_FS_ATTR * fs_attr, const char *path,
    const unsigned char *const md5, const TSK_DB_FILES_KNOWN_ENUM known, int64_t fsObjId, int64_t parObjId, int64_t & objId, 
    int64_t dataSourceObjId)
{
    time_t mtime = 0;
    time_t crtime = 0;
    time_t ctime = 0;
    time_t atime = 0;
    TSK_OFF_T size = 0;
    int meta_type = 0;
    int meta_flags = 0;
    int meta_mode = 0;
    int gid = 0;
    int uid = 0;
    int type = TSK_FS_ATTR_TYPE_NOT_FOUND;
    int idx = 0;

    if (fs_file->name == NULL)
        return 0;

    if (fs_file->meta) {
        mtime = fs_file->meta->mtime;
        atime = fs_file->meta->atime;
        ctime = fs_file->meta->ctime;
        crtime = fs_file->meta->crtime;
        meta_type = fs_file->meta->type;
        meta_flags = fs_file->meta->flags;
        meta_mode = fs_file->meta->mode;
        gid = fs_file->meta->gid;
        uid = fs_file->meta->uid;
    }

    size_t attr_nlen = 0;
    if (fs_attr) {
        type = fs_attr->type;
        idx = fs_attr->id;
        size = fs_attr->size;
        if (fs_attr->name) {
            if ((fs_attr->type != TSK_FS_ATTR_TYPE_NTFS_IDXROOT) ||
                (strcmp(fs_attr->name, "$I30") != 0)) {
                    attr_nlen = strlen(fs_attr->name);
            }
        }
    }

    // combine name and attribute name
    size_t len = strlen(fs_file->name->name);
    char *name;
    size_t nlen = len + attr_nlen + 11; // Extra space for possible colon and '-slack'
    if ((name = (char *) tsk_malloc(nlen)) == NULL) {
        return 1;
    }

    strncpy(name, fs_file->name->name, nlen);

	char extension[24] = "";
	extractExtension(name, extension);

    // Add the attribute name
    if (attr_nlen > 0) {
        strncat(name, ":", nlen-strlen(name));
        strncat(name, fs_attr->name, nlen-strlen(name));
    }

    // clean up path
    // +2 = space for leading slash and terminating null
    size_t path_len = strlen(path) + 2;
    char *escaped_path;
    if ((escaped_path = (char *) tsk_malloc(path_len)) == NULL) { 
		free(name);
        return 1;
    }

    strncpy(escaped_path, "/", path_len);
    strncat(escaped_path, path, path_len - strlen(escaped_path));

    char *md5TextPtr = NULL;
    char md5Text[48];

    // if md5 hashes are being used
    if (md5 != NULL) {
        // copy the hash as hexidecimal into the buffer
        for (int i = 0; i < 16; i++) {
            sprintf(&(md5Text[i*2]), "%x%x", (md5[i] >> 4) & 0xf,
                md5[i] & 0xf);
        }
        md5TextPtr = md5Text;
    }


    if (addObject(TSK_DB_OBJECT_TYPE_FILE, parObjId, objId)) {
        free(name);
        free(escaped_path);
        return 1;
    }

    // replace all non-UTF8 characters
    tsk_cleanupUTF8(name, '^');
    tsk_cleanupUTF8(escaped_path, '^');
	tsk_cleanupUTF8(extension, '^');

    // escape strings for use within an SQL command
    char *name_sql = PQescapeLiteral(conn, name, strlen(name));
    char *escaped_path_sql = PQescapeLiteral(conn, escaped_path, strlen(escaped_path));
	char *extension_sql = PQescapeLiteral(conn, extension, strlen(extension));
    if (!isEscapedStringValid(name_sql, name, "TskDbPostgreSQL::addFile: Unable to escape file name string: %s\n") 
        || !isEscapedStringValid(escaped_path_sql, escaped_path, "TskDbPostgreSQL::addFile: Unable to escape path string: %s\n")
		|| !isEscapedStringValid(extension_sql, extension, "TskDbPostgreSQL::addFile: Unable to escape extension string: %s\n")
		) {
			free(name);
            free(escaped_path);
            PQfreemem(name_sql);
            PQfreemem(escaped_path_sql);
			PQfreemem(extension_sql);
            return 1;
    }

    char zSQL_fixed[2048];
    zSQL_fixed[2047] = '\0';
    char *zSQL_dynamic = NULL; // Only used if the query does not fit in the fixed length buffer
    char *zSQL = zSQL_fixed;
    int bufLen = 2048;

    // Check if the path may be too long. The rest of the query should take up far less than 500 bytes.
    if (strlen(name_sql) + strlen(escaped_path_sql) + 500 > bufLen) {
        // The query may be long to fit in the standard buffer, so create a larger one.
        // This should be a very rare case and allows us to not use malloc most of the time.
        // The same buffer will be used for the slack file entry.
        bufLen = strlen(escaped_path_sql) + strlen(name_sql) + 500;
        if ((zSQL_dynamic = (char *)tsk_malloc(bufLen)) == NULL) {
			free(name);
            free(escaped_path);
            PQfreemem(escaped_path_sql);
            PQfreemem(name_sql);
			PQfreemem(extension_sql);
            return 1;
        }
        zSQL_dynamic[bufLen - 1] = '\0';
        zSQL = zSQL_dynamic;
    }

    if (0 > snprintf(zSQL, bufLen - 1, "INSERT INTO tsk_files (fs_obj_id, obj_id, data_source_obj_id, type, attr_type, attr_id, name, meta_addr, meta_seq, dir_type, meta_type, dir_flags, meta_flags, size, crtime, ctime, atime, mtime, mode, gid, uid, md5, known, parent_path,extension) "
        "VALUES ("
        "%" PRId64 ",%" PRId64 ","
        "%" PRId64 ","
        "%d,"
        "%d,%d,%s,"
        "%" PRIuINUM ",%d,"
        "%d,%d,%d,%d,"
        "%" PRIuOFF ","
        "%llu,%llu,%llu,%llu,"
        "%d,%d,%d,%s,%d,"
        "%s,%s)",
        fsObjId, objId,
        dataSourceObjId,
        TSK_DB_FILES_TYPE_FS,
        type, idx, name_sql,
        fs_file->name->meta_addr, fs_file->name->meta_seq,
        fs_file->name->type, meta_type, fs_file->name->flags, meta_flags,
        size,
        (unsigned long long)crtime, (unsigned long long)ctime, (unsigned long long) atime, (unsigned long long) mtime,
        meta_mode, gid, uid, NULL, known,
        escaped_path_sql, extension_sql)) {

            tsk_error_reset();
            tsk_error_set_errno(TSK_ERR_AUTO_DB);
            tsk_error_set_errstr("Error inserting file with object ID for: %" PRId64 , objId);
            if (zSQL_dynamic != NULL) {
                free(zSQL_dynamic);
            }
            free(name);
            free(escaped_path);
            PQfreemem(name_sql);
            PQfreemem(escaped_path_sql);
			PQfreemem(extension_sql);
            return 1;
    }

    if (attempt_exec(zSQL, "TskDbPostgreSQL::addFile: Error adding data to tsk_files table: %s\n")) {
		free(name);
        free(escaped_path);
        PQfreemem(name_sql);
        PQfreemem(escaped_path_sql);
		PQfreemem(extension_sql);
        if (zSQL_dynamic != NULL) {
            free(zSQL_dynamic);
        }
        return 1;
    }

    //if dir, update parent id cache (do this before objId may be changed creating the slack file)
    if (TSK_FS_IS_DIR_META(meta_type)){
        std::string fullPath = std::string(path) + fs_file->name->name;
        storeObjId(fsObjId, fs_file, fullPath.c_str(), objId);
    }

    // Add entry for the slack space.
    // Current conditions for creating a slack file:
    //   - File name is not empty, "." or ".."
    //   - Data is non-resident
    //   - The allocated size is greater than the initialized file size
    //     See github issue #756 on why initsize and not size. 
    //   - The data is not compressed
    if((fs_attr != NULL)
           && ((strlen(name) > 0) && (!TSK_FS_ISDOT(name)))
           && (! (fs_file->meta->flags & TSK_FS_META_FLAG_COMP))
           && (fs_attr->flags & TSK_FS_ATTR_NONRES) 
           && (fs_attr->nrd.allocsize >  fs_attr->nrd.initsize)){
		strncat(name, "-slack", 6);
		PQfreemem(name_sql);
		name_sql = PQescapeLiteral(conn, name, strlen(name));
		if (strlen(extension) > 0) { //if there was an extension, add "-slack" and escape it again.
			strncat(extension, "-slack", 6);
			PQfreemem(extension_sql);
			extension_sql = PQescapeLiteral(conn, extension, strlen(extension));
		}
  
	
        TSK_OFF_T slackSize = fs_attr->nrd.allocsize - fs_attr->nrd.initsize;

        if (addObject(TSK_DB_OBJECT_TYPE_FILE, parObjId, objId)) {
			free(name);
            free(escaped_path);
			PQfreemem(name_sql);
			PQfreemem(escaped_path_sql);
			PQfreemem(extension_sql);
            return 1;
        }

        if (0 > snprintf(zSQL, bufLen - 1, "INSERT INTO tsk_files (fs_obj_id, obj_id, data_source_obj_id, type, attr_type, attr_id, name, meta_addr, meta_seq, dir_type, meta_type, dir_flags, meta_flags, size, crtime, ctime, atime, mtime, mode, gid, uid, md5, known, parent_path, extension) "
            "VALUES ("
            "%" PRId64 ",%" PRId64 ","
            "%" PRId64 ","
            "%d,"
            "%d,%d,%s,"
            "%" PRIuINUM ",%d,"
            "%d,%d,%d,%d,"
            "%" PRIuOFF ","
            "%llu,%llu,%llu,%llu,"
            "%d,%d,%d,%s,%d,"
            "%s, %s)",
            fsObjId, objId,
            dataSourceObjId,
            TSK_DB_FILES_TYPE_SLACK,
            type, idx, name_sql,
            fs_file->name->meta_addr, fs_file->name->meta_seq, 
            TSK_FS_NAME_TYPE_REG, TSK_FS_META_TYPE_REG, fs_file->name->flags, meta_flags,
            slackSize, 
            (unsigned long long)crtime, (unsigned long long)ctime,(unsigned long long) atime,(unsigned long long) mtime, 
            meta_mode, gid, uid, NULL, known,
            escaped_path_sql,extension_sql)) {

                tsk_error_reset();
                tsk_error_set_errno(TSK_ERR_AUTO_DB);
                tsk_error_set_errstr("Error inserting slack file with object ID for: %" PRId64, objId);
				free(name);
                free(escaped_path);
                PQfreemem(name_sql);
                PQfreemem(escaped_path_sql);
				PQfreemem(extension_sql);
                if (zSQL_dynamic != NULL) {
                    free(zSQL_dynamic);
                }
                return 1;
        }

        if (attempt_exec(zSQL, "TskDbPostgreSQL::addFile: Error adding data to tsk_files table: %s\n")) {
			free(name);
            free(escaped_path);
            PQfreemem(name_sql);
            PQfreemem(escaped_path_sql);	
			PQfreemem(extension_sql);
            if (zSQL_dynamic != NULL) {
                free(zSQL_dynamic);
            }
            return 1;
        }

    }
    if (zSQL_dynamic != NULL) {
        free(zSQL_dynamic);
    }

    // cleanup
    free(name);
    free(escaped_path);
    PQfreemem(name_sql);
    PQfreemem(escaped_path_sql);
	PQfreemem(extension_sql);
    return 0;
}


/**
* Find parent object id of TSK_FS_FILE. Use local cache map, if not found, fall back to SQL
* @param fs_file file to find parent obj id for
* @param parentPath Path of parent folder that we want to match
* @param fsObjId fs id of this file
* @returns parent obj id ( > 0), -1 on error
*/
int64_t TskDbPostgreSQL::findParObjId(const TSK_FS_FILE * fs_file, const char *parentPath, const int64_t & fsObjId) {
    uint32_t seq;
    uint32_t path_hash = hash((const unsigned char *)parentPath);

    /* NTFS uses sequence, otherwise we hash the path. We do this to map to the
    * correct parent folder if there are two from the root dir that eventually point to
    * the same folder (one deleted and one allocated) or two hard links. */
    if (TSK_FS_TYPE_ISNTFS(fs_file->fs_info->ftype)) {
        seq = fs_file->name->par_seq;
    }
    else {
        seq = path_hash;
    }

    //get from cache by parent meta addr, if available
    map<TSK_INUM_T, map<uint32_t, map<uint32_t, int64_t> > > &fsMap = m_parentDirIdCache[fsObjId];
    if (fsMap.count(fs_file->name->par_addr) > 0) {
        map<uint32_t, map<uint32_t, int64_t> > &fileMap = fsMap[fs_file->name->par_addr];
        if (fileMap.count(seq) > 0) {
            map<uint32_t, int64_t> &pathMap = fileMap[seq];
            if (pathMap.count(path_hash) > 0) {
                return pathMap[path_hash];
            }
        }
        else {
            // printf("Miss: %d\n", fileMap.count(seq));
        }
    }

    // Need to break up 'path' in to the parent folder to match in 'parent_path' and the folder 
    // name to match with the 'name' column in tsk_files table
    char *parent_name = "";
    char *parent_path = ""; 
    if (TskDb::getParentPathAndName(parentPath, &parent_path, &parent_name)){
        return -1;
    }

    // escape strings for use within an SQL command
    char *escaped_path_sql = PQescapeLiteral(conn, parent_path, strlen(parent_path));
    char *escaped_parent_name_sql = PQescapeLiteral(conn, parent_name, strlen(parent_name));
    if (!isEscapedStringValid(escaped_path_sql, parent_path, "TskDbPostgreSQL::findParObjId: Unable to escape path string: %s\n")
        || !isEscapedStringValid(escaped_parent_name_sql, parent_name, "TskDbPostgreSQL::findParObjId: Unable to escape path string: %s\n")) {
            PQfreemem(escaped_path_sql);
            PQfreemem(escaped_parent_name_sql);
            return -1;
    }

    // Find the parent file id in the database using the parent metadata address
    // @@@ This should use sequence number when the new database supports it
    char zSQL_fixed[1024];
    zSQL_fixed[1023] = '\0';
    char *zSQL_dynamic = NULL; // Only used if the query does not fit in the fixed length buffer
    char *zSQL = zSQL_fixed;
    int bufLen = 1024;

    // Check if the path may be too long
    if (strlen(escaped_parent_name_sql) + strlen(escaped_path_sql) + 200 > bufLen) {
        // The parent path was too long to fit in the standard buffer, so create a larger one.
        // This should be a very rare case and allows us to not use malloc most of the time.
        bufLen = strlen(escaped_path_sql) + strlen(escaped_parent_name_sql) + 200;
        if ((zSQL_dynamic = (char *)tsk_malloc(bufLen)) == NULL) {
            PQfreemem(escaped_path_sql);
            PQfreemem(escaped_parent_name_sql);
            return -1;
        }
        zSQL_dynamic[bufLen - 1] = '\0';
        zSQL = zSQL_dynamic;
    }

    int expectedNumFileds = 1;
    if (0 > snprintf(zSQL, bufLen - 1, "SELECT obj_id FROM tsk_files WHERE meta_addr = %" PRIu64 " AND fs_obj_id = %" PRId64 " AND parent_path = %s AND name = %s",
        fs_file->name->par_addr, fsObjId, escaped_path_sql, escaped_parent_name_sql)) {

            tsk_error_reset();
            tsk_error_set_errno(TSK_ERR_AUTO_DB);
            tsk_error_set_errstr("Error creating query for parent object ID for: %s", parentPath);
            if (zSQL_dynamic != NULL) {
                free(zSQL_dynamic);
            }
            PQfreemem(escaped_path_sql);
            PQfreemem(escaped_parent_name_sql);
            return -1;
    }
    PGresult* res = get_query_result_set(zSQL, "TskDbPostgreSQL::findParObjId: Error selecting file id by meta_addr: %s (result code %d)\n");

    // check if a valid result set was returned
    if (verifyNonEmptyResultSetSize(zSQL, res, expectedNumFileds, "TskDbPostgreSQL::findParObjId: Unexpected number of columns in result set: Expected %d, Received %d\n")) {
        if (zSQL_dynamic != NULL) {
            free(zSQL_dynamic);
        }
        return -1;
    }

    int64_t parObjId = atoll(PQgetvalue(res, 0, 0));
    if (zSQL_dynamic != NULL) {
        free(zSQL_dynamic);
    }
    PQclear(res);
    PQfreemem(escaped_path_sql);
    PQfreemem(escaped_parent_name_sql);
    return parObjId;
}

/**
* return a hash of the passed in string. We use this
* for full paths. 
* From: http://www.cse.yorku.ca/~oz/hash.html
*/
uint32_t TskDbPostgreSQL::hash(const unsigned char *str) {
    uint32_t hash = 5381;
    int c;

    while ((c = *str++)) {
        // skip slashes -> normalizes leading/ending/double slashes
        if (c == '/')
            continue;
        hash = ((hash << 5) + hash) + c; /* hash * 33 + c */
    }

    return hash;
}

/**
* Store info about a directory in a complex map structure as a cache for the
* files who are a child of this directory and want to know its object id. 
*
* @param fsObjId fs id of this directory
* @param fs_file File for the directory to store
* @param path Full path (parent and this file) of the directory
* @param objId object id of the directory 
*/
void TskDbPostgreSQL::storeObjId(const int64_t & fsObjId, const TSK_FS_FILE *fs_file, const char *path, const int64_t & objId) {
    // skip the . and .. entries
    if ((fs_file->name) && (fs_file->name->name) && (TSK_FS_ISDOT(fs_file->name->name))) {
        return;
    }

    uint32_t seq;
    uint32_t path_hash = hash((const unsigned char *)path);

    /* NTFS uses sequence, otherwise we hash the path. We do this to map to the
    * correct parent folder if there are two from the root dir that eventually point to
    * the same folder (one deleted and one allocated) or two hard links. */
    if (TSK_FS_TYPE_ISNTFS(fs_file->fs_info->ftype)) {
        /* Use the sequence stored in meta (which could be one larger than the name value
        * if the directory is deleted. We do this because the par_seq gets added to the
        * name structure when it is added to the directory based on teh value stored in 
        * meta. */
        seq = fs_file->meta->seq;
    }
    else {
        seq = path_hash;
    }
    
    map<TSK_INUM_T, map<uint32_t, map<uint32_t, int64_t> > > &fsMap = m_parentDirIdCache[fsObjId];
    if (fsMap.count(fs_file->name->meta_addr) == 0) {
        fsMap[fs_file->name->meta_addr][seq][path_hash] = objId;
    }
    else {
        map<uint32_t, map<uint32_t, int64_t> > &fileMap = fsMap[fs_file->name->meta_addr];
        if (fileMap.count(seq) == 0) {
            fileMap[seq][path_hash] = objId;
        }
    }
}


/**
* Query tsk_fs_info and return rows for every entry in tsk_fs_info table
* @param imgId the object id of the image to get filesystems for
* @param fsInfos (out) TSK_DB_FS_INFO row representations to return
* @returns TSK_ERR on error, TSK_OK on success
*/
TSK_RETVAL_ENUM TskDbPostgreSQL::getFsInfos(int64_t imgId, vector<TSK_DB_FS_INFO> & fsInfos) {

    char zSQL[1024];
    int expectedNumFileds = 8;
    snprintf(zSQL, 1024,"SELECT obj_id, img_offset, fs_type, block_size, block_count, root_inum, first_inum, last_inum FROM tsk_fs_info");
    PGresult* res = get_query_result_set(zSQL, "TskDbPostgreSQL::getFsInfos: Error selecting from tsk_fs_info: %s (result code %d)\n");

    if (verifyResultSetSize(zSQL, res, expectedNumFileds, "TskDbPostgreSQL::getFsInfos: Error selecting from tsk_fs_info: %s")) {
        return TSK_ERR;
    }

    //get rows
    TSK_DB_FS_INFO rowData;
    for (int i = 0; i < PQntuples(res); i++) {

        int64_t fsObjId = atoll(PQgetvalue(res, i, 0));

        //ensure fs is (sub)child of the image requested, if not, skip it
        int64_t curImgId = 0;
        if (getParentImageId(fsObjId, curImgId) == TSK_ERR) {
            tsk_error_reset();
            tsk_error_set_errno(TSK_ERR_AUTO_DB);
            tsk_error_set_errstr("Error finding parent for: %" PRIu64 , fsObjId);
            return TSK_ERR;
        }

        if (imgId != curImgId) {
            continue;
        }

        rowData.objId = fsObjId;
        rowData.imgOffset = atoll(PQgetvalue(res, i, 1));
        rowData.fType = (TSK_FS_TYPE_ENUM)atoi(PQgetvalue(res, i, 2));
        rowData.block_size = (unsigned int)atoll(PQgetvalue(res, i, 3));
        rowData.block_count = atoll(PQgetvalue(res, i, 4));
        rowData.root_inum = atoll(PQgetvalue(res, i, 5));
        rowData.first_inum = atoll(PQgetvalue(res, i, 6));
        rowData.last_inum = atoll(PQgetvalue(res, i, 7));

        //insert a copy of the rowData
        fsInfos.push_back(rowData);
    }

    //cleanup
    PQclear(res);

    return TSK_OK;
}


/**
* Query tsk_objects to find the root image id for the object
* @param objId (in) object id to query
* @param imageId (out) root parent image id returned
* @returns TSK_ERR on error (or if not found), TSK_OK on success
*/
TSK_RETVAL_ENUM TskDbPostgreSQL::getParentImageId(const int64_t objId, int64_t & imageId) {
    TSK_DB_OBJECT objectInfo;
    TSK_RETVAL_ENUM ret = TSK_ERR;

    int64_t queryObjectId = objId;
    while (getObjectInfo(queryObjectId, objectInfo) == TSK_OK) {
        if (objectInfo.parObjId == 0) {
            //found root image
            imageId = objectInfo.objId;
            ret = TSK_OK;
            break;
        }
        else {
            //advance
            queryObjectId = objectInfo.parObjId;
        }
    }

    return ret;

}

/**
* Query tsk_objects with given id and returns object info entry
* @param objId object id to query
* @param objectInfo (out) TSK_DB_OBJECT entry representation to return
* @returns TSK_ERR on error (or if not found), TSK_OK on success
*/
TSK_RETVAL_ENUM TskDbPostgreSQL::getObjectInfo(int64_t objId, TSK_DB_OBJECT & objectInfo) {

    char zSQL[1024];
    int expectedNumFileds = 3;
    snprintf(zSQL, 1024, "SELECT obj_id, par_obj_id, type FROM tsk_objects WHERE obj_id = %" PRId64 "", objId);

    PGresult* res = get_query_result_set(zSQL, "TskDbPostgreSQL::getObjectInfo: Error selecting object by objid: %s (result code %d)\n");

    // check if a valid result set was returned
    if (verifyNonEmptyResultSetSize(zSQL, res, expectedNumFileds, "TskDbPostgreSQL::getObjectInfo: Unexpected number of columns in result set: Expected %d, Received %d\n")) {
        return TSK_ERR;
    }

    objectInfo.objId = atoll(PQgetvalue(res, 0, 0));
    objectInfo.parObjId = atoll(PQgetvalue(res, 0, 1));
    objectInfo.type = (TSK_DB_OBJECT_TYPE_ENUM) atoi(PQgetvalue(res, 0, 2));

    //cleanup
    PQclear(res);

    return TSK_OK;
}


/**
* Add virtual dir of type TSK_DB_FILES_TYPE_VIRTUAL_DIR
* that can be a parent of other non-fs virtual files or directories, to organize them
* @param fsObjId (in) file system object id to associate with the virtual directory.
* @param parentDirId (in) parent dir object id of the new directory: either another virtual directory or root fs directory
* @param name name (int) of the new virtual directory
* @param objId (out) object id of the created virtual directory object
* @param dataSourceObjId The object Id of the data source
* @returns TSK_ERR on error or TSK_OK on success
*/
TSK_RETVAL_ENUM TskDbPostgreSQL::addVirtualDir(const int64_t fsObjId, const int64_t parentDirId, const char * const name, int64_t & objId, int64_t dataSourceObjId) {
    char zSQL[2048];

    if (addObject(TSK_DB_OBJECT_TYPE_FILE, parentDirId, objId))
        return TSK_ERR;

    // replace all non-UTF8 characters
    char name_local[MAX_DB_STRING_LENGTH];
    removeNonUtf8(name_local, MAX_DB_STRING_LENGTH - 1, name);

    // escape strings for use within an SQL command
    char *name_sql = PQescapeLiteral(conn, name_local, strlen(name_local));
    if (!isEscapedStringValid(name_sql, name_local, "TskDbPostgreSQL::addVirtualDir: Unable to escape file name string: %s\n")) {
        PQfreemem(name_sql);
        return TSK_ERR;
    }
    snprintf(zSQL, 2048, "INSERT INTO tsk_files (attr_type, attr_id, has_layout, fs_obj_id, obj_id, data_source_obj_id, type, "
        "name, meta_addr, meta_seq, dir_type, meta_type, dir_flags, meta_flags, size, "
        "crtime, ctime, atime, mtime, mode, gid, uid, known, parent_path) "
        "VALUES ("
        "NULL, NULL,"
        "NULL,"
        "%lld,"
        "%lld,"
        "%" PRId64 ","
        "%d,"
        "%s,"
        "NULL,NULL,"
        "%d,%d,%d,%d,"
        "0,"
        "NULL,NULL,NULL,NULL,NULL,NULL,NULL,NULL,'/')",
        fsObjId,
        objId,
        dataSourceObjId,
        TSK_DB_FILES_TYPE_VIRTUAL_DIR,
        name_sql,
        TSK_FS_NAME_TYPE_DIR, TSK_FS_META_TYPE_DIR,
        TSK_FS_NAME_FLAG_ALLOC, (TSK_FS_META_FLAG_ALLOC | TSK_FS_META_FLAG_USED));

    if (attempt_exec(zSQL, "Error adding data to tsk_files table: %s\n")) {
        PQfreemem(name_sql);
        return TSK_ERR;
    }

    //cleanup
    PQfreemem(name_sql);

    return TSK_OK;
}

/**
* Internal helper method to add a virtual root dir, a parent dir of files representing unalloc space within fs.
* The dir has is associated with its root dir parent for the fs.
* @param fsObjId (in) fs id to find root dir for and create $Unalloc dir for
* @param objId (out) object id of the $Unalloc dir created
* @param dataSourceObjId The object Id of the data source
* @returns TSK_ERR on error or TSK_OK on success
*/
TSK_RETVAL_ENUM TskDbPostgreSQL::addUnallocFsBlockFilesParent(const int64_t fsObjId, int64_t & objId, int64_t dataSourceObjId) {

    const char * const unallocDirName = "$Unalloc";

    //get root dir
    TSK_DB_OBJECT rootDirObjInfo;
    if (getFsRootDirObjectInfo(fsObjId, rootDirObjInfo) == TSK_ERR) {
        return TSK_ERR;
    }

    return addVirtualDir(fsObjId, rootDirObjInfo.objId, unallocDirName, objId, dataSourceObjId);
}

//internal function object to check for range overlap
typedef struct _checkFileLayoutRangeOverlap{
    const vector<TSK_DB_FILE_LAYOUT_RANGE> & ranges;
    bool hasOverlap;

    explicit _checkFileLayoutRangeOverlap(const vector<TSK_DB_FILE_LAYOUT_RANGE> & ranges)
        : ranges(ranges),hasOverlap(false) {}

    bool getHasOverlap() const { return hasOverlap; }
    void operator() (const TSK_DB_FILE_LAYOUT_RANGE & range)  {
        if (hasOverlap)
            return; //no need to check other

        uint64_t start = range.byteStart;
        uint64_t end = start + range.byteLen;

        vector<TSK_DB_FILE_LAYOUT_RANGE>::const_iterator it;
        for (it = ranges.begin(); it != ranges.end(); ++it) {
            const TSK_DB_FILE_LAYOUT_RANGE * otherRange = &(*it);
            if (&range == otherRange)
                continue; //skip, it's the same range
            uint64_t otherStart = otherRange->byteStart;
            uint64_t otherEnd = otherStart + otherRange->byteLen;
            if (start <= otherEnd && end >= otherStart) {
                hasOverlap = true;
                break;
            }       
        }
    }

} checkFileLayoutRangeOverlap;

/**
* Adds information about a unallocated file with layout ranges into the database.
* Adds a single entry to tsk_files table with an auto-generated file name, tsk_objects table, and one or more entries to tsk_file_layout table
* @param parentObjId Id of the parent object in the database (fs, volume, or image)
* @param fsObjId parent fs, or NULL if the file is not associated with fs
* @param size Number of bytes in file
* @param ranges vector containing one or more TSK_DB_FILE_LAYOUT_RANGE layout ranges (in)
* @param objId object id of the file object created (output)
* @param dataSourceObjId The object ID for the data source
* @returns TSK_OK on success or TSK_ERR on error.
*/
TSK_RETVAL_ENUM TskDbPostgreSQL::addUnallocBlockFile(const int64_t parentObjId, const int64_t fsObjId, const uint64_t size, vector<TSK_DB_FILE_LAYOUT_RANGE> & ranges, int64_t & objId, int64_t dataSourceObjId) {
    return addFileWithLayoutRange(TSK_DB_FILES_TYPE_UNALLOC_BLOCKS, parentObjId, fsObjId, size, ranges, objId, dataSourceObjId);
}

/**
* Adds information about a unused file with layout ranges into the database.
* Adds a single entry to tsk_files table with an auto-generated file name, tsk_objects table, and one or more entries to tsk_file_layout table
* @param parentObjId Id of the parent object in the database (fs, volume, or image)
* @param fsObjId parent fs, or NULL if the file is not associated with fs
* @param size Number of bytes in file
* @param ranges vector containing one or more TSK_DB_FILE_LAYOUT_RANGE layout ranges (in)
* @param objId object id of the file object created (output)
* @param dataSourceObjId The object ID for the data source
* @returns TSK_OK on success or TSK_ERR on error.
*/
TSK_RETVAL_ENUM TskDbPostgreSQL::addUnusedBlockFile(const int64_t parentObjId, const int64_t fsObjId, const uint64_t size, vector<TSK_DB_FILE_LAYOUT_RANGE> & ranges, int64_t & objId, int64_t dataSourceObjId) {
    return addFileWithLayoutRange(TSK_DB_FILES_TYPE_UNUSED_BLOCKS, parentObjId, fsObjId, size, ranges, objId, dataSourceObjId);
}

/**
* Adds information about a carved file with layout ranges into the database.
* Adds a single entry to tsk_files table with an auto-generated file name, tsk_objects table, and one or more entries to tsk_file_layout table
* @param parentObjId Id of the parent object in the database (fs, volume, or image)
* @param fsObjId fs id associated with the file, or NULL
* @param size Number of bytes in file
* @param ranges vector containing one or more TSK_DB_FILE_LAYOUT_RANGE layout ranges (in)
* @param objId object id of the file object created (output)
* @param dataSourceObjId The object ID for the data source
* @returns TSK_OK on success or TSK_ERR on error.
*/
TSK_RETVAL_ENUM TskDbPostgreSQL::addCarvedFile(const int64_t parentObjId, const int64_t fsObjId, const uint64_t size, vector<TSK_DB_FILE_LAYOUT_RANGE> & ranges, int64_t & objId, int64_t dataSourceObjId) {
    return addFileWithLayoutRange(TSK_DB_FILES_TYPE_CARVED, parentObjId, fsObjId, size, ranges, objId, dataSourceObjId);
}

/**
* Internal helper method to add unalloc, unused and carved files with layout ranges to db
* Generates file_name and populates tsk_files, tsk_objects and tsk_file_layout tables
* @param dataSourceObjId The object Id of the data source
* @returns TSK_ERR on error or TSK_OK on success
*/
TSK_RETVAL_ENUM TskDbPostgreSQL::addFileWithLayoutRange(const TSK_DB_FILES_TYPE_ENUM dbFileType, const int64_t parentObjId, const int64_t fsObjId, const uint64_t size, vector<TSK_DB_FILE_LAYOUT_RANGE> & ranges, int64_t & objId, int64_t dataSourceObjId) {
    const size_t numRanges = ranges.size();

    if (numRanges < 1) {
        tsk_error_reset();
        tsk_error_set_errno(TSK_ERR_AUTO_DB);
        tsk_error_set_errstr("Error addFileWithLayoutRange() - no ranges present");
        return TSK_ERR;
    }

    stringstream fileNameSs;
    switch (dbFileType) {
    case TSK_DB_FILES_TYPE_UNALLOC_BLOCKS:
        fileNameSs << "Unalloc";
        break;

    case TSK_DB_FILES_TYPE_UNUSED_BLOCKS:
        fileNameSs << "Unused";     
        break;

    case TSK_DB_FILES_TYPE_CARVED:
        fileNameSs << "Carved";
        break;
    default:
        stringstream sserr;
        tsk_error_reset();
        tsk_error_set_errno(TSK_ERR_AUTO_DB);
        sserr << "Error addFileWithLayoutRange() - unsupported file type for file layout range: ";
        sserr << (int) dbFileType;
        tsk_error_set_errstr("%s", sserr.str().c_str());
        return TSK_ERR;
    }

    //ensure layout ranges are sorted (to generate file name and to be inserted in sequence order)
    sort(ranges.begin(), ranges.end());

    //dome some checking
    //ensure there is no overlap and each range has unique byte range
    const checkFileLayoutRangeOverlap & overlapRes = 
        for_each(ranges.begin(), ranges.end(), checkFileLayoutRangeOverlap(ranges));
    if (overlapRes.getHasOverlap() ) {
        tsk_error_reset();
        tsk_error_set_errno(TSK_ERR_AUTO_DB);
        tsk_error_set_errstr("Error addFileWithLayoutRange() - overlap detected between ranges");
        return TSK_ERR;
    }

    //construct filename with parent obj id, start byte of first range, end byte of last range
    fileNameSs << "_" << parentObjId << "_" << ranges[0].byteStart;
    fileNameSs << "_" << (ranges[numRanges-1].byteStart + ranges[numRanges-1].byteLen);

    //insert into tsk files and tsk objects
    if (addLayoutFileInfo(parentObjId, fsObjId, dbFileType, fileNameSs.str().c_str(), size, objId, dataSourceObjId) ) {
        return TSK_ERR;
    }

    //fill in fileObjId and insert ranges
    for (vector<TSK_DB_FILE_LAYOUT_RANGE>::iterator it = ranges.begin();
        it != ranges.end(); ++it) {
            TSK_DB_FILE_LAYOUT_RANGE & range = *it;
            range.fileObjId = objId;
            if (this->addFileLayoutRange(range) ) {
                return TSK_ERR;
            }
    }

    return TSK_OK;
}

/**
* Adds entry for to tsk_files for a layout file into the database.
* @param parObjId parent obj id in the database
* @param fsObjId fs obj id in the database, or 0 if parent it not fs (NULL)
* @param dbFileType type (unallocated, carved, unused)
* @param fileName file name for the layout file
* @param size Number of bytes in file
* @param objId layout file Id (output)
* @param dataSourceObjId The object Id of the data source
* @returns TSK_OK on success or TSK_ERR on error.
*/
TSK_RETVAL_ENUM TskDbPostgreSQL::addLayoutFileInfo(const int64_t parObjId, const int64_t fsObjId, const TSK_DB_FILES_TYPE_ENUM dbFileType, const char *fileName, const uint64_t size, int64_t & objId, int64_t dataSourceObjId)
{
    char zSQL[2048];

    if (addObject(TSK_DB_OBJECT_TYPE_FILE, parObjId, objId))
        return TSK_ERR;

    //fsObjId can be NULL
    char nullStr[8] = "NULL";    
    char *fsObjIdStrPtr = NULL;
    char fsObjIdStr[32];
    if (fsObjId != 0) {
        snprintf(fsObjIdStr, 32, "%" PRIu64 , fsObjId);
        fsObjIdStrPtr = fsObjIdStr;
    } else {
        fsObjIdStrPtr = &nullStr[0];
    }

    // replace all non-UTF8 characters
    char fileName_local[MAX_DB_STRING_LENGTH];
    removeNonUtf8(fileName_local, MAX_DB_STRING_LENGTH - 1, fileName);

    // escape strings for use within an SQL command
    char *name_sql = PQescapeLiteral(conn, fileName_local, strlen(fileName_local));
    if (!isEscapedStringValid(name_sql, fileName_local, "TskDbPostgreSQL::addLayoutFileInfo: Unable to escape file name string: %s\n")) {
        PQfreemem(name_sql);
        return TSK_ERR;
    }
    snprintf(zSQL, 2048, "INSERT INTO tsk_files (has_layout, fs_obj_id, obj_id, data_source_obj_id, type, attr_type, attr_id, name, meta_addr, meta_seq, dir_type, meta_type, dir_flags, meta_flags, size, crtime, ctime, atime, mtime, mode, gid, uid) "
        "VALUES ("
        "1, %s, %lld,"
        "%" PRId64 ","
        "%d,"
        "NULL,NULL,%s,"
        "NULL,NULL,"
        "%d,%d,%d,%d,"
        "%" PRIuOFF ","
        "NULL,NULL,NULL,NULL,NULL,NULL,NULL)",
        fsObjIdStrPtr, objId,
        dataSourceObjId,
        dbFileType,
        name_sql,
        TSK_FS_NAME_TYPE_REG, TSK_FS_META_TYPE_REG,
        TSK_FS_NAME_FLAG_UNALLOC, TSK_FS_META_FLAG_UNALLOC, size);

    if (attempt_exec(zSQL, "TskDbSqlite::addLayoutFileInfo: Error adding data to tsk_files table: %s\n")) {
        PQfreemem(name_sql);
        return TSK_ERR;
    }

    //cleanup
    PQfreemem(name_sql);

    return TSK_OK;
}

/**
* Adds the sector addresses of the volumes into the db.
* @returns 1 on error, 0 on success
*/
int TskDbPostgreSQL::addVolumeInfo(const TSK_VS_PART_INFO * vs_part,
    int64_t parObjId, int64_t & objId)
{
    char zSQL[1024];
    int ret;

    if (addObject(TSK_DB_OBJECT_TYPE_VOL, parObjId, objId))
        return 1;

    // replace all non-UTF8 characters
    tsk_cleanupUTF8(vs_part->desc, '^');

    // escape strings for use within an SQL command
    char *descr_sql = PQescapeLiteral(conn, vs_part->desc, strlen(vs_part->desc));
    if (!isEscapedStringValid(descr_sql, vs_part->desc, "TskDbPostgreSQL::addVolumeInfo: Unable to escape partition description string: %s\n")) {
        PQfreemem(descr_sql);
        return TSK_ERR;
    }

    snprintf(zSQL, 1024, "INSERT INTO tsk_vs_parts (obj_id, addr, start, length, descr, flags)"
        "VALUES (%lld, %" PRIuPNUM ",%" PRIuOFF ",%" PRIuOFF ",%s,%d)",
        objId, (int) vs_part->addr, vs_part->start, vs_part->len,
        descr_sql, vs_part->flags);

    ret = attempt_exec(zSQL, "Error adding data to tsk_vs_parts table: %s\n");
    //cleanup
    PQfreemem(descr_sql);
    return ret;
}


/**
* Add file layout info to the database.  This table stores the run information for each file so that we
* can map which parts of an image are used by what files.
* @param a_fileObjId ID of the file
* @param a_byteStart Byte address relative to the start of the image file
* @param a_byteLen Length of the run in bytes
* @param a_sequence Sequence of this run in the file
* @returns 1 on error
*/
int TskDbPostgreSQL::addFileLayoutRange(int64_t a_fileObjId, uint64_t a_byteStart, uint64_t a_byteLen, int a_sequence)
{
    char foo[1024];

    snprintf(foo, 1024, "INSERT INTO tsk_file_layout(obj_id, byte_start, byte_len, sequence) VALUES (%lld, %llu, %llu, %d)",
        a_fileObjId, a_byteStart, a_byteLen, a_sequence);

    return attempt_exec(foo, "Error adding data to tsk_file_layout table: %s\n");
}

/**
* Add file layout info to the database.  This table stores the run information for each file so that we
* can map which parts of an image are used by what files.
* @param fileLayoutRange TSK_DB_FILE_LAYOUT_RANGE object storing a single file layout range entry
* @returns 1 on error
*/
int TskDbPostgreSQL::addFileLayoutRange(const TSK_DB_FILE_LAYOUT_RANGE & fileLayoutRange) {
    return addFileLayoutRange(fileLayoutRange.fileObjId, fileLayoutRange.byteStart, fileLayoutRange.byteLen, fileLayoutRange.sequence);
}


/**
* Query tsk_vs_part and return rows for every entry in tsk_vs_part table
* @param imgId the object id of the image to get vs parts for
* @param vsPartInfos (out) TSK_DB_VS_PART_INFO row representations to return
* @returns TSK_ERR on error, TSK_OK on success
*/
TSK_RETVAL_ENUM TskDbPostgreSQL::getVsPartInfos(int64_t imgId, vector<TSK_DB_VS_PART_INFO> & vsPartInfos) {

    char zSQL[512];
    int expectedNumFileds = 6;
    snprintf(zSQL, 512, "SELECT obj_id, addr, start, length, descr, flags FROM tsk_vs_parts");

    PGresult* res = get_query_result_set(zSQL, "TskDbPostgreSQL::getVsPartInfos: Error selecting from tsk_vs_parts: %s (result code %d)\n");

    // check if a valid result set was returned
    if (verifyResultSetSize(zSQL, res, expectedNumFileds, "TskDbPostgreSQL::getVsPartInfos: Error selecting from tsk_vs_parts: %s")) {
        return TSK_ERR;
    }

    //get rows
    TSK_DB_VS_PART_INFO rowData;
    for (int i = 0; i < PQntuples(res); i++) {

        int64_t vsPartObjId = atoll(PQgetvalue(res, i, 0));

        int64_t curImgId = 0;
        if (getParentImageId(vsPartObjId, curImgId) == TSK_ERR) {
            tsk_error_reset();
            tsk_error_set_errno(TSK_ERR_AUTO_DB);
            tsk_error_set_errstr("Error finding parent for: %" PRIu64 , vsPartObjId);
            return TSK_ERR;
        }

        if (imgId != curImgId) {
            //ensure vs is (sub)child of the image requested, if not, skip it
            continue;
        }


        rowData.objId = vsPartObjId;
        rowData.addr = atoi(PQgetvalue(res, i, 1));
        rowData.start = atoll(PQgetvalue(res, i, 2));
        rowData.len = atoll(PQgetvalue(res, i, 3));
        char * text = PQgetvalue(res, i, 4);
        size_t textLen = PQgetlength(res, i, 4);
        const size_t copyChars = textLen < TSK_MAX_DB_VS_PART_INFO_DESC_LEN-1?textLen:TSK_MAX_DB_VS_PART_INFO_DESC_LEN-1;
        strncpy (rowData.desc,(char*)text,copyChars);
        rowData.desc[copyChars] = '\0';
        rowData.flags = (TSK_VS_PART_FLAG_ENUM)atoi(PQgetvalue(res, i, 5));
        //insert a copy of the rowData
        vsPartInfos.push_back(rowData);
    }

    //cleanup
    PQclear(res);

    return TSK_OK;
}

/**
* Query tsk_objects and tsk_files given file system id and return the root directory object
* @param fsObjId (int) file system id to query root dir object for
* @param rootDirObjInfo (out) TSK_DB_OBJECT root dir entry representation to return
* @returns TSK_ERR on error (or if not found), TSK_OK on success
*/
TSK_RETVAL_ENUM TskDbPostgreSQL::getFsRootDirObjectInfo(const int64_t fsObjId, TSK_DB_OBJECT & rootDirObjInfo) {

    char zSQL[1024];
    int expectedNumFileds = 3;
    snprintf(zSQL, 1024, "SELECT tsk_objects.obj_id,tsk_objects.par_obj_id,tsk_objects.type "
        "FROM tsk_objects,tsk_files WHERE tsk_objects.par_obj_id = %" PRId64 " AND tsk_files.obj_id = tsk_objects.obj_id AND tsk_files.name = ''", 
        fsObjId);

    PGresult* res = get_query_result_set(zSQL, "TskDbPostgreSQL::getFsRootDirObjectInfo: Error selecting from tsk_objects,tsk_files: %s (result code %d)\n");

    // check if a valid result set was returned
    if (verifyNonEmptyResultSetSize(zSQL, res, expectedNumFileds, "TskDbPostgreSQL::getFsRootDirObjectInfo: Unexpected number of columns in result set: Expected %d, Received %d\n")) {
        return TSK_ERR;
    }

    rootDirObjInfo.objId = atoll(PQgetvalue(res, 0, 0));
    rootDirObjInfo.parObjId = atoll(PQgetvalue(res, 0, 1));
    rootDirObjInfo.type = (TSK_DB_OBJECT_TYPE_ENUM)atoi(PQgetvalue(res, 0, 2));

    //cleanup
    PQclear(res);

    return TSK_OK;
}

/**
* Query tsk_file_layout and return rows for every entry in tsk_file_layout table
* @param fileLayouts (out) TSK_DB_FILE_LAYOUT_RANGE row representations to return
* @returns TSK_ERR on error, TSK_OK on success
*/
TSK_RETVAL_ENUM TskDbPostgreSQL::getFileLayouts(vector<TSK_DB_FILE_LAYOUT_RANGE> & fileLayouts) {
    
    char zSQL[512];
    int expectedNumFileds = 4;
    snprintf(zSQL, 512, "SELECT obj_id, byte_start, byte_len, sequence FROM tsk_file_layout");

    PGresult* res = get_query_result_set(zSQL, "TskDbPostgreSQL::getFileLayouts: Error selecting from tsk_file_layout: %s (result code %d)\n");

    // check if a valid result set was returned
    if (verifyResultSetSize(zSQL, res, expectedNumFileds, "TskDbPostgreSQL::getFileLayouts: Error selecting from tsk_file_layout: %s")) {
        return TSK_ERR;
    }

    //get rows
    TSK_DB_FILE_LAYOUT_RANGE rowData;
    for (int i = 0; i < PQntuples(res); i++) {

        rowData.fileObjId = atoll(PQgetvalue(res, i, 0));
        rowData.byteStart = atoll(PQgetvalue(res, i, 1));
        rowData.byteLen = atoll(PQgetvalue(res, i, 2));
        rowData.sequence = atoi(PQgetvalue(res, i, 3));

        //insert a copy of the rowData
        fileLayouts.push_back(rowData);
    }

    //cleanup
    PQclear(res);

    return TSK_OK;
}


/**
* Query tsk_vs_info and return rows for every entry in tsk_vs_info table
* @param imgId the object id of the image to get volumesystems for
* @param vsInfos (out) TSK_DB_VS_INFO row representations to return
* @returns TSK_ERR on error, TSK_OK on success
*/
TSK_RETVAL_ENUM TskDbPostgreSQL::getVsInfos(int64_t imgId, vector<TSK_DB_VS_INFO> & vsInfos) {

    char zSQL[512];
    int expectedNumFileds = 4;
    snprintf(zSQL, 512, "SELECT obj_id, vs_type, img_offset, block_size FROM tsk_vs_info");

    PGresult* res = get_query_result_set(zSQL, "TskDbPostgreSQL::getVsInfos: Error selecting from tsk_vs_info: %s (result code %d)\n");

    // check if a valid result set was returned
    if (verifyResultSetSize(zSQL, res, expectedNumFileds, "TskDbPostgreSQL::getVsInfos: Error selecting from tsk_vs_info: %s")) {
        return TSK_ERR;
    }

    //get rows
    TSK_DB_VS_INFO rowData;
    for (int i = 0; i < PQntuples(res); i++) {

        int64_t vsObjId = atoll(PQgetvalue(res, i, 0));

        int64_t curImgId = 0;
        if (getParentImageId(vsObjId, curImgId) == TSK_ERR) {
            tsk_error_reset();
            tsk_error_set_errno(TSK_ERR_AUTO_DB);
            tsk_error_set_errstr("Error finding parent for: %" PRIu64 , vsObjId);
            PQclear(res);
            return TSK_ERR;
        }

        if (imgId != curImgId ) {
            //ensure vs is (sub)child of the image requested, if not, skip it
            continue;
        }

        rowData.objId = vsObjId;
        rowData.vstype = (TSK_VS_TYPE_ENUM)atoi(PQgetvalue(res, i, 1));
        rowData.offset = atoll(PQgetvalue(res, i, 2));
        rowData.block_size = (unsigned int)atoi(PQgetvalue(res, i, 3));

        //insert a copy of the rowData
        vsInfos.push_back(rowData);
    }

    //cleanup
    PQclear(res);

    return TSK_OK;
}

/**
* Create a savepoint.  Call revertSavepoint() or releaseSavepoint()
* to revert or commit.
* @param name Name to call savepoint
* @returns 1 on error, 0 on success
*/
int TskDbPostgreSQL::createSavepoint(const char *name)
{
    char buff[1024];

    // In PostgreSQL savepoints can only be established when inside a transaction block.
    // NOTE: this will only work if we have 1 savepoint. If we use multiple savepoints, PostgreSQL will 
    // not allow us to call "BEGIN" inside a transaction. We will need to keep track of whether we are
    // in transaction and only call "BEGIN" if we are not in transaction. Alternatively we can keep
    // calling "BEGIN" every time we create a savepoint and simply ignore the error if there is one.
    // Also see note inside TskDbPostgreSQL::releaseSavepoint().
    snprintf(buff, 1024, "BEGIN;");
    if (attempt_exec(buff, "Error starting transaction: %s\n")) {
        return 1;
    }

    snprintf(buff, 1024, "SAVEPOINT %s", name);

    return attempt_exec(buff, "Error setting savepoint: %s\n");
}

/**
* Rollback to specified savepoint and release
* @param name Name of savepoint
* @returns 1 on error, 0 on success
*/
int TskDbPostgreSQL::revertSavepoint(const char *name)
{
    char buff[1024];

    snprintf(buff, 1024, "ROLLBACK TO SAVEPOINT %s", name);

    if (attempt_exec(buff, "Error rolling back savepoint: %s\n"))
        return 1;

    return releaseSavepoint(name);
}

/**
* Release a savepoint.  Commits if savepoint was not rollbacked.
* @param name Name of savepoint
* @returns 1 on error, 0 on success
*/
int TskDbPostgreSQL::releaseSavepoint(const char *name)
{
    char buff[1024];

    snprintf(buff, 1024, "RELEASE SAVEPOINT %s", name);

    if (attempt_exec(buff, "Error releasing savepoint: %s\n")) {
        return 1;
    }    

    // In PostgreSQL savepoints can only be used inside a transaction block.
    // NOTE: see note inside TskDbPostgreSQL::createSavepoint(). This will only work if we have 1 savepoint. 
    // If we add more savepoints we will need to keep track of where we are in transaction and only call
    // "COMMIT" when releasing the outer most savepoint.
    snprintf(buff, 1024, "COMMIT;");

    return attempt_exec(buff, "Error committing transaction: %s\n");
}

/** 
* Returns true if database is opened.
*/
bool TskDbPostgreSQL::isDbOpen()
{
    if (conn) {
        PGconn *serverConn = connectToDatabase(&m_dBName[0]);
        if (!serverConn) {
            return false;
        }
        PQfinish(serverConn);
        return true;
    }
    else {
        return false;
    }
}

/** 
* Returns true if database is in transaction.
*/
bool TskDbPostgreSQL::inTransaction() { 

    // In PostgreSQL nested BEGIN calls are not allowed. Therefore if we get an error when executing "BEGIN" query then we are inside a transaction.
    if (!conn)
        return false;

    char sql[32];
    snprintf(sql, 32, "BEGIN;");

    PGresult *res = PQexec(conn, sql); 
    if (PQresultStatus(res) != PGRES_COMMAND_OK)
    {
        // PostgreSQL returned error, therefore we are inside a transaction block
        PQclear(res);
        return true;
    }

    // If we are here then we were not inside a transaction. Undo the "BEGIN".
    snprintf(sql, 32, "COMMIT;");
    res = PQexec(conn, sql); 
    if (PQresultStatus(res) != PGRES_COMMAND_OK)
    {
        // how can this happen? and what to return in this scenario? I guess we are not in transaction since we couldn't "commit".
        PQclear(res);
        return false;
    }
    PQclear(res);
    return false;
}


/* ELTODO: These functions will be needed when functionality to get PostgreSQL queries in binary format is added.
// PostgreSQL returns binary results in network byte order so then need to be converted to local byte order.
int64_t ntoh64(int64_t *input)
{
    int64_t rval;
    uint8_t *data = (uint8_t *)&rval;

    data[0] = *input >> 56;
    data[1] = *input >> 48;
    data[2] = *input >> 40;
    data[3] = *input >> 32;
    data[4] = *input >> 24;
    data[5] = *input >> 16;
    data[6] = *input >> 8;
    data[7] = *input >> 0;

    return rval;
}


template <typename T>
static inline T
hton_any(T &input)
{
    T output(0);
    std::size_t size = sizeof(input) - 1;
    uint8_t *data = reinterpret_cast<uint8_t *>(&output);

    for (std::size_t i = 0; i < size; i++) {
        data[i] = input >> ((size - i) * 8);
    }

    return output;
}*/



#endif // TSK_WIN32
#endif // HAVE_POSTGRESQL<|MERGE_RESOLUTION|>--- conflicted
+++ resolved
@@ -617,11 +617,7 @@
 		||
 		attempt_exec
 		("CREATE TABLE account_types (account_type_id INTEGER PRIMARY KEY, type_name TEXT NOT NULL, display_name TEXT NOT NULL)", 
-<<<<<<< HEAD
-		"Error creating reports table: %s\n")     
-=======
 		"Error creating account_types table: %s\n")     
->>>>>>> 6c5528d9
 		||
 		attempt_exec
 		("CREATE TABLE relationships  (relationship_id BIGSERIAL PRIMARY KEY, account1_id INTEGER NOT NULL, account2_id INTEGER NOT NULL, communication_artifact_id INTEGER NOT NULL, UNIQUE(account1_id, account1_id, communication_artifact_id) ON CONFLICT IGNORE, FOREIGN KEY(account1_id) REFERENCES blackboard_artifacts(artifact_id), FOREIGN KEY(account2_id) REFERENCES blackboard_artifacts(artifact_id), FOREIGN KEY(communication_artifact_id) REFERENCES blackboard_artifacts(artifact_id))", 
