--- conflicted
+++ resolved
@@ -2551,13 +2551,6 @@
         return 0;
     }
 
-<<<<<<< HEAD
-
-    /* Walk the version pointer back to the start adding single
-    * block runs as we go.
-    */
-=======
->>>>>>> 9f664788
 
     /* Get the version for the given object. */
     result = yaffscache_version_find_by_inode(yfs, meta->addr, &version, &obj);
