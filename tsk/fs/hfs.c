/*
** The Sleuth Kit
**
** This software is subject to the IBM Public License ver. 1.0,
** which was displayed prior to download and is included in the readme.txt
** file accompanying the Sleuth Kit files.  It may also be requested from:
** Crucial Security Inc.
** 14900 Conference Center Drive
** Chantilly, VA 20151
**

** Copyright (c) 2009 Brian Carrier.  All rights reserved.
**
** Judson Powers [jpowers@atc-nycorp.com]
** Matt Stillerman [matt@atc-nycorp.com]
** Rob Joyce [rob@atc-nycorp.com]
** Copyright (c) 2008, 2012 ATC-NY.  All rights reserved.
** This file contains data developed with support from the National
** Institute of Justice, Office of Justice Programs, U.S. Department of Justice.
**
** Wyatt Banks [wbanks@crucialsecurity.com]
** Copyright (c) 2005 Crucial Security Inc.  All rights reserved.
**
** Brian Carrier [carrier@sleuthkit.org]
** Copyright (c) 2003-2005 Brian Carrier.  All rights reserved
**
** Copyright (c) 1997,1998,1999, International Business Machines
** Corporation and others. All Rights Reserved.
*/

/* TCT
 * LICENSE
 *      This software is distributed under the IBM Public License.
 * AUTHOR(S)
 *      Wietse Venema
 *      IBM T.J. Watson Research
 *      P.O. Box 704
 *      Yorktown Heights, NY 10598, USA
 --*/

/*
** You may distribute the Sleuth Kit, or other software that incorporates
** part of all of the Sleuth Kit, in object code form under a license agreement,
** provided that:
** a) you comply with the terms and conditions of the IBM Public License
**    ver 1.0; and
** b) the license agreement
**     i) effectively disclaims on behalf of all Contributors all warranties
**        and conditions, express and implied, including warranties or
**        conditions of title and non-infringement, and implied warranties
**        or conditions of merchantability and fitness for a particular
**        purpose.
**    ii) effectively excludes on behalf of all Contributors liability for
**        damages, including direct, indirect, special, incidental and
**        consequential damages such as lost profits.
**   iii) states that any provisions which differ from IBM Public License
**        ver. 1.0 are offered by that Contributor alone and not by any
**        other party; and
**    iv) states that the source code for the program is available from you,
**        and informs licensees how to obtain it in a reasonable manner on or
**        through a medium customarily used for software exchange.
**
** When the Sleuth Kit or other software that incorporates part or all of
** the Sleuth Kit is made available in source code form:
**     a) it must be made available under IBM Public License ver. 1.0; and
**     b) a copy of the IBM Public License ver. 1.0 must be included with
**        each copy of the program.
*/

/** \file hfs.c
 * Contains the general internal TSK HFS metadata and data unit code
 */

#include "tsk_fs_i.h"
#include "tsk_hfs.h"

#include <stdarg.h>
#ifdef TSK_WIN32
#include <string.h>
#else
#include <strings.h>
#endif

#define XSWAP(a,b) { a ^= b; b ^= a; a ^= b; }

// Compression Stuff

#ifdef HAVE_LIBZ
#include <zlib.h>
#endif

#include "lzvn.h"

// Forward declarations:
static uint8_t hfs_load_attrs(TSK_FS_FILE * fs_file);
static uint8_t hfs_load_extended_attrs(TSK_FS_FILE * file,
    unsigned char *isCompressed, unsigned char *cmpType,
    uint64_t * uncSize);
void error_detected(uint32_t errnum, char *errstr, ...);
void error_returned(char *errstr, ...);

#ifdef HAVE_LIBZ

/***************** ZLIB stuff *******************************/

// Adapted from zpipe.c (part of zlib) at http://zlib.net/zpipe.c
#define CHUNK 16384

/*
 * Invokes the zlib library to inflate (uncompress) data.
 *
 * Returns and error code.  Places the uncompressed data in a buffer supplied by the caller.  Also
 * returns the uncompressed length, and the number of compressed bytes consumed.
 *
 * Will stop short of the end of compressed data, if a natural end of a compression unit is reached.  Using
 * bytesConsumed, the caller can then advance the source pointer, and re-invoke the function.  This will then
 * inflate the next following compression unit in the data stream.
 *
 * @param source - buffer of compressed data
 * @param sourceLen  - length of the compressed data.
 * @param dest  -- buffer to  hold the uncompressed results
 * @param destLen -- length of the dest buffer
 * @param uncompressedLength  -- return of the length of the uncompressed data found.
 * @param bytesConsumed  -- return of the number of input bytes of compressed data used.
 * @return 0 on success, a negative number on error
 */
static int
zlib_inflate(char *source, uint64_t sourceLen, char *dest, uint64_t destLen, uint64_t * uncompressedLength, unsigned long *bytesConsumed)       // this is unsigned long because that's what zlib uses.
{

    int ret;
    unsigned have;
    z_stream strm;
    unsigned char in[CHUNK];
    unsigned char out[CHUNK];

    // Some vars to help with copying bytes into "in"
    char *srcPtr = source;
    char *destPtr = dest;
    uint64_t srcAvail = sourceLen;      //uint64_t
    uint64_t amtToCopy;
    uint64_t copiedSoFar = 0;

    /* allocate inflate state */
    strm.zalloc = Z_NULL;
    strm.zfree = Z_NULL;
    strm.opaque = Z_NULL;
    strm.avail_in = 0;
    strm.next_in = Z_NULL;
    ret = inflateInit(&strm);
    if (ret != Z_OK) {
        error_detected(TSK_ERR_FS_READ,
            "zlib_inflate: failed to initialize inflation engine (%d)",
            ret);
        return ret;
    }

    /* decompress until deflate stream ends or end of file */
    do {

        // Copy up to CHUNK bytes into "in" from source, advancing the pointer, and
        // setting strm.avail_in equal to the number of bytes copied.
        if (srcAvail >= CHUNK) {
            amtToCopy = CHUNK;
            srcAvail -= CHUNK;
        }
        else {
            amtToCopy = srcAvail;
            srcAvail = 0;
        }
        // wipe out any previous value, copy in the bytes, advance the pointer, record number of bytes.
        memset(in, 0, CHUNK);
        if (amtToCopy > SIZE_MAX || amtToCopy > UINT_MAX) {
            error_detected(TSK_ERR_FS_READ,
                "zlib_inflate: amtToCopy in one chunk is too large");
            return -100;
        }
        memcpy(in, srcPtr, (size_t) amtToCopy); // cast OK because of above test
        srcPtr += amtToCopy;
        strm.avail_in = (uInt) amtToCopy;       // cast OK because of above test

        if (strm.avail_in == 0)
            break;
        strm.next_in = in;

        /* run inflate() on input until output buffer not full */
        do {
            strm.avail_out = CHUNK;
            strm.next_out = out;
            ret = inflate(&strm, Z_NO_FLUSH);
            if (ret == Z_NEED_DICT)
                ret = Z_DATA_ERROR;     // we don't have a custom dict
            if (ret < 0 && ret != Z_BUF_ERROR) { // Z_BUF_ERROR is not fatal
                error_detected(TSK_ERR_FS_READ,
                    " zlib_inflate: zlib returned error %d (%s)", ret,
                    strm.msg);
                (void) inflateEnd(&strm);
                return ret;
            }

            have = CHUNK - strm.avail_out;
            // Is there enough space in dest to copy the current chunk?
            if (copiedSoFar + have > destLen) {
                // There is not enough space, so better return an error
                error_detected(TSK_ERR_FS_READ,
                    " zlib_inflate: not enough space in inflation destination\n");
                (void) inflateEnd(&strm);
                return -200;
            }

            // Copy "have" bytes from out to destPtr, advance destPtr
            memcpy(destPtr, out, have);
            destPtr += have;
            copiedSoFar += have;

        } while ((strm.avail_out == 0) && (ret != Z_STREAM_END));


        /* done when inflate() says it's done */
    } while (ret != Z_STREAM_END);

    if (ret == Z_STREAM_END)
        *uncompressedLength = copiedSoFar;

    *bytesConsumed = strm.total_in;
    /* clean up and return */
    (void) inflateEnd(&strm);
    return ret == Z_STREAM_END ? Z_OK : Z_DATA_ERROR;
}

#endif

/* may set error up to string 1
 * returns 0 on success, 1 on failure */
uint8_t
hfs_checked_read_random(TSK_FS_INFO * fs, char *buf, size_t len,
    TSK_OFF_T offs)
{
    ssize_t r;

    r = tsk_fs_read(fs, offs, buf, len);
    if (r != len) {
        if (r >= 0) {
            tsk_error_reset();
            tsk_error_set_errno(TSK_ERR_FS_READ);
        }
        return 1;
    }
    return 0;
}

/**********************************************************************
 *
 *  MISC FUNCS
 *
 **********************************************************************/

/* convert the HFS Time (seconds from 1/1/1904)
 * to UNIX (UTC seconds from 1/1/1970)
 * The number is borrowed from linux HFS driver source
 */
uint32_t
hfs_convert_2_unix_time(uint32_t hfsdate)
{
    if (hfsdate < NSEC_BTWN_1904_1970)
        return 0;
    return (uint32_t) (hfsdate - NSEC_BTWN_1904_1970);
}


/**
 * Convert a cnid (metadata address) to big endian array.
 * This is used to create the key for tree lookups.
 * @param cnid Metadata address to convert
 * @param array [out] Array to write data into.
 */
static void
cnid_to_array(uint32_t cnid, uint8_t array[4])
{
    array[3] = (cnid >> 0) & 0xff;
    array[2] = (cnid >> 8) & 0xff;
    array[1] = (cnid >> 16) & 0xff;
    array[0] = (cnid >> 24) & 0xff;
}

/**********************************************************************
 *
 * Lookup Functions
 *
 **********************************************************************/



/* Compares the given HFS+ Extents B-tree key to key constructed
 * for finding the beginning of the data fork extents for the given
 * CNID. (That is, the search key uses the given CNID and has
 * fork = 0 and start_block = 0.)
 */
static int
hfs_ext_compare_keys(HFS_INFO * hfs, uint32_t cnid,
    const hfs_btree_key_ext * key)
{
    TSK_FS_INFO *fs = (TSK_FS_INFO *) & (hfs->fs_info);
    uint32_t key_cnid;

    key_cnid = tsk_getu32(fs->endian, key->file_id);
    if (key_cnid < cnid)
        return -1;
    if (key_cnid > cnid)
        return 1;

    /* referring to the same cnids */

    /* we are always looking for the data fork */
    if (key->fork_type != HFS_EXT_KEY_TYPE_DATA)
        return 1;

    /* we are always looking for a start_block of zero
       (interested in the beginning of the extents, regardless
       of what the start_block is); all files except the bad
       blocks file should have a start_block greater than
       zero */
    if (tsk_getu32(fs->endian, key->start_block) == 0)
        return 0;
    return 1;
}


/** \internal
 * Returns the length of an HFS+ B-tree INDEX key based on the tree header
 * structure and the length claimed in the record.  With some trees,
 * the length given in the record is not used.
 * Note that this neither detects nor correctly handles 8-bit keys
 * (which should not be present in HFS+).
 *
 * This does not give the right answer for the Attributes File B-tree, for some
 * HFS+ file systems produced by the Apple OS, while it works for others.  For
 * the Attributes file, INDEX keys should always be as stated in the record itself,
 * never the "maxKeyLen" of the B-tree header.
 *
 * In this software, this function is only invoked when dealing with the Extents file.  In
 * that usage, it is not sufficiently well tested to know if it always gives the right
 * answer or not.  We can only test that with a highly fragmented disk.
 * @param hfs File System
 * @param keylen Length of key as given in record
 * @param header Tree header
 * @returns Length of key
 */
uint16_t
hfs_get_idxkeylen(HFS_INFO * hfs, uint16_t keylen,
    const hfs_btree_header_record * header)
{
    TSK_FS_INFO *fs = (TSK_FS_INFO *) & (hfs->fs_info);

    // if the flag is set, use the length given in the record
    if (tsk_getu32(fs->endian, header->attr) & HFS_BT_HEAD_ATTR_VARIDXKEYS)
        return keylen;
    else
        return tsk_getu16(fs->endian, header->maxKeyLen);
}


/**
 * Convert the extents runs to TSK_FS_ATTR_RUN runs.
 *
 * @param a_fs File system to analyze
 * @param a_extents Raw extents to process (in an array of 8)
 * @param a_start_off Starting block offset of these runs
 * @returns NULL on error or if no runs are in extents (test tsk_errno)
 */
static TSK_FS_ATTR_RUN *
hfs_extents_to_attr(TSK_FS_INFO * a_fs, const hfs_ext_desc * a_extents,
    TSK_OFF_T a_start_off)
{
    TSK_FS_ATTR_RUN *head_run = NULL;
    TSK_FS_ATTR_RUN *prev_run = NULL;
    int i;
    TSK_OFF_T cur_off = a_start_off;

    // since tsk_errno is checked as a return value, make sure it is clean.
    tsk_error_reset();

    if (tsk_verbose)
        tsk_fprintf(stderr,
            "hfs_extents_to_attr: Converting extents from offset %" PRIuOFF
            " to runlist\n", a_start_off);

    for (i = 0; i < 8; ++i) {
        TSK_FS_ATTR_RUN *cur_run;

        uint32_t addr = tsk_getu32(a_fs->endian, a_extents[i].start_blk);
        uint32_t len = tsk_getu32(a_fs->endian, a_extents[i].blk_cnt);

        if (tsk_verbose)
            tsk_fprintf(stderr,
                "hfs_extents_to_attr: run %i at addr %" PRIu32
                " with len %" PRIu32 "\n", i, addr, len);

        if ((addr == 0) && (len == 0)) {
            break;
        }

        // make a non-resident run
        if ((cur_run = tsk_fs_attr_run_alloc()) == NULL) {
            error_returned(" - hfs_extents_to_attr");
            return NULL;
        }

        cur_run->addr = addr;
        cur_run->len = len;
        cur_run->offset = cur_off;

        if (head_run == NULL)
            head_run = cur_run;
        if (prev_run != NULL)
            prev_run->next = cur_run;
        cur_off += cur_run->len;
        prev_run = cur_run;
    }

    return head_run;
}


/**
 * Look in the extents catalog for entries for a given file. Add the runs
 * to the passed attribute structure.
 *
 * @param hfs File system being analyzed
 * @param cnid file id of file to search for
 * @param a_attr Attribute to add extents runs to
 * @param dataForkQ  if true, then find extents for the data fork.  If false, then find extents for the Resource fork.
 * @returns 1 on error and 0 on success
 */
static uint8_t
hfs_ext_find_extent_record_attr(HFS_INFO * hfs, uint32_t cnid,
    TSK_FS_ATTR * a_attr, unsigned char dataForkQ)
{
    TSK_FS_INFO *fs = (TSK_FS_INFO *) & (hfs->fs_info);
    uint16_t nodesize;          /* size of nodes (all, regardless of the name) */
    uint32_t cur_node;          /* node id of the current node */
    char *node = NULL;
    uint8_t is_done;
    uint8_t desiredType;

    tsk_error_reset();

    if (tsk_verbose)
        tsk_fprintf(stderr,
            "hfs_ext_find_extent_record_attr: Looking for extents for file %"
            PRIu32 " %s\n", cnid,
            dataForkQ ? "data fork" : "resource fork");

    if (!hfs->has_extents_file) {
        // No extents file (which is optional), and so, no further extents are possible.
        return 0;
    }

    // Are we looking for extents of the data fork or the resource fork?
    desiredType =
        dataForkQ ? HFS_EXT_KEY_TYPE_DATA : HFS_EXT_KEY_TYPE_RSRC;

    // Load the extents attribute, if it has not been done so yet.
    if (hfs->extents_file == NULL) {
        ssize_t cnt;

        if ((hfs->extents_file =
                tsk_fs_file_open_meta(fs, NULL,
                    HFS_EXTENTS_FILE_ID)) == NULL) {
            return 1;
        }

        /* cache the data attribute */
        hfs->extents_attr =
            tsk_fs_attrlist_get(hfs->extents_file->meta->attr,
            TSK_FS_ATTR_TYPE_DEFAULT);
        if (!hfs->extents_attr) {
            tsk_error_errstr2_concat
                (" - Default Attribute not found in Extents File");
            return 1;
        }

        // cache the extents file header
        cnt = tsk_fs_attr_read(hfs->extents_attr, 14,
            (char *) &(hfs->extents_header),
            sizeof(hfs_btree_header_record), 0);
        if (cnt != sizeof(hfs_btree_header_record)) {
            if (cnt >= 0) {
                tsk_error_reset();
                tsk_error_set_errno(TSK_ERR_FS_READ);
            }
            tsk_error_set_errstr2
                ("hfs_ext_find_extent_record_attr: Error reading header");
            return 1;
        }
    }

    // allocate a node buffer
    nodesize = tsk_getu16(fs->endian, hfs->extents_header.nodesize);
    if ((node = (char *) tsk_malloc(nodesize)) == NULL) {
        return 1;
    }

    /* start at root node */
    cur_node = tsk_getu32(fs->endian, hfs->extents_header.rootNode);

    /* if the root node is zero, then the extents btree is empty */
    /* if no files have overflow extents, the Extents B-tree still
       exists on disk, but is an empty B-tree containing only
       the header node */
    if (cur_node == 0) {
        if (tsk_verbose)
            tsk_fprintf(stderr, "hfs_ext_find_extent_record: "
                "empty extents btree\n");
        free(node);
        return 0;
    }

    if (tsk_verbose)
        tsk_fprintf(stderr, "hfs_ext_find_extent_record: starting at "
            "root node %" PRIu32 "; nodesize = %"
            PRIu16 "\n", cur_node, nodesize);

    /* Recurse down to the needed leaf nodes and then go forward */
    is_done = 0;
    while (is_done == 0) {
        TSK_OFF_T cur_off;      /* start address of cur_node */
        uint16_t num_rec;       /* number of records in this node */
        ssize_t cnt;
        hfs_btree_node *node_desc;

        // sanity check
        if (cur_node > tsk_getu32(fs->endian,
                hfs->extents_header.totalNodes)) {
            tsk_error_set_errno(TSK_ERR_FS_GENFS);
            tsk_error_set_errstr
                ("hfs_ext_find_extent_record_attr: Node %d too large for file",
                cur_node);
            free(node);
            return 1;
        }

        // read the current node
        cur_off = (TSK_OFF_T)cur_node * nodesize;
        if (tsk_verbose)
            tsk_fprintf(stderr,
                "hfs_ext_find_extent_record: reading node %" PRIu32
                " at offset %" PRIuOFF "\n", cur_node, cur_off);

        cnt = tsk_fs_attr_read(hfs->extents_attr, cur_off,
            node, nodesize, 0);
        if (cnt != nodesize) {
            if (cnt >= 0) {
                tsk_error_reset();
                tsk_error_set_errno(TSK_ERR_FS_READ);
            }
            tsk_error_set_errstr2
                ("hfs_ext_find_extent_record_attr: Error reading node %d at offset %"
                PRIuOFF, cur_node, cur_off);
            free(node);
            return 1;
        }

        // process the header / descriptor
        if (nodesize < sizeof(hfs_btree_node)) {
            tsk_error_set_errno(TSK_ERR_FS_GENFS);
            tsk_error_set_errstr
                ("hfs_ext_find_extent_record_attr: Node size %d is too small to be valid", nodesize);
            free(node);
            return 1;
        }
        node_desc = (hfs_btree_node *) node;
        num_rec = tsk_getu16(fs->endian, node_desc->num_rec);

        if (num_rec == 0) {
            tsk_error_set_errno(TSK_ERR_FS_GENFS);
            tsk_error_set_errstr
                ("hfs_ext_find_extent_record: zero records in node %"
                PRIu32, cur_node);
            free(node);
            return 1;
        }


        /* With an index node, find the record with the largest key that is smaller
         * to or equal to cnid */
        if (node_desc->type == HFS_BT_NODE_TYPE_IDX) {
            uint32_t next_node = 0;
            int rec;

            if (tsk_verbose)
                tsk_fprintf(stderr,
                    "hfs_ext_find_extent_record: Index node %" PRIu32
                    " @ %" PRIu64 " has %" PRIu16 " records\n", cur_node,
                    cur_off, num_rec);

            for (rec = 0; rec < num_rec; ++rec) {
                int cmp;
                size_t rec_off;
                hfs_btree_key_ext *key;

                // get the record offset in the node
                rec_off =
                    tsk_getu16(fs->endian,
                    &node[nodesize - (rec + 1) * 2]);
                if (rec_off + sizeof(hfs_btree_key_ext) > nodesize) {
                    tsk_error_set_errno(TSK_ERR_FS_GENFS);
                    tsk_error_set_errstr
                        ("hfs_ext_find_extent_record_attr: offset of record %d in index node %d too large (%d vs %"
                        PRIu16 ")", rec, cur_node, (int) rec_off,
                        nodesize);
                    free(node);
                    return 1;
                }
                key = (hfs_btree_key_ext *) & node[rec_off];

                cmp = hfs_ext_compare_keys(hfs, cnid, key);

                if (tsk_verbose)
                    tsk_fprintf(stderr,
                        "hfs_ext_find_extent_record: record %" PRIu16
                        " ; keylen %" PRIu16 " (FileId: %" PRIu32
                        ", ForkType: %" PRIu8 ", StartBlk: %" PRIu32
                        "); compare: %d\n", rec, tsk_getu16(fs->endian,
                            key->key_len), tsk_getu32(fs->endian,
                            key->file_id), key->fork_type,
                        tsk_getu32(fs->endian, key->start_block), cmp);

                /* save the info from this record unless it is bigger than cnid */
                if ((cmp <= 0) || (next_node == 0)) {
                    hfs_btree_index_record *idx_rec;
                    int keylen =
                        2 + hfs_get_idxkeylen(hfs, tsk_getu16(fs->endian,
                            key->key_len), &(hfs->extents_header));
                    if (rec_off + keylen > nodesize) {
                        tsk_error_set_errno(TSK_ERR_FS_GENFS);
                        tsk_error_set_errstr
                            ("hfs_ext_find_extent_record_attr: offset and keylenth of record %d in index node %d too large (%d vs %"
                            PRIu16 ")", rec, cur_node,
                            (int) rec_off + keylen, nodesize);
                        free(node);
                        return 1;
                    }
                    idx_rec =
                        (hfs_btree_index_record *) & node[rec_off +
                        keylen];
                    next_node = tsk_getu32(fs->endian, idx_rec->childNode);
                }

                // we are bigger than cnid, so move on to the next node
                if (cmp > 0) {
                    break;
                }
            }

            // check if we found a relevant node, if not stop.
            if (next_node == 0) {
                if (tsk_verbose)
                    tsk_fprintf(stderr,
                        "hfs_ext_find_extent_record_attr: did not find any keys for %d in index node %d",
                        cnid, cur_node);
                is_done = 1;
                break;
            }
            cur_node = next_node;
        }

        /* with a leaf, we process until we are past cnid.  We move right too if we can */
        else if (node_desc->type == HFS_BT_NODE_TYPE_LEAF) {
            int rec;

            if (tsk_verbose)
                tsk_fprintf(stderr,
                    "hfs_ext_find_extent_record: Leaf node %" PRIu32 " @ %"
                    PRIu64 " has %" PRIu16 " records\n", cur_node, cur_off,
                    num_rec);

            for (rec = 0; rec < num_rec; ++rec) {
                size_t rec_off;
                hfs_btree_key_ext *key;
                uint32_t rec_cnid;
                hfs_extents *extents;
                TSK_OFF_T ext_off = 0;
                int keylen;
                TSK_FS_ATTR_RUN *attr_run;

                // get the record offset in the node
                rec_off =
                    tsk_getu16(fs->endian,
                    &node[nodesize - (rec + 1) * 2]);
                if (rec_off > nodesize) {
                    tsk_error_set_errno(TSK_ERR_FS_GENFS);
                    tsk_error_set_errstr
                        ("hfs_ext_find_extent_record_attr: offset of record %d in leaf node %d too large (%d vs %"
                        PRIu16 ")", rec, cur_node, (int) rec_off,
                        nodesize);
                    free(node);
                    return 1;
                }
                key = (hfs_btree_key_ext *) & node[rec_off];

                if (tsk_verbose)
                    tsk_fprintf(stderr,
                        "hfs_ext_find_extent_record: record %" PRIu16
                        "; keylen %" PRIu16 " (%" PRIu32
                        ", %" PRIu8 ", %" PRIu32 ")\n", rec,
                        tsk_getu16(fs->endian, key->key_len),
                        tsk_getu32(fs->endian, key->file_id),
                        key->fork_type, tsk_getu32(fs->endian,
                            key->start_block));

                rec_cnid = tsk_getu32(fs->endian, key->file_id);

                // see if this record is for our file
                // OLD logic, just handles the DATA fork
//                if (rec_cnid < cnid) {
//                    continue;
//                }
//                else if ((rec_cnid > cnid)
//                    || (key->fork_type != HFS_EXT_KEY_TYPE_DATA)) {
//                    is_done = 1;
//                    break;
//                }

                // NEW logic, handles both DATA and RSRC forks.
                if (rec_cnid < cnid) {
                    continue;
                }
                if (rec_cnid > cnid) {
                    is_done = 1;
                    break;
                }


                if (key->fork_type != desiredType) {
                    if (dataForkQ) {
                        is_done = 1;
                        break;
                    }
                    else
                        continue;
                }

                // OK, this is one of the extents records that we are seeking, so save it.
                // Make sure there is room for the hfs_extents struct
                keylen = 2 + tsk_getu16(fs->endian, key->key_len);
                if (rec_off + keylen + sizeof(hfs_extents) > nodesize) {
                    tsk_error_set_errno(TSK_ERR_FS_GENFS);
                    tsk_error_set_errstr
                        ("hfs_ext_find_extent_record_attr: offset and keylenth of record %d in leaf node %d too large (%d vs %"
                        PRIu16 ")", rec, cur_node, (int) rec_off + keylen,
                        nodesize);
                    free(node);
                    return 1;
                }

                // get the starting offset of this extent
                ext_off = tsk_getu32(fs->endian, key->start_block);

                // convert the extents to the TSK format
                extents = (hfs_extents *) & node[rec_off + keylen];

                attr_run =
                    hfs_extents_to_attr(fs, extents->extents, ext_off);
                if ((attr_run == NULL) && (tsk_error_get_errno() != 0)) {
                    tsk_error_errstr2_concat
                        (" - hfs_ext_find_extent_record_attr");
                    free(node);
                    return 1;
                }

                if (tsk_fs_attr_add_run(fs, a_attr, attr_run)) {
                    tsk_error_errstr2_concat
                        (" - hfs_ext_find_extent_record_attr");
                    free(node);
                    return 1;
                }
            }
            cur_node = tsk_getu32(fs->endian, node_desc->flink);
            if (cur_node == 0) {
                is_done = 1;
                break;
            }
        }
        else {
            tsk_error_set_errno(TSK_ERR_FS_GENFS);
            tsk_error_set_errstr("hfs_ext_find_extent_record: btree node %"
                PRIu32 " (%" PRIuOFF ") is neither index nor leaf (%" PRIu8
                ")", cur_node, cur_off, node_desc->type);
            free(node);
            return 1;
        }
    }
    free(node);
    return 0;
}


/** \internal
 * Compares two Catalog B-tree keys.
 * @param hfs File System being analyzed
 * @param key1 Key 1 to compare
 * @param key2 Key 2 to compare
 * @returns -1 if key1 is smaller, 0 if equal, and 1 if key1 is larger
 */
int
hfs_cat_compare_keys(HFS_INFO * hfs, const hfs_btree_key_cat * key1,
    const hfs_btree_key_cat * key2)
{
    TSK_FS_INFO *fs = (TSK_FS_INFO *) & (hfs->fs_info);
    uint32_t cnid1, cnid2;

    cnid1 = tsk_getu32(fs->endian, key1->parent_cnid);
    cnid2 = tsk_getu32(fs->endian, key2->parent_cnid);

    if (cnid1 < cnid2)
        return -1;
    if (cnid1 > cnid2)
        return 1;

    return hfs_unicode_compare(hfs, &key1->name, &key2->name);
}


/** \internal
 * 
 * Traverse the HFS catalog file.  Call the callback for each
 * record. 
 *
 * @param hfs File system
 * @param a_cb callback 
 * @param ptr Pointer to pass to callback
 * @returns 1 on error
 */
uint8_t
hfs_cat_traverse(HFS_INFO * hfs,
    TSK_HFS_BTREE_CB a_cb, void *ptr)
{
    TSK_FS_INFO *fs = &(hfs->fs_info);
    uint32_t cur_node;          /* node id of the current node */
    char *node;

    uint16_t nodesize;
    uint8_t is_done = 0;

    tsk_error_reset();

    nodesize = tsk_getu16(fs->endian, hfs->catalog_header.nodesize);
    if ((node = (char *) tsk_malloc(nodesize)) == NULL)
        return 1;

    /* start at root node */
    cur_node = tsk_getu32(fs->endian, hfs->catalog_header.rootNode);

    /* if the root node is zero, then the extents btree is empty */
    /* if no files have overflow extents, the Extents B-tree still
       exists on disk, but is an empty B-tree containing only
       the header node */
    if (cur_node == 0) {
        if (tsk_verbose)
            tsk_fprintf(stderr, "hfs_cat_traverse: "
                "empty extents btree\n");
        free(node);
        return 1;
    }

    if (tsk_verbose)
        tsk_fprintf(stderr, "hfs_cat_traverse: starting at "
            "root node %" PRIu32 "; nodesize = %"
            PRIu16 "\n", cur_node, nodesize);

    /* Recurse down to the needed leaf nodes and then go forward */
    is_done = 0;
    while (is_done == 0) {
        TSK_OFF_T cur_off;      /* start address of cur_node */
        uint16_t num_rec;       /* number of records in this node */
        ssize_t cnt;
        hfs_btree_node *node_desc;

        // sanity check
        if (cur_node > tsk_getu32(fs->endian,
                hfs->catalog_header.totalNodes)) {
            tsk_error_set_errno(TSK_ERR_FS_GENFS);
            tsk_error_set_errstr
                ("hfs_cat_traverse: Node %d too large for file", cur_node);
            free(node);
            return 1;
        }

        // read the current node
        cur_off = cur_node * nodesize;
        cnt = tsk_fs_attr_read(hfs->catalog_attr, cur_off,
            node, nodesize, 0);
        if (cnt != nodesize) {
            if (cnt >= 0) {
                tsk_error_reset();
                tsk_error_set_errno(TSK_ERR_FS_READ);
            }
            tsk_error_set_errstr2
                ("hfs_cat_traverse: Error reading node %d at offset %"
                PRIuOFF, cur_node, cur_off);
            free(node);
            return 1;
        }

        // process the header / descriptor
        if (nodesize < sizeof(hfs_btree_node)) {
            tsk_error_set_errno(TSK_ERR_FS_GENFS);
            tsk_error_set_errstr
            ("hfs_cat_traverse: Node size %d is too small to be valid", nodesize);
            free(node);
            return 1;
        }
        node_desc = (hfs_btree_node *) node;
        num_rec = tsk_getu16(fs->endian, node_desc->num_rec);

        if (tsk_verbose)
            tsk_fprintf(stderr, "hfs_cat_traverse: node %" PRIu32
                " @ %" PRIu64 " has %" PRIu16 " records\n",
                cur_node, cur_off, num_rec);

        if (num_rec == 0) {
            tsk_error_set_errno(TSK_ERR_FS_GENFS);
            tsk_error_set_errstr("hfs_cat_traverse: zero records in node %"
                PRIu32, cur_node);
            free(node);
            return 1;
        }

        /* With an index node, find the record with the largest key that is smaller
         * to or equal to cnid */
        if (node_desc->type == HFS_BT_NODE_TYPE_IDX) {
            uint32_t next_node = 0;
            int rec;

            for (rec = 0; rec < num_rec; ++rec) {
                size_t rec_off;
                hfs_btree_key_cat *key;
                uint8_t retval;
                uint16_t keylen;

                // get the record offset in the node
                rec_off =
                    tsk_getu16(fs->endian,
                    &node[nodesize - (rec + 1) * 2]);
                if (rec_off > nodesize) {
                    tsk_error_set_errno(TSK_ERR_FS_GENFS);
                    tsk_error_set_errstr
                        ("hfs_cat_traverse: offset of record %d in index node %d too large (%d vs %"
                        PRIu16 ")", rec, cur_node, (int) rec_off,
                        nodesize);
                    free(node);
                    return 1;
                }

                key = (hfs_btree_key_cat *) & node[rec_off];

                keylen = 2 + tsk_getu16(hfs->fs_info.endian, key->key_len);
                if ((keylen) > nodesize) {
                    tsk_error_set_errno(TSK_ERR_FS_GENFS);
                    tsk_error_set_errstr
                        ("hfs_cat_traverse: length of key %d in index node %d too large (%d vs %"
                        PRIu16 ")", rec, cur_node, keylen, nodesize);
                    free(node);
                    return 1;
                }


                /*
                   if (tsk_verbose)
                   tsk_fprintf(stderr,
                   "hfs_cat_traverse: record %" PRIu16
                   " ; keylen %" PRIu16 " (%" PRIu32 ")\n", rec,
                   tsk_getu16(fs->endian, key->key_len),
                   tsk_getu32(fs->endian, key->parent_cnid));
                 */


                /* save the info from this record unless it is too big */
                retval =
                    a_cb(hfs, HFS_BT_NODE_TYPE_IDX, key,
                    cur_off + rec_off, ptr);
                if (retval == HFS_BTREE_CB_ERR) {
                    tsk_error_set_errno(TSK_ERR_FS_GENFS);
                    tsk_error_set_errstr2
                        ("hfs_cat_traverse: Callback returned error");
                    free(node);
                    return 1;
                }
                // record the closest entry
                else if ((retval == HFS_BTREE_CB_IDX_LT)
                    || (next_node == 0)) {
                    hfs_btree_index_record *idx_rec;
                    int keylen =
                        2 + hfs_get_idxkeylen(hfs, tsk_getu16(fs->endian,
                            key->key_len), &(hfs->catalog_header));
                    if (rec_off + keylen > nodesize) {
                        tsk_error_set_errno(TSK_ERR_FS_GENFS);
                        tsk_error_set_errstr
                            ("hfs_cat_traverse: offset of record and keylength %d in index node %d too large (%d vs %"
                            PRIu16 ")", rec, cur_node,
                            (int) rec_off + keylen, nodesize);
                        free(node);
                        return 1;
                    }
                    idx_rec =
                        (hfs_btree_index_record *) & node[rec_off +
                        keylen];
                    next_node = tsk_getu32(fs->endian, idx_rec->childNode);
                }
                if (retval == HFS_BTREE_CB_IDX_EQGT) {
                    // move down to the next node
                    break;
                }
            }
            // check if we found a relevant node
            if (next_node == 0) {
                tsk_error_set_errno(TSK_ERR_FS_GENFS);
                tsk_error_set_errstr
                    ("hfs_cat_traverse: did not find any keys in index node %d",
                    cur_node);
                is_done = 1;
                break;
            }
            // TODO: Handle multinode loops
            if (next_node == cur_node) {
                tsk_error_set_errno(TSK_ERR_FS_GENFS);
                tsk_error_set_errstr
                    ("hfs_cat_traverse: node %d references itself as next node",
                    cur_node);
                is_done = 1;
                break;
            }
            cur_node = next_node;
        }

        /* With a leaf, we look for the specific record. */
        else if (node_desc->type == HFS_BT_NODE_TYPE_LEAF) {
            int rec;

            for (rec = 0; rec < num_rec; ++rec) {
                size_t rec_off;
                hfs_btree_key_cat *key;
                uint8_t retval;
                uint16_t keylen;

                // get the record offset in the node
                rec_off =
                    tsk_getu16(fs->endian,
                    &node[nodesize - (rec + 1) * 2]);
                if (rec_off > nodesize) {
                    tsk_error_set_errno(TSK_ERR_FS_GENFS);
                    tsk_error_set_errstr
                        ("hfs_cat_traverse: offset of record %d in leaf node %d too large (%d vs %"
                        PRIu16 ")", rec, cur_node, (int) rec_off,
                        nodesize);
                    free(node);
                    return 1;
                }
                key = (hfs_btree_key_cat *) & node[rec_off];

                keylen = 2 + tsk_getu16(hfs->fs_info.endian, key->key_len);
                if ((keylen) > nodesize) {
                    tsk_error_set_errno(TSK_ERR_FS_GENFS);
                    tsk_error_set_errstr
                        ("hfs_cat_traverse: length of key %d in leaf node %d too large (%d vs %"
                        PRIu16 ")", rec, cur_node, keylen, nodesize);
                    free(node);
                    return 1;
                }

                /*
                   if (tsk_verbose)
                   tsk_fprintf(stderr,
                   "hfs_cat_traverse: record %" PRIu16
                   "; keylen %" PRIu16 " (%" PRIu32 ")\n", rec,
                   tsk_getu16(fs->endian, key->key_len),
                   tsk_getu32(fs->endian, key->parent_cnid));
                 */
                //                rec_cnid = tsk_getu32(fs->endian, key->file_id);

                retval =
                    a_cb(hfs, HFS_BT_NODE_TYPE_LEAF, key,
                    cur_off + rec_off, ptr);
                if (retval == HFS_BTREE_CB_LEAF_STOP) {
                    is_done = 1;
                    break;
                }
                else if (retval == HFS_BTREE_CB_ERR) {
                    tsk_error_set_errno(TSK_ERR_FS_GENFS);
                    tsk_error_set_errstr2
                        ("hfs_cat_traverse: Callback returned error");
                    free(node);
                    return 1;
                }
            }

            // move right to the next node if we got this far
            if (is_done == 0) {
                cur_node = tsk_getu32(fs->endian, node_desc->flink);
                if (cur_node == 0) {
                    is_done = 1;
                }
                if (tsk_verbose)
                    tsk_fprintf(stderr,
                        "hfs_cat_traverse: moving forward to next leaf");
            }
        }
        else {
            tsk_error_set_errno(TSK_ERR_FS_GENFS);
            tsk_error_set_errstr("hfs_cat_traverse: btree node %" PRIu32
                " (%" PRIu64 ") is neither index nor leaf (%" PRIu8 ")",
                cur_node, cur_off, node_desc->type);
            free(node);
            return 1;
        }
    }
    free(node);
    return 0;
}

typedef struct {
    const hfs_btree_key_cat *targ_key;
    TSK_OFF_T off;
} HFS_CAT_GET_RECORD_OFFSET_DATA;

static uint8_t
hfs_cat_get_record_offset_cb(HFS_INFO * hfs, int8_t level_type,
    const hfs_btree_key_cat * cur_key,
    TSK_OFF_T key_off, void *ptr)
{
    HFS_CAT_GET_RECORD_OFFSET_DATA *offset_data = (HFS_CAT_GET_RECORD_OFFSET_DATA *)ptr;
    const hfs_btree_key_cat *targ_key = offset_data->targ_key;

    if (tsk_verbose)
        tsk_fprintf(stderr,
            "hfs_cat_get_record_offset_cb: %s node want: %" PRIu32
            " vs have: %" PRIu32 "\n",
            (level_type == HFS_BT_NODE_TYPE_IDX) ? "Index" : "Leaf",
            tsk_getu32(hfs->fs_info.endian, targ_key->parent_cnid),
            tsk_getu32(hfs->fs_info.endian, cur_key->parent_cnid));

    if (level_type == HFS_BT_NODE_TYPE_IDX) {
        int diff = hfs_cat_compare_keys(hfs, cur_key, targ_key);
        if (diff < 0)
            return HFS_BTREE_CB_IDX_LT;
        else
            return HFS_BTREE_CB_IDX_EQGT;
    }
    else {
        int diff = hfs_cat_compare_keys(hfs, cur_key, targ_key);

        // see if this record is for our file or if we passed the interesting entries
        if (diff < 0) {
            return HFS_BTREE_CB_LEAF_GO;
        }
        else if (diff == 0) {
            offset_data->off = 
                key_off + 2 + tsk_getu16(hfs->fs_info.endian,
                cur_key->key_len);
        }
        return HFS_BTREE_CB_LEAF_STOP;
    }
}


/** \internal
 * Find the byte offset (from the start of the catalog file) to a record
 * in the catalog file.
 * @param hfs File System being analyzed
 * @param needle Key to search for
 * @returns Byte offset or 0 on error. 0 is also returned if catalog
 * record was not found. Check tsk_errno to determine if error occurred.
 */
static TSK_OFF_T
hfs_cat_get_record_offset(HFS_INFO * hfs, const hfs_btree_key_cat * needle)
{
    HFS_CAT_GET_RECORD_OFFSET_DATA offset_data;
    offset_data.off = 0;
    offset_data.targ_key = needle;
    if (hfs_cat_traverse(hfs, hfs_cat_get_record_offset_cb, &offset_data)) {
        return 0;
    }
    return offset_data.off;
}



/** \internal
 * Given a byte offset to a leaf record in teh catalog file, read the data as
 * a thread record. This will zero the buffer and read in the size of the thread
 * data.
 * @param hfs File System
 * @param off Byte offset of record in catalog file (not including key)
 * @param thread [out] Buffer to write thread data into.
 * @returns 0 on success, 1 on failure; sets up to error string 1 */
uint8_t
hfs_cat_read_thread_record(HFS_INFO * hfs, TSK_OFF_T off,
    hfs_thread * thread)
{
    TSK_FS_INFO *fs = (TSK_FS_INFO *) & (hfs->fs_info);
    uint16_t uni_len;
    ssize_t cnt;

    memset(thread, 0, sizeof(hfs_thread));
    cnt = tsk_fs_attr_read(hfs->catalog_attr, off, (char *) thread, 10, 0);
    if (cnt != 10) {
        if (cnt >= 0) {
            tsk_error_reset();
            tsk_error_set_errno(TSK_ERR_FS_READ);
        }
        tsk_error_set_errstr2
            ("hfs_cat_read_thread_record: Error reading catalog offset %"
            PRIuOFF " (header)", off);
        return 1;
    }

    if ((tsk_getu16(fs->endian, thread->rec_type) != HFS_FOLDER_THREAD)
        && (tsk_getu16(fs->endian, thread->rec_type) != HFS_FILE_THREAD)) {
        tsk_error_set_errno(TSK_ERR_FS_GENFS);
        tsk_error_set_errstr
            ("hfs_cat_read_thread_record: unexpected record type %" PRIu16,
            tsk_getu16(fs->endian, thread->rec_type));
        return 1;
    }

    uni_len = tsk_getu16(fs->endian, thread->name.length);

    if (uni_len > 255) {
        tsk_error_set_errno(TSK_ERR_FS_INODE_COR);
        tsk_error_set_errstr
            ("hfs_cat_read_thread_record: invalid string length (%" PRIu16
            ")", uni_len);
        return 1;
    }

    cnt =
        tsk_fs_attr_read(hfs->catalog_attr, off + 10,
        (char *) thread->name.unicode, uni_len * 2, 0);
    if (cnt != uni_len * 2) {
        if (cnt >= 0) {
            tsk_error_reset();
            tsk_error_set_errno(TSK_ERR_FS_READ);
        }
        tsk_error_set_errstr2
            ("hfs_cat_read_thread_record: Error reading catalog offset %"
            PRIuOFF " (name)", off + 10);
        return 1;
    }

    return 0;
}

/** \internal
 * Read a catalog record into a local data structure.  This reads the
 * correct amount, depending on if it is a file or folder.
 * @param hfs File system being analyzed
 * @param off Byte offset (in catalog file) of record (not including key)
 * @param record [out] Structure to read data into
 * @returns 1 on error
 */
uint8_t
hfs_cat_read_file_folder_record(HFS_INFO * hfs, TSK_OFF_T off,
    hfs_file_folder * record)
{
    TSK_FS_INFO *fs = (TSK_FS_INFO *) & (hfs->fs_info);
    ssize_t cnt;
    char rec_type[2];

    memset(record, 0, sizeof(hfs_file_folder));

    cnt = tsk_fs_attr_read(hfs->catalog_attr, off, rec_type, 2, 0);
    if (cnt != 2) {
        if (cnt >= 0) {
            tsk_error_reset();
            tsk_error_set_errno(TSK_ERR_FS_READ);
        }
        tsk_error_set_errstr2
            ("hfs_cat_read_file_folder_record: Error reading record type from catalog offset %"
            PRIuOFF " (header)", off);
        return 1;
    }

    if (tsk_getu16(fs->endian, rec_type) == HFS_FOLDER_RECORD) {
        cnt =
            tsk_fs_attr_read(hfs->catalog_attr, off, (char *) record,
            sizeof(hfs_folder), 0);
        if (cnt != sizeof(hfs_folder)) {
            if (cnt >= 0) {
                tsk_error_reset();
                tsk_error_set_errno(TSK_ERR_FS_READ);
            }
            tsk_error_set_errstr2
                ("hfs_cat_read_file_folder_record: Error reading catalog offset %"
                PRIuOFF " (folder)", off);
            return 1;
        }
    }
    else if (tsk_getu16(fs->endian, rec_type) == HFS_FILE_RECORD) {
        cnt =
            tsk_fs_attr_read(hfs->catalog_attr, off, (char *) record,
            sizeof(hfs_file), 0);
        if (cnt != sizeof(hfs_file)) {
            if (cnt >= 0) {
                tsk_error_reset();
                tsk_error_set_errno(TSK_ERR_FS_READ);
            }
            tsk_error_set_errstr2
                ("hfs_cat_read_file_folder_record: Error reading catalog offset %"
                PRIuOFF " (file)", off);
            return 1;
        }
    }
    else {
        tsk_error_set_errno(TSK_ERR_FS_GENFS);
        tsk_error_set_errstr
            ("hfs_cat_read_file_folder_record: unexpected record type %"
            PRIu16, tsk_getu16(fs->endian, rec_type));
        return 1;
    }

    return 0;
}


// hfs_lookup_hard_link appears to be unnecessary - it looks up the cnid
// by seeing if there's a file/dir with the standard hard link name plus
// linknum and returns the meta_addr. But this should always be the same as linknum,
// and is very slow when there are many hard links, so it shouldn't be used.
//static TSK_INUM_T
//hfs_lookup_hard_link(HFS_INFO * hfs, TSK_INUM_T linknum,
//    unsigned char is_directory)
//{
//    char fBuff[30];
//    TSK_FS_DIR *mdir;
//    size_t indx;
//    TSK_FS_INFO *fs = (TSK_FS_INFO *) hfs;
//
//    memset(fBuff, 0, 30);
//
//    if (is_directory) {
//
//        tsk_take_lock(&(hfs->metadata_dir_cache_lock));
//        if (hfs->dir_meta_dir == NULL) {
//            hfs->dir_meta_dir =
//                tsk_fs_dir_open_meta(fs, hfs->meta_dir_inum);
//        }
//        tsk_release_lock(&(hfs->metadata_dir_cache_lock));
//
//        if (hfs->dir_meta_dir == NULL) {
//            error_returned
//                ("hfs_lookup_hard_link: could not open the dir metadata directory");
//            return 0;
//        }
//        else {
//            mdir = hfs->dir_meta_dir;
//        }
//        snprintf(fBuff, 30, "dir_%" PRIuINUM, linknum);
//
//    }
//    else {
//
//        tsk_take_lock(&(hfs->metadata_dir_cache_lock));
//        if (hfs->meta_dir == NULL) {
//            hfs->meta_dir = tsk_fs_dir_open_meta(fs, hfs->meta_inum);
//        }
//        tsk_release_lock(&(hfs->metadata_dir_cache_lock));
//
//        if (hfs->meta_dir == NULL) {
//            error_returned
//                ("hfs_lookup_hard_link: could not open file metadata directory");
//            return 0;
//        }
//        else {
//            mdir = hfs->meta_dir;
//        }
//        snprintf(fBuff, 30, "iNode%" PRIuINUM, linknum);
//    }
//
//    for (indx = 0; indx < tsk_fs_dir_getsize(mdir); ++indx) {
//        if ((mdir->names != NULL) && mdir->names[indx].name &&
//            (fs->name_cmp(fs, mdir->names[indx].name, fBuff) == 0)) {
//            // OK this is the one
//            return mdir->names[indx].meta_addr;
//        }
//    }
//
//    // OK, we did not find that linknum
//    return 0;
//}

/*
 * Given a catalog entry, will test that entry to see if it is a hard link.
 * If it is a hard link, the function returns the inum (or cnid) of the target file.
 * If it is NOT a hard link, then then function returns the inum of the given entry.
 * In both cases, the parameter is_error is set to zero.
 *
 * If an ERROR occurs, if it is a mild error, then is_error is set to 1, and the
 * inum of the given entry is returned.  This signals that hard link detection cannot
 * be carried out.
 *
 * If the error is serious, then is_error is set to 2 or 3, depending on the kind of error, and
 * the TSK error code is set, and the function returns zero.  is_error==2 means that an error
 * occurred in looking up the target file in the Catalog.  is_error==3 means that the given
 * entry appears to be a hard link, but the target file does not exist in the Catalog.
 *
 * @param hfs The file system
 * @param entry The catalog entry to check
 * @param is_error A Boolean that is returned indicating an error, or no error.\
 * @return The inum (or cnid) of the hard link target, or of the given catalog entry, or zero.
 */
TSK_INUM_T
hfs_follow_hard_link(HFS_INFO * hfs, hfs_file * cat,
    unsigned char *is_error)
{

    TSK_FS_INFO *fs = (TSK_FS_INFO *) hfs;
    TSK_INUM_T cnid;
    time_t crtime;
    uint32_t file_type;
    uint32_t file_creator;

    *is_error = 0;              // default, not an error

    if (cat == NULL) {
        error_detected(TSK_ERR_FS_ARG,
            "hfs_follow_hard_link: Pointer to Catalog entry (2nd arg) is null");
        return 0;
    }

    cnid = tsk_getu32(fs->endian, cat->std.cnid);

    if (cnid < HFS_FIRST_USER_CNID) {
        // Can't be a hard link.  And, cannot look up in Catalog file either!
        return cnid;
    }

    crtime =
        (time_t) hfs_convert_2_unix_time(tsk_getu32(fs->endian,
            cat->std.crtime));


    file_type = tsk_getu32(fs->endian, cat->std.u_info.file_type);
    file_creator = tsk_getu32(fs->endian, cat->std.u_info.file_cr);

    // Only proceed with the rest of this if the flags etc are right
    if (file_type == HFS_HARDLINK_FILE_TYPE
        && file_creator == HFS_HARDLINK_FILE_CREATOR) {

        // see if we have the HFS+ Private Data dir for file links;
        // if not, it can't be a hard link.  (We could warn the user, but
        // we also rely on this when finding the HFS+ Private Data dir in
        // the first place and we don't want a warning on every hfs_open.)
        if (hfs->meta_inum == 0)
            return cnid;

        // For this to work, we need the FS creation times.  Is at least one of these set?
        if ((!hfs->has_root_crtime) && (!hfs->has_meta_dir_crtime)
            && (!hfs->has_meta_crtime)) {
            uint32_t linkNum =
                tsk_getu32(fs->endian, cat->std.perm.special.inum);
            *is_error = 1;
            if (tsk_verbose)
                tsk_fprintf(stderr,
                    "WARNING: hfs_follow_hard_link: File system creation times are not set. "
                    "Cannot test inode for hard link. File type and creator indicate that this"
                    " is a hard link (file), with LINK ID = %" PRIu32 "\n",
                    linkNum);
            return cnid;
        }

        if ((!hfs->has_root_crtime) || (!hfs->has_meta_crtime)) {
            if (tsk_verbose)
                tsk_fprintf(stderr,
                    "WARNING: hfs_follow_hard_link: Either the root folder or the"
                    " file metadata folder is not accessible.  Testing this potential hard link"
                    " may be impaired.\n");
        }

        // Now we need to check the creation time against the three FS creation times
        if ((hfs->has_meta_crtime && (crtime == hfs->meta_crtime)) ||
            (hfs->has_meta_dir_crtime && (crtime == hfs->metadir_crtime))
            || (hfs->has_root_crtime && (crtime == hfs->root_crtime))) {
            // OK, this is a hard link to a file.
            uint32_t linkNum =
                tsk_getu32(fs->endian, cat->std.perm.special.inum);

            // We used to resolve this ID to a file in X folder using hfs_lookup_hard_link, but found 
            // that it was very ineffecient and always resulted in the same linkNum value. 
            // We now just use linkNum
            return linkNum;
        }
    }
    else if (file_type == HFS_LINKDIR_FILE_TYPE
        && file_creator == HFS_LINKDIR_FILE_CREATOR) {

        // see if we have the HFS+ Private Directory Data dir for links;
        // if not, it can't be a hard link.  (We could warn the user, but
        // we also rely on this when finding the HFS+ Private Directory Data dir in
        // the first place and we don't want a warning on every hfs_open.)
        if (hfs->meta_dir_inum == 0)
            return cnid;

        // For this to work, we need the FS creation times.  Is at least one of these set?
        if ((!hfs->has_root_crtime) && (!hfs->has_meta_dir_crtime)
            && (!hfs->has_meta_crtime)) {
            uint32_t linkNum =
                tsk_getu32(fs->endian, cat->std.perm.special.inum);
            *is_error = 1;

            if (tsk_verbose)
                tsk_fprintf(stderr,
                    "WARNING: hfs_follow_hard_link: File system creation times are not set. "
                    "Cannot test inode for hard link. File type and creator indicate that this"
                    " is a hard link (directory), with LINK ID = %" PRIu32
                    "\n", linkNum);
            return cnid;
        }

        if ((!hfs->has_root_crtime) || (!hfs->has_meta_crtime)
            || (!hfs->has_meta_dir_crtime)) {
            if (tsk_verbose)
                tsk_fprintf(stderr,
                    "WARNING: hfs_follow_hard_link: Either the root folder or the"
                    " file metadata folder or the directory metatdata folder is"
                    " not accessible.  Testing this potential hard linked folder "
                    "may be impaired.\n");
        }

        // Now we need to check the creation time against the three FS creation times
        if ((hfs->has_meta_crtime && (crtime == hfs->meta_crtime)) ||
            (hfs->has_meta_dir_crtime && (crtime == hfs->metadir_crtime))
            || (hfs->has_root_crtime && (crtime == hfs->root_crtime))) {
            // OK, this is a hard link to a directory.
            uint32_t linkNum =
                tsk_getu32(fs->endian, cat->std.perm.special.inum);

            // We used to resolve this ID to a file in X folder using hfs_lookup_hard_link, but found 
            // that it was very ineffecient and always resulted in the same linkNum value. 
            // We now just use linkNum
            return linkNum;
        }
    }

    // It cannot be a hard link (file or directory)
    return cnid;
}


/** \internal
 * Lookup an entry in the catalog file and save it into the entry.  Do not
 * call this for the special files that do not have an entry in the catalog.
 * data structure.
 * @param hfs File system being analyzed
 * @param inum Address (cnid) of file to open
 * @param entry [out] Structure to read data into
 * @returns 1 on error or not found, 0 on success. Check tsk_errno
 * to differentiate between error and not found.  If it is not found, then the
 * errno will be TSK_ERR_FS_INODE_NUM.  Else, it will be some other value.
 */
uint8_t
hfs_cat_file_lookup(HFS_INFO * hfs, TSK_INUM_T inum, HFS_ENTRY * entry,
    unsigned char follow_hard_link)
{
    TSK_FS_INFO *fs = (TSK_FS_INFO *) & (hfs->fs_info);
    hfs_btree_key_cat key;      /* current catalog key */
    hfs_thread thread;          /* thread record */
    hfs_file_folder record;     /* file/folder record */
    TSK_OFF_T off;

    tsk_error_reset();

    if (tsk_verbose)
        tsk_fprintf(stderr,
            "hfs_cat_file_lookup: called for inum %" PRIuINUM "\n", inum);

    // Test if this is a special file that is not located in the catalog
    if ((inum == HFS_EXTENTS_FILE_ID) ||
        (inum == HFS_CATALOG_FILE_ID) ||
        (inum == HFS_ALLOCATION_FILE_ID) ||
        (inum == HFS_STARTUP_FILE_ID) ||
        (inum == HFS_ATTRIBUTES_FILE_ID)) {
        tsk_error_set_errno(TSK_ERR_FS_GENFS);
        tsk_error_set_errstr
            ("hfs_cat_file_lookup: Called on special file: %" PRIuINUM,
            inum);
        return 1;
    }


    /* first look up the thread record for the item we're searching for */

    /* set up the thread record key */
    memset((char *) &key, 0, sizeof(hfs_btree_key_cat));
    cnid_to_array((uint32_t) inum, key.parent_cnid);

    if (tsk_verbose)
        tsk_fprintf(stderr,
            "hfs_cat_file_lookup: Looking up thread record (%" PRIuINUM
            ")\n", inum);

    /* look up the thread record */
    off = hfs_cat_get_record_offset(hfs, &key);
    if (off == 0) {
        // no parsing error, just not found
        if (tsk_error_get_errno() == 0) {
            tsk_error_set_errno(TSK_ERR_FS_INODE_NUM);
            tsk_error_set_errstr
                ("hfs_cat_file_lookup: Error finding thread node for file (%"
                PRIuINUM ")", inum);
        }
        else {
            tsk_error_set_errstr2
                (" hfs_cat_file_lookup: thread for file (%" PRIuINUM ")",
                inum);
        }
        return 1;
    }

    /* read the thread record */
    if (hfs_cat_read_thread_record(hfs, off, &thread)) {
        tsk_error_set_errstr2(" hfs_cat_file_lookup: file (%" PRIuINUM ")",
            inum);
        return 1;
    }

    /* now look up the actual file/folder record */

    /* build key */
    memset((char *) &key, 0, sizeof(hfs_btree_key_cat));
    memcpy((char *) key.parent_cnid, (char *) thread.parent_cnid,
        sizeof(key.parent_cnid));
    memcpy((char *) &key.name, (char *) &thread.name, sizeof(key.name));

    if (tsk_verbose)
        tsk_fprintf(stderr,
            "hfs_cat_file_lookup: Looking up file record (parent: %"
            PRIuINUM ")\n", (uint64_t) tsk_getu32(fs->endian,
                key.parent_cnid));

    /* look up the record */
    off = hfs_cat_get_record_offset(hfs, &key);
    if (off == 0) {
        // no parsing error, just not found
        if (tsk_error_get_errno() == 0) {
            tsk_error_set_errno(TSK_ERR_FS_INODE_NUM);
            tsk_error_set_errstr
                ("hfs_cat_file_lookup: Error finding record node %"
                PRIuINUM, inum);
        }
        else {
            tsk_error_set_errstr2(" hfs_cat_file_lookup: file (%" PRIuINUM
                ")", inum);
        }
        return 1;
    }

    /* read the record */
    if (hfs_cat_read_file_folder_record(hfs, off, &record)) {
        tsk_error_set_errstr2(" hfs_cat_file_lookup: file (%" PRIuINUM ")",
            inum);
        return 1;
    }

    /* these memcpy can be gotten rid of, really */
    if (tsk_getu16(fs->endian,
            record.file.std.rec_type) == HFS_FOLDER_RECORD) {
        if (tsk_verbose)
            tsk_fprintf(stderr,
                "hfs_cat_file_lookup: found folder record valence %" PRIu32
                ", cnid %" PRIu32 "\n", tsk_getu32(fs->endian,
                    record.folder.std.valence), tsk_getu32(fs->endian,
                    record.folder.std.cnid));
        memcpy((char *) &entry->cat, (char *) &record, sizeof(hfs_folder));
    }
    else if (tsk_getu16(fs->endian,
            record.file.std.rec_type) == HFS_FILE_RECORD) {
        if (tsk_verbose)
            tsk_fprintf(stderr,
                "hfs_cat_file_lookup: found file record cnid %" PRIu32
                "\n", tsk_getu32(fs->endian, record.file.std.cnid));
        memcpy((char *) &entry->cat, (char *) &record, sizeof(hfs_file));
    }
    /* other cases already caught by hfs_cat_read_file_folder_record */

    memcpy((char *) &entry->thread, (char *) &thread, sizeof(hfs_thread));

    entry->flags = TSK_FS_META_FLAG_ALLOC | TSK_FS_META_FLAG_USED;
    entry->inum = inum;

    if (follow_hard_link) {
        // TEST to see if this is a hard link
        unsigned char is_err;
        TSK_INUM_T target_cnid =
            hfs_follow_hard_link(hfs, &(entry->cat), &is_err);
        if (is_err > 1) {
            error_returned
                ("hfs_cat_file_lookup: error occurred while following a possible hard link for "
                "inum (cnid) =  %" PRIuINUM, inum);
            return 1;
        }
        if (target_cnid != inum) {
            // This is a hard link, and we have got the cnid of the target file, so look it up.
            uint8_t res =
                hfs_cat_file_lookup(hfs, target_cnid, entry, FALSE);
            if (res != 0) {
                error_returned
                    ("hfs_cat_file_lookup: error occurred while looking up the Catalog entry for "
                    "the target of inum (cnid) = %" PRIuINUM " target",
                    inum);
            }
            return 1;
        }

        // Target is NOT a hard link, so fall through to the non-hard link exit.
    }

    if (tsk_verbose)
        tsk_fprintf(stderr, "hfs_cat_file_lookup exiting\n");
    return 0;
}


static uint8_t
hfs_find_highest_inum_cb(HFS_INFO * hfs, int8_t level_type,
    const hfs_btree_key_cat * cur_key,
    TSK_OFF_T key_off, void *ptr)
{
    // NOTE: This assumes that the biggest inum is the last one that we
    // see.  the traverse method does not currently promise that as part of
    // its callback "contract". 
    *((TSK_INUM_T*) ptr) = tsk_getu32(hfs->fs_info.endian, cur_key->parent_cnid);
    return HFS_BTREE_CB_IDX_LT;
}

/** \internal
* Returns the largest inode number in file system
* @param hfs File system being analyzed
* @returns largest metadata address
*/
static TSK_INUM_T
hfs_find_highest_inum(HFS_INFO * hfs)
{
    // @@@ get actual number from Catalog file (go to far right) (we can't always trust the vol header)
    TSK_INUM_T inum;
    if (hfs_cat_traverse(hfs, hfs_find_highest_inum_cb, &inum)) {
      /* Catalog traversal failed, fallback on legacy method :
         if HFS_VH_ATTR_CNIDS_REUSED is set, then
         the maximum CNID is 2^32-1; if it's not set, then nextCatalogId is
         supposed to be larger than all CNIDs on disk.
       */
        TSK_FS_INFO *fs = (TSK_FS_INFO *) & (hfs->fs_info);
        if (tsk_getu32(fs->endian, hfs->fs->attr) & HFS_VH_ATTR_CNIDS_REUSED)
            return (TSK_INUM_T) 0xffffffff;
        else
            return (TSK_INUM_T) tsk_getu32(fs->endian,
                hfs->fs->next_cat_id) - 1;
    }
    return inum;
}


static TSK_FS_META_MODE_ENUM
hfs_mode_to_tsk_mode(uint16_t a_mode)
{
    TSK_FS_META_MODE_ENUM mode = 0;

    if (a_mode & HFS_IN_ISUID)
        mode |= TSK_FS_META_MODE_ISUID;
    if (a_mode & HFS_IN_ISGID)
        mode |= TSK_FS_META_MODE_ISGID;
    if (a_mode & HFS_IN_ISVTX)
        mode |= TSK_FS_META_MODE_ISVTX;

    if (a_mode & HFS_IN_IRUSR)
        mode |= TSK_FS_META_MODE_IRUSR;
    if (a_mode & HFS_IN_IWUSR)
        mode |= TSK_FS_META_MODE_IWUSR;
    if (a_mode & HFS_IN_IXUSR)
        mode |= TSK_FS_META_MODE_IXUSR;

    if (a_mode & HFS_IN_IRGRP)
        mode |= TSK_FS_META_MODE_IRGRP;
    if (a_mode & HFS_IN_IWGRP)
        mode |= TSK_FS_META_MODE_IWGRP;
    if (a_mode & HFS_IN_IXGRP)
        mode |= TSK_FS_META_MODE_IXGRP;

    if (a_mode & HFS_IN_IROTH)
        mode |= TSK_FS_META_MODE_IROTH;
    if (a_mode & HFS_IN_IWOTH)
        mode |= TSK_FS_META_MODE_IWOTH;
    if (a_mode & HFS_IN_IXOTH)
        mode |= TSK_FS_META_MODE_IXOTH;

    return mode;
}

static TSK_FS_META_TYPE_ENUM
hfs_mode_to_tsk_meta_type(uint16_t a_mode)
{
    switch (a_mode & HFS_IN_IFMT) {
    case HFS_IN_IFIFO:
        return TSK_FS_META_TYPE_FIFO;
    case HFS_IN_IFCHR:
        return TSK_FS_META_TYPE_CHR;
    case HFS_IN_IFDIR:
        return TSK_FS_META_TYPE_DIR;
    case HFS_IN_IFBLK:
        return TSK_FS_META_TYPE_BLK;
    case HFS_IN_IFREG:
        return TSK_FS_META_TYPE_REG;
    case HFS_IN_IFLNK:
        return TSK_FS_META_TYPE_LNK;
    case HFS_IN_IFSOCK:
        return TSK_FS_META_TYPE_SOCK;
    case HFS_IFWHT:
        return TSK_FS_META_TYPE_WHT;
    case HFS_IFXATTR:
        return TSK_FS_META_TYPE_UNDEF;
    default:
        /* error */
        return TSK_FS_META_TYPE_UNDEF;
    }
}


static uint8_t
hfs_make_specialbase(TSK_FS_FILE * fs_file)
{
    fs_file->meta->type = TSK_FS_META_TYPE_REG;
    fs_file->meta->mode = 0;
    fs_file->meta->nlink = 1;
    fs_file->meta->flags =
        (TSK_FS_META_FLAG_USED | TSK_FS_META_FLAG_ALLOC);
    fs_file->meta->uid = fs_file->meta->gid = 0;
    fs_file->meta->mtime = fs_file->meta->atime = fs_file->meta->ctime =
        fs_file->meta->crtime = 0;
    fs_file->meta->mtime_nano = fs_file->meta->atime_nano =
        fs_file->meta->ctime_nano = fs_file->meta->crtime_nano = 0;

    if (fs_file->meta->name2 == NULL) {
        if ((fs_file->meta->name2 = (TSK_FS_META_NAME_LIST *)
                tsk_malloc(sizeof(TSK_FS_META_NAME_LIST))) == NULL) {
            error_returned
                (" - hfs_make_specialbase, couldn't malloc space for a name list");
            return 1;
        }
        fs_file->meta->name2->next = NULL;
    }

    if (fs_file->meta->attr != NULL) {
        tsk_fs_attrlist_markunused(fs_file->meta->attr);
    }
    else {
        fs_file->meta->attr = tsk_fs_attrlist_alloc();
    }
    return 0;
}

/**
 * \internal
 * Create an FS_INODE structure for the catalog file.
 *
 * @param hfs File system to analyze
 * @param fs_file Structure to copy file information into.
 * @return 1 on error and 0 on success
 */
static uint8_t
hfs_make_catalog(HFS_INFO * hfs, TSK_FS_FILE * fs_file)
{
    TSK_FS_INFO *fs = (TSK_FS_INFO *) hfs;
    TSK_FS_ATTR *fs_attr;
    TSK_FS_ATTR_RUN *attr_run;
    unsigned char dummy1, dummy2;
    uint64_t dummy3;
    uint8_t result;

    if (tsk_verbose)
        tsk_fprintf(stderr,
            "hfs_make_catalog: Making virtual catalog file\n");

    if (hfs_make_specialbase(fs_file)) {
        error_returned(" - hfs_make_catalog");
        return 1;
    }

    fs_file->meta->addr = HFS_CATALOG_FILE_ID;
    strncpy(fs_file->meta->name2->name, HFS_CATALOGNAME,
        TSK_FS_META_NAME_LIST_NSIZE);

    fs_file->meta->size =
        tsk_getu64(fs->endian, hfs->fs->cat_file.logic_sz);


    // convert the  runs in the volume header to attribute runs
    if (((attr_run =
                hfs_extents_to_attr(fs, hfs->fs->cat_file.extents,
                    0)) == NULL) && (tsk_error_get_errno() != 0)) {
        error_returned(" - hfs_make_catalog");
        return 1;
    }

    if ((fs_attr =
            tsk_fs_attrlist_getnew(fs_file->meta->attr,
                TSK_FS_ATTR_NONRES)) == NULL) {
        error_returned(" - hfs_make_catalog");
        tsk_fs_attr_run_free(attr_run);
        return 1;
    }

    // initialize the data run
    if (tsk_fs_attr_set_run(fs_file, fs_attr, attr_run, NULL,
            TSK_FS_ATTR_TYPE_DEFAULT, HFS_FS_ATTR_ID_DATA,
            tsk_getu64(fs->endian, hfs->fs->cat_file.logic_sz),
            tsk_getu64(fs->endian, hfs->fs->cat_file.logic_sz),
            tsk_getu64(fs->endian, hfs->fs->cat_file.logic_sz), 0, 0)) {
        error_returned(" - hfs_make_catalog");
        tsk_fs_attr_run_free(attr_run);
        return 1;
    }

    // see if catalog file has additional runs
    if (hfs_ext_find_extent_record_attr(hfs, HFS_CATALOG_FILE_ID, fs_attr,
            TRUE)) {
        error_returned(" - hfs_make_catalog");
        fs_file->meta->attr_state = TSK_FS_META_ATTR_ERROR;
        return 1;
    }

    result = hfs_load_extended_attrs(fs_file, &dummy1, &dummy2, &dummy3);
    if (result != 0) {
        if (tsk_verbose)
            tsk_fprintf(stderr,
                "WARNING: Extended attributes failed to load for the Catalog file.\n");
        tsk_error_reset();
    }

    fs_file->meta->attr_state = TSK_FS_META_ATTR_STUDIED;
    return 0;
}

/**
* \internal
 * Create an FS_FILE for the extents file
 *
 * @param hfs File system to analyze
 * @param fs_file Structure to copy file information into.
 * @return 1 on error and 0 on success
 */
static uint8_t
hfs_make_extents(HFS_INFO * hfs, TSK_FS_FILE * fs_file)
{
    TSK_FS_INFO *fs = (TSK_FS_INFO *) hfs;
    TSK_FS_ATTR *fs_attr;
    TSK_FS_ATTR_RUN *attr_run;

    if (tsk_verbose)
        tsk_fprintf(stderr,
            "hfs_make_extents: Making virtual extents file\n");

    if (hfs_make_specialbase(fs_file)) {
        error_returned(" - hfs_make_extents");
        return 1;
    }

    fs_file->meta->addr = HFS_EXTENTS_FILE_ID;
    strncpy(fs_file->meta->name2->name, HFS_EXTENTSNAME,
        TSK_FS_META_NAME_LIST_NSIZE);

    fs_file->meta->size =
        tsk_getu64(fs->endian, hfs->fs->ext_file.logic_sz);


    if (((attr_run =
                hfs_extents_to_attr(fs, hfs->fs->ext_file.extents,
                    0)) == NULL) && (tsk_error_get_errno() != 0)) {
        error_returned(" - hfs_make_extents");
        return 1;
    }

    if ((fs_attr =
            tsk_fs_attrlist_getnew(fs_file->meta->attr,
                TSK_FS_ATTR_NONRES)) == NULL) {
        error_returned(" - hfs_make_extents");
        tsk_fs_attr_run_free(attr_run);
        return 1;
    }

    // initialize the data run
    if (tsk_fs_attr_set_run(fs_file, fs_attr, attr_run, NULL,
            TSK_FS_ATTR_TYPE_DEFAULT, HFS_FS_ATTR_ID_DATA,
            tsk_getu64(fs->endian, hfs->fs->ext_file.logic_sz),
            tsk_getu64(fs->endian, hfs->fs->ext_file.logic_sz),
            tsk_getu64(fs->endian, hfs->fs->ext_file.logic_sz), 0, 0)) {
        error_returned(" - hfs_make_extents");
        tsk_fs_attr_run_free(attr_run);
        return 1;
    }

    //hfs_load_extended_attrs(fs_file);

    // Extents doesn't have an entry in itself

    fs_file->meta->attr_state = TSK_FS_META_ATTR_STUDIED;
    return 0;
}


/**
 * \internal
 * Create an FS_INODE structure for the blockmap / allocation file.
 *
 * @param hfs File system to analyze
 * @param fs_file Structure to copy file information into.
 * @return 1 on error and 0 on success
 */
static uint8_t
hfs_make_blockmap(HFS_INFO * hfs, TSK_FS_FILE * fs_file)
{
    TSK_FS_INFO *fs = (TSK_FS_INFO *) hfs;
    TSK_FS_ATTR *fs_attr;
    TSK_FS_ATTR_RUN *attr_run;
    unsigned char dummy1, dummy2;
    uint64_t dummy3;
    uint8_t result;

    if (tsk_verbose)
        tsk_fprintf(stderr,
            "hfs_make_blockmap: Making virtual blockmap file\n");

    if (hfs_make_specialbase(fs_file)) {
        error_returned(" - hfs_make_blockmap");
        return 1;
    }

    fs_file->meta->addr = HFS_ALLOCATION_FILE_ID;
    strncpy(fs_file->meta->name2->name, HFS_ALLOCATIONNAME,
        TSK_FS_META_NAME_LIST_NSIZE);

    fs_file->meta->size =
        tsk_getu64(fs->endian, hfs->fs->alloc_file.logic_sz);

    if (((attr_run =
                hfs_extents_to_attr(fs, hfs->fs->alloc_file.extents,
                    0)) == NULL) && (tsk_error_get_errno() != 0)) {
        error_returned(" - hfs_make_blockmap");
        return 1;
    }

    if ((fs_attr =
            tsk_fs_attrlist_getnew(fs_file->meta->attr,
                TSK_FS_ATTR_NONRES)) == NULL) {
        error_returned(" - hfs_make_blockmap");
        tsk_fs_attr_run_free(attr_run);
        return 1;
    }

    // initialize the data run
    if (tsk_fs_attr_set_run(fs_file, fs_attr, attr_run, NULL,
            TSK_FS_ATTR_TYPE_DEFAULT, HFS_FS_ATTR_ID_DATA,
            tsk_getu64(fs->endian, hfs->fs->alloc_file.logic_sz),
            tsk_getu64(fs->endian, hfs->fs->alloc_file.logic_sz),
            tsk_getu64(fs->endian, hfs->fs->alloc_file.logic_sz), 0, 0)) {
        error_returned(" - hfs_make_blockmap");
        tsk_fs_attr_run_free(attr_run);
        return 1;
    }

    // see if catalog file has additional runs
    if (hfs_ext_find_extent_record_attr(hfs, HFS_ALLOCATION_FILE_ID,
            fs_attr, TRUE)) {
        error_returned(" - hfs_make_blockmap");
        fs_file->meta->attr_state = TSK_FS_META_ATTR_ERROR;
        return 1;
    }


    result = hfs_load_extended_attrs(fs_file, &dummy1, &dummy2, &dummy3);
    if (result != 0) {
        if (tsk_verbose)
            tsk_fprintf(stderr,
                "WARNING: Extended attributes failed to load for the Allocation file.\n");
        tsk_error_reset();
    }

    fs_file->meta->attr_state = TSK_FS_META_ATTR_STUDIED;
    return 0;
}

/**
* \internal
 * Create an FS_INODE structure for the startup / boot file.
 *
 * @param hfs File system to analyze
 * @param fs_file Structure to copy file information into.
 * @return 1 on error and 0 on success
 */
static uint8_t
hfs_make_startfile(HFS_INFO * hfs, TSK_FS_FILE * fs_file)
{
    TSK_FS_INFO *fs = (TSK_FS_INFO *) hfs;
    TSK_FS_ATTR *fs_attr;
    TSK_FS_ATTR_RUN *attr_run;
    unsigned char dummy1, dummy2;
    uint64_t dummy3;
    uint8_t result;

    if (tsk_verbose)
        tsk_fprintf(stderr,
            "hfs_make_startfile: Making virtual startup file\n");

    if (hfs_make_specialbase(fs_file)) {
        error_returned(" - hfs_make_startfile");
        return 1;
    }

    fs_file->meta->addr = HFS_STARTUP_FILE_ID;
    strncpy(fs_file->meta->name2->name, HFS_STARTUPNAME,
        TSK_FS_META_NAME_LIST_NSIZE);

    fs_file->meta->size =
        tsk_getu64(fs->endian, hfs->fs->start_file.logic_sz);

    if (((attr_run =
                hfs_extents_to_attr(fs, hfs->fs->start_file.extents,
                    0)) == NULL) && (tsk_error_get_errno() != 0)) {
        error_returned(" - hfs_make_startfile");
        return 1;
    }

    if ((fs_attr =
            tsk_fs_attrlist_getnew(fs_file->meta->attr,
                TSK_FS_ATTR_NONRES)) == NULL) {
        error_returned(" - hfs_make_startfile");
        tsk_fs_attr_run_free(attr_run);
        return 1;
    }

    // initialize the data run
    if (tsk_fs_attr_set_run(fs_file, fs_attr, attr_run, NULL,
            TSK_FS_ATTR_TYPE_DEFAULT, HFS_FS_ATTR_ID_DATA,
            tsk_getu64(fs->endian, hfs->fs->start_file.logic_sz),
            tsk_getu64(fs->endian, hfs->fs->start_file.logic_sz),
            tsk_getu64(fs->endian, hfs->fs->start_file.logic_sz), 0, 0)) {
        error_returned(" - hfs_make_startfile");
        tsk_fs_attr_run_free(attr_run);
        return 1;
    }

    // see if catalog file has additional runs
    if (hfs_ext_find_extent_record_attr(hfs, HFS_STARTUP_FILE_ID, fs_attr,
            TRUE)) {
        error_returned(" - hfs_make_startfile");
        fs_file->meta->attr_state = TSK_FS_META_ATTR_ERROR;
        return 1;
    }

    result = hfs_load_extended_attrs(fs_file, &dummy1, &dummy2, &dummy3);
    if (result != 0) {
        if (tsk_verbose)
            tsk_fprintf(stderr,
                "WARNING: Extended attributes failed to load for the Start file.\n");
        tsk_error_reset();
    }

    fs_file->meta->attr_state = TSK_FS_META_ATTR_STUDIED;
    return 0;
}


/**
 * \internal
 * Create an FS_INODE structure for the attributes file.
 *
 * @param hfs File system to analyze
 * @param fs_file Structure to copy file information into.
 * @return 1 on error and 0 on success
 */
static uint8_t
hfs_make_attrfile(HFS_INFO * hfs, TSK_FS_FILE * fs_file)
{
    TSK_FS_INFO *fs = (TSK_FS_INFO *) hfs;
    TSK_FS_ATTR *fs_attr;
    TSK_FS_ATTR_RUN *attr_run;

    if (tsk_verbose)
        tsk_fprintf(stderr,
            "hfs_make_attrfile: Making virtual attributes file\n");

    if (hfs_make_specialbase(fs_file)) {
        error_returned(" - hfs_make_attrfile");
        return 1;
    }

    fs_file->meta->addr = HFS_ATTRIBUTES_FILE_ID;
    strncpy(fs_file->meta->name2->name, HFS_ATTRIBUTESNAME,
        TSK_FS_META_NAME_LIST_NSIZE);

    fs_file->meta->size =
        tsk_getu64(fs->endian, hfs->fs->attr_file.logic_sz);

    if (((attr_run =
                hfs_extents_to_attr(fs, hfs->fs->attr_file.extents,
                    0)) == NULL) && (tsk_error_get_errno() != 0)) {
        error_returned(" - hfs_make_attrfile");
        return 1;
    }

    if ((fs_attr =
            tsk_fs_attrlist_getnew(fs_file->meta->attr,
                TSK_FS_ATTR_NONRES)) == NULL) {
        error_returned(" - hfs_make_attrfile");
        tsk_fs_attr_run_free(attr_run);
        return 1;
    }

    // initialize the data run
    if (tsk_fs_attr_set_run(fs_file, fs_attr, attr_run, NULL,
            TSK_FS_ATTR_TYPE_DEFAULT, HFS_FS_ATTR_ID_DATA,
            tsk_getu64(fs->endian, hfs->fs->attr_file.logic_sz),
            tsk_getu64(fs->endian, hfs->fs->attr_file.logic_sz),
            tsk_getu64(fs->endian, hfs->fs->attr_file.logic_sz), 0, 0)) {
        error_returned(" - hfs_make_attrfile");
        tsk_fs_attr_run_free(attr_run);
        return 1;
    }

    // see if catalog file has additional runs
    if (hfs_ext_find_extent_record_attr(hfs, HFS_ATTRIBUTES_FILE_ID,
            fs_attr, TRUE)) {
        error_returned(" - hfs_make_attrfile");
        fs_file->meta->attr_state = TSK_FS_META_ATTR_ERROR;
        return 1;
    }

    //hfs_load_extended_attrs(fs_file);

    fs_file->meta->attr_state = TSK_FS_META_ATTR_STUDIED;
    return 0;
}



/**
 * \internal
 * Create an FS_FILE structure for the BadBlocks file.
 *
 * @param hfs File system to analyze
 * @param fs_file Structure to copy file information into.
 * @return 1 on error and 0 on success
 */
static uint8_t
hfs_make_badblockfile(HFS_INFO * hfs, TSK_FS_FILE * fs_file)
{
    TSK_FS_ATTR *fs_attr;
    unsigned char dummy1, dummy2;
    uint64_t dummy3;
    uint8_t result;

    if (tsk_verbose)
        tsk_fprintf(stderr,
            "hfs_make_badblockfile: Making virtual badblock file\n");

    if (hfs_make_specialbase(fs_file)) {
        error_returned(" - hfs_make_badblockfile");
        return 1;
    }

    fs_file->meta->addr = HFS_BAD_BLOCK_FILE_ID;
    strncpy(fs_file->meta->name2->name, HFS_BAD_BLOCK_FILE_NAME,
        TSK_FS_META_NAME_LIST_NSIZE);

    fs_file->meta->size = 0;

    if ((fs_attr =
            tsk_fs_attrlist_getnew(fs_file->meta->attr,
                TSK_FS_ATTR_NONRES)) == NULL) {
        error_returned(" - hfs_make_badblockfile");
        return 1;
    }

    // add the run to the file.
    if (tsk_fs_attr_set_run(fs_file, fs_attr, NULL, NULL,
            TSK_FS_ATTR_TYPE_DEFAULT, HFS_FS_ATTR_ID_DATA,
            fs_file->meta->size, fs_file->meta->size, fs_file->meta->size,
            0, 0)) {
        error_returned(" - hfs_make_badblockfile");
        return 1;
    }

    // see if file has additional runs
    if (hfs_ext_find_extent_record_attr(hfs, HFS_BAD_BLOCK_FILE_ID,
            fs_attr, TRUE)) {
        error_returned(" - hfs_make_badblockfile");
        fs_file->meta->attr_state = TSK_FS_META_ATTR_ERROR;
        return 1;
    }

    /* @@@ We have a chicken and egg problem here...  The current design of
     * fs_attr_set() requires the size to be set, but we dont' know the size
     * until we look into the extents file (which adds to an attribute...).
     * This does not seem to be the best design...  neeed a way to test this. */
    fs_file->meta->size = fs_attr->nrd.initsize;
    fs_attr->size = fs_file->meta->size;
    fs_attr->nrd.allocsize = fs_file->meta->size;

    result = hfs_load_extended_attrs(fs_file, &dummy1, &dummy2, &dummy3);
    if (result != 0) {
        if (tsk_verbose)
            tsk_fprintf(stderr,
                "WARNING: Extended attributes failed to load for the BadBlocks file.\n");
        tsk_error_reset();
    }

    fs_file->meta->attr_state = TSK_FS_META_ATTR_STUDIED;
    return 0;
}


/** \internal
 * Copy the catalog file or folder record entry into a TSK data structure.
 * @param a_hfs File system being analyzed
 * @param a_hfs_entry Catalog record entry (HFS_ENTRY *)
 * @param a_fs_file Structure to copy data into (TSK_FS_FILE *)
 * Returns 1 on error.
 */
static uint8_t
hfs_dinode_copy(HFS_INFO * a_hfs, const HFS_ENTRY * a_hfs_entry,
    TSK_FS_FILE * a_fs_file)
{

    // Note, a_hfs_entry->cat is really of type hfs_file.  But, hfs_file_folder is a union
    // of that type with hfs_folder.  Both of hfs_file and hfs_folder have the same first member.
    // So, this cast is appropriate.
    const hfs_file_folder *a_entry =
        (hfs_file_folder *) & (a_hfs_entry->cat);
    const hfs_file_fold_std *std;
    TSK_FS_META *a_fs_meta = a_fs_file->meta;
    TSK_FS_INFO *fs;
    uint16_t hfsmode;
    TSK_INUM_T iStd;            // the inum (or CNID) that occurs in the standard file metadata

    if (a_entry == NULL) {
        error_detected(TSK_ERR_FS_ARG,
            "hfs_dinode_copy: a_entry = a_hfs_entry->cat is NULL");
        return 1;
    }

    fs = (TSK_FS_INFO *) & a_hfs->fs_info;


    // Just a sanity check.  The inum (or cnid) occurs in two places in the
    // entry data structure.
    iStd = tsk_getu32(fs->endian, a_entry->file.std.cnid);
    if (iStd != a_hfs_entry->inum) {
        if (tsk_verbose)
            tsk_fprintf(stderr,
                "WARNING: hfs_dinode_copy:  HFS_ENTRY with conflicting values for inum (or cnid).\n");
    }

    if (a_fs_meta == NULL) {
        tsk_error_set_errno(TSK_ERR_FS_ARG);
        tsk_error_set_errstr("hfs_dinode_copy: a_fs_meta is NULL");
        return 1;
    }

    // both files and folders start off the same
    std = &(a_entry->file.std);

    if (tsk_verbose)
        tsk_fprintf(stderr,
            "hfs_dinode_copy: called for file/folder %" PRIu32 "\n",
            tsk_getu32(fs->endian, std->cnid));

    if (a_fs_meta->content_len < HFS_FILE_CONTENT_LEN) {
        if ((a_fs_meta =
                tsk_fs_meta_realloc(a_fs_meta,
                    HFS_FILE_CONTENT_LEN)) == NULL) {
            return 1;
        }
    }
    a_fs_meta->attr_state = TSK_FS_META_ATTR_EMPTY;
    if (a_fs_meta->attr) {
        tsk_fs_attrlist_markunused(a_fs_meta->attr);
    }


    /*
     * Copy the file type specific stuff first
     */
    hfsmode = tsk_getu16(fs->endian, std->perm.mode);

    if (tsk_getu16(fs->endian, std->rec_type) == HFS_FOLDER_RECORD) {
        // set the type of mode is not set
        if ((hfsmode & HFS_IN_IFMT) == 0)
            a_fs_meta->type = TSK_FS_META_TYPE_DIR;
        a_fs_meta->size = 0;
        memset(a_fs_meta->content_ptr, 0, HFS_FILE_CONTENT_LEN);
    }
    else if (tsk_getu16(fs->endian, std->rec_type) == HFS_FILE_RECORD) {
        hfs_fork *fork;
        // set the type of mode is not set
        if ((hfsmode & HFS_IN_IFMT) == 0)
            a_fs_meta->type = TSK_FS_META_TYPE_REG;
        a_fs_meta->size =
            tsk_getu64(fs->endian, a_entry->file.data.logic_sz);

        // copy the data and resource forks
        fork = (hfs_fork *) a_fs_meta->content_ptr;
        memcpy(fork, &(a_entry->file.data), sizeof(hfs_fork));
        memcpy(&fork[1], &(a_entry->file.resource), sizeof(hfs_fork));
    }
    else {
        if (tsk_verbose)
            tsk_fprintf(stderr,
                "hfs_dinode_copy error: catalog entry is neither file nor folder\n");
        return 1;
    }

    /*
     * Copy the standard stuff.
     * Use default values (as defined in spec) if mode is not defined.
     */
    if ((hfsmode & HFS_IN_IFMT) == 0) {
        a_fs_meta->mode = 0;
        a_fs_meta->uid = 99;
        a_fs_meta->gid = 99;
    }
    else {
        a_fs_meta->mode = hfs_mode_to_tsk_mode(hfsmode);
        a_fs_meta->type = hfs_mode_to_tsk_meta_type(hfsmode);
        a_fs_meta->uid = tsk_getu32(fs->endian, std->perm.owner);
        a_fs_meta->gid = tsk_getu32(fs->endian, std->perm.group);
    }

    // this field is set only for "indirect" entries
    if (tsk_getu32(fs->endian, std->perm.special.nlink))
        a_fs_meta->nlink = tsk_getu32(fs->endian, std->perm.special.nlink);
    else
        a_fs_meta->nlink = 1;

    a_fs_meta->mtime =
        hfs_convert_2_unix_time(tsk_getu32(fs->endian, std->cmtime));
    a_fs_meta->atime =
        hfs_convert_2_unix_time(tsk_getu32(fs->endian, std->atime));
    a_fs_meta->crtime =
        hfs_convert_2_unix_time(tsk_getu32(fs->endian, std->crtime));
    a_fs_meta->ctime =
        hfs_convert_2_unix_time(tsk_getu32(fs->endian, std->amtime));
    a_fs_meta->time2.hfs.bkup_time =
        hfs_convert_2_unix_time(tsk_getu32(fs->endian, std->bkup_date));
    a_fs_meta->mtime_nano = a_fs_meta->atime_nano = a_fs_meta->ctime_nano =
        a_fs_meta->crtime_nano = 0;
    a_fs_meta->time2.hfs.bkup_time_nano = 0;

    a_fs_meta->addr = tsk_getu32(fs->endian, std->cnid);

    // All entries here are used.
    a_fs_meta->flags = TSK_FS_META_FLAG_ALLOC | TSK_FS_META_FLAG_USED;

    if (std->perm.o_flags & HFS_PERM_OFLAG_COMPRESSED)
        a_fs_meta->flags |= TSK_FS_META_FLAG_COMP;

    // We copy this inum (or cnid) here, because this file *might* have been a hard link.  In
    // that case, we want to make sure that a_fs_file points consistently to the target of the
    // link.

    if (a_fs_file->name != NULL) {
        a_fs_file->name->meta_addr = a_fs_meta->addr;
    }

    /* TODO @@@ could fill in name2 with this entry's name and parent inode
       from Catalog entry */

    /* set the link string (if the file is a link)
     * The size check is a sanity check so that we don't try to allocate
     * a huge amount of memory for a bad inode value
     */
    if ((a_fs_meta->type == TSK_FS_META_TYPE_LNK) &&
        (a_fs_meta->size >= 0) && (a_fs_meta->size < HFS_MAXPATHLEN)) {

        ssize_t bytes_read;

        a_fs_meta->link = tsk_malloc((size_t) a_fs_meta->size + 1);
        if (a_fs_meta->link == NULL)
            return 1;

        bytes_read = tsk_fs_file_read(a_fs_file, (TSK_OFF_T) 0,
            a_fs_meta->link, (size_t) a_fs_meta->size,
            TSK_FS_FILE_READ_FLAG_NONE);
        a_fs_meta->link[a_fs_meta->size] = '\0';

        if (bytes_read != a_fs_meta->size) {
            if (tsk_verbose)
                tsk_fprintf(stderr,
                    "hfs_dinode_copy: failed to read contents of symbolic link; "
                    "expected %u bytes but tsk_fs_file_read() returned %u\n",
                    a_fs_meta->size, bytes_read);
            free(a_fs_meta->link);
            a_fs_meta->link = NULL;
            return 1;
        }
    }

    return 0;
}


/** \internal
 * Load a catalog file entry and save it in the TSK_FS_FILE structure.
 *
 * @param fs File system to read from.
 * @param a_fs_file Structure to read into.
 * @param inum File address to load
 * @returns 1 on error
 */
static uint8_t
hfs_inode_lookup(TSK_FS_INFO * fs, TSK_FS_FILE * a_fs_file,
    TSK_INUM_T inum)
{
    HFS_INFO *hfs = (HFS_INFO *) fs;
    HFS_ENTRY entry;

    if (a_fs_file == NULL) {
        tsk_error_set_errno(TSK_ERR_FS_ARG);
        tsk_error_set_errstr("hfs_inode_lookup: fs_file is NULL");
        return 1;
    }

    if (a_fs_file->meta == NULL) {
        a_fs_file->meta = tsk_fs_meta_alloc(HFS_FILE_CONTENT_LEN);
    }

    if (a_fs_file->meta == NULL) {
        return 1;
    }
    else {
        tsk_fs_meta_reset(a_fs_file->meta);
    }

    if (tsk_verbose)
        tsk_fprintf(stderr, "hfs_inode_lookup: looking up %" PRIuINUM "\n",
            inum);

    // @@@ Will need to add orphan stuff here too

    /* First see if this is a special entry
     * the special ones have their metadata stored in the volume header */
    if (inum == HFS_EXTENTS_FILE_ID) {
        if (!hfs->has_extents_file) {
            error_detected(TSK_ERR_FS_INODE_NUM,
                "Extents File not present");
            return 1;
        }

        return hfs_make_extents(hfs, a_fs_file);
    }
    else if (inum == HFS_CATALOG_FILE_ID) {
        return hfs_make_catalog(hfs, a_fs_file);
    }
    else if (inum == HFS_BAD_BLOCK_FILE_ID) {
        // Note: the Extents file and the BadBlocks file are really the same.
        if (!hfs->has_extents_file) {
            error_detected(TSK_ERR_FS_INODE_NUM,
                "BadBlocks File not present");
            return 1;
        }
        return hfs_make_badblockfile(hfs, a_fs_file);
    }
    else if (inum == HFS_ALLOCATION_FILE_ID) {
        return hfs_make_blockmap(hfs, a_fs_file);
    }
    else if (inum == HFS_STARTUP_FILE_ID) {
        if (!hfs->has_startup_file) {
            error_detected(TSK_ERR_FS_INODE_NUM,
                "Startup File not present");
            return 1;
        }
        return hfs_make_startfile(hfs, a_fs_file);
    }
    else if (inum == HFS_ATTRIBUTES_FILE_ID) {
        if (!hfs->has_attributes_file) {
            error_detected(TSK_ERR_FS_INODE_NUM,
                "Attributes File not present");
            return 1;
        }
        return hfs_make_attrfile(hfs, a_fs_file);
    }

    /* Lookup inode and store it in the HFS structure */
    if (hfs_cat_file_lookup(hfs, inum, &entry, TRUE)) {
        return 1;
    }

    /* Copy the structure in hfs to generic fs_inode */
    if (hfs_dinode_copy(hfs, &entry, a_fs_file)) {
        return 1;
    }

    /* If this is potentially a compressed file, its
     * actual size is unknown until we examine the
     * extended attributes */
    if ((a_fs_file->meta->size == 0) &&
        (a_fs_file->meta->type == TSK_FS_META_TYPE_REG) &&
        (a_fs_file->meta->attr_state != TSK_FS_META_ATTR_ERROR) &&
        ((a_fs_file->meta->attr_state != TSK_FS_META_ATTR_STUDIED) ||
            (a_fs_file->meta->attr == NULL))) {
        hfs_load_attrs(a_fs_file);
    }

    return 0;
}


typedef struct {
    uint32_t offset;
    uint32_t length;
} CMP_OFFSET_ENTRY;


static int
hfs_read_zlib_block_table(const TSK_FS_ATTR *rAttr, CMP_OFFSET_ENTRY** offsetTableOut, uint32_t* tableSizeOut, uint32_t* tableOffsetOut) {
    int attrReadResult;
    hfs_resource_fork_header rfHeader;
    uint32_t dataOffset;
    uint32_t offsetTableOffset;
    char fourBytes[4];          // Size of the offset table, little endian
    uint32_t tableSize;         // Size of the offset table
    char *offsetTableData = NULL;
    CMP_OFFSET_ENTRY *offsetTable = NULL;
    size_t indx;

    // Read the resource fork header
    attrReadResult = tsk_fs_attr_read(rAttr, 0, (char *) &rfHeader,
        sizeof(hfs_resource_fork_header), TSK_FS_FILE_READ_FLAG_NONE);
    if (attrReadResult != sizeof(hfs_resource_fork_header)) {
        error_returned
            (" %s: trying to read the resource fork header", __func__);
        return 0;
    }

    // Begin to parse the resource fork. For now, we just need the data offset.
    dataOffset = tsk_getu32(TSK_BIG_ENDIAN, rfHeader.dataOffset);

    // The resource's data begins with an offset table, which defines blocks
    // of (optionally) zlib-compressed data (so that the OS can do file seeks
    // efficiently; each uncompressed block is 64KB).
    offsetTableOffset = dataOffset + 4;

    // read 4 bytes, the number of table entries, little endian
    attrReadResult =
        tsk_fs_attr_read(rAttr, offsetTableOffset, fourBytes, 4,
        TSK_FS_FILE_READ_FLAG_NONE);
    if (attrReadResult != 4) {
        error_returned
            (" %s: trying to read the offset table size, "
            "return value of %u should have been 4", __func__, attrReadResult);
        return 0;
    }
    tableSize = tsk_getu32(TSK_LIT_ENDIAN, fourBytes);

    // Each table entry is 8 bytes long
    offsetTableData = tsk_malloc(tableSize * 8);
    if (offsetTableData == NULL) {
        error_returned
            (" %s: space for the offset table raw data", __func__);
        return 0;
    }

    offsetTable =
        (CMP_OFFSET_ENTRY *) tsk_malloc(tableSize *
        sizeof(CMP_OFFSET_ENTRY));
    if (offsetTable == NULL) {
        error_returned
            (" %s: space for the offset table", __func__);
        goto on_error;
    }

    attrReadResult = tsk_fs_attr_read(rAttr, offsetTableOffset + 4,
        offsetTableData, tableSize * 8, TSK_FS_FILE_READ_FLAG_NONE);
    if (attrReadResult != tableSize * 8) {
        error_returned
            (" %s: reading in the compression offset table, "
            "return value %u should have been %u", __func__, attrReadResult,
            tableSize * 8);
        goto on_error;
    }

    for (indx = 0; indx < tableSize; ++indx) {
        offsetTable[indx].offset =
            tsk_getu32(TSK_LIT_ENDIAN, offsetTableData + indx * 8);
        offsetTable[indx].length =
            tsk_getu32(TSK_LIT_ENDIAN, offsetTableData + indx * 8 + 4);
    }

    free(offsetTableData);

    *offsetTableOut = offsetTable;
    *tableSizeOut = tableSize;
    *tableOffsetOut = offsetTableOffset;
    return 1;

on_error:
    free(offsetTable);
    free(offsetTableData);
    return 0;
}


static int
hfs_read_lzvn_block_table(const TSK_FS_ATTR *rAttr, CMP_OFFSET_ENTRY** offsetTableOut, uint32_t* tableSizeOut, uint32_t* tableOffsetOut) {
    int attrReadResult;
    char fourBytes[4];
    uint32_t tableDataSize;
    uint32_t tableSize;         // Size of the offset table
    char *offsetTableData = NULL;
    CMP_OFFSET_ENTRY *offsetTable = NULL;

    // The offset table is a sequence of 4-byte offsets of compressed
    // blocks. The first 4 bytes is thus the offset of the first block,
    // but also 4 times the number of entries in the table.
    attrReadResult = tsk_fs_attr_read(rAttr, 0, fourBytes, 4,
                                      TSK_FS_FILE_READ_FLAG_NONE);
    if (attrReadResult != 4) {
        error_returned
            (" %s: trying to read the offset table size, "
            "return value of %u should have been 4", __func__, attrReadResult);
        return 0;
    }

    tableDataSize = tsk_getu32(TSK_LIT_ENDIAN, fourBytes);

    offsetTableData = tsk_malloc(tableDataSize);
    if (offsetTableData == NULL) {
        error_returned
            (" %s: space for the offset table raw data", __func__);
        return 0;
    }

    // table entries are 4 bytes, last entry is end of data
    tableSize = tableDataSize / 4 - 1;

    offsetTable =
        (CMP_OFFSET_ENTRY *) tsk_malloc(tableSize *
        sizeof(CMP_OFFSET_ENTRY));
    if (offsetTable == NULL) {
        error_returned
            (" %s: space for the offset table", __func__);
        goto on_error;
    }

    attrReadResult = tsk_fs_attr_read(rAttr, 0,
        offsetTableData, tableDataSize, TSK_FS_FILE_READ_FLAG_NONE);
    if (attrReadResult != tableDataSize) {
        error_returned
            (" %s: reading in the compression offset table, "
            "return value %u should have been %u", __func__, attrReadResult,
            tableDataSize);
        goto on_error;
    }

    uint32_t a = tableDataSize;
    uint32_t b;
    size_t i;

    for (i = 0; i < tableSize; ++i) {
        b = tsk_getu32(TSK_LIT_ENDIAN, offsetTableData + 4*(i+1));
        offsetTable[i].offset = a;
        offsetTable[i].length = b - a;
        a = b;
    }

    free(offsetTableData);

    *offsetTableOut = offsetTable;
    *tableSizeOut = tableSize;
    *tableOffsetOut = 0;
    return 1;

on_error:
    free(offsetTable);
    free(offsetTableData);
    return 0;
}


static int hfs_decompress_noncompressed_block(char* rawBuf, uint32_t len, char* uncBuf, uint64_t* uncLen) {
    // actually an uncompressed block of data; just copy
    if (tsk_verbose)
        tsk_fprintf(stderr,
           "%s: Copying an uncompressed compression unit\n", __func__);

    if ((len - 1) > COMPRESSION_UNIT_SIZE) {
        error_detected(TSK_ERR_FS_READ,
            "%s: uncompressed block length %u is longer "
            "than compression unit size %u", __func__, len - 1,
            COMPRESSION_UNIT_SIZE);
        return 0;
    }
    memcpy(uncBuf, rawBuf + 1, len - 1);
    *uncLen = len - 1;
    return 1;
}


#ifdef HAVE_LIBZ
static int hfs_decompress_zlib_block(char* rawBuf, uint32_t len, char* uncBuf, uint64_t* uncLen)
{
    // see if this block is compressed
    if (len > 0 && (rawBuf[0] & 0x0F) != 0x0F) {
        // Uncompress the chunk of data
        if (tsk_verbose)
            tsk_fprintf(stderr,
                        "%s: Inflating the compression unit\n", __func__);

        unsigned long bytesConsumed;
        int infResult = zlib_inflate(rawBuf, (uint64_t) len,
            uncBuf, (uint64_t) COMPRESSION_UNIT_SIZE,
            uncLen, &bytesConsumed);
        if (infResult != 0) {
            error_returned
                  (" %s: zlib inflation (uncompression) failed",
                  __func__, infResult);
            return 0;
        }

        if (bytesConsumed != len) {
            error_detected(TSK_ERR_FS_READ,
                " %s, decompressor did not consume the whole compressed data",
                __func__);
            return 0;
        }

        return 1;
    }
    else {
        // actually an uncompressed block of data; just copy
        return hfs_decompress_noncompressed_block(rawBuf, len, uncBuf, uncLen);
    }
}
#endif


static int hfs_decompress_lzvn_block(char* rawBuf, uint32_t len, char* uncBuf, uint64_t* uncLen)
{
    // see if this block is compressed
    if (len > 0 && rawBuf[0] != 0x06) {
        *uncLen = lzvn_decode_buffer(uncBuf, COMPRESSION_UNIT_SIZE, rawBuf, len);
        return 1;  // apparently this can't fail
    }
    else {
        // actually an uncompressed block of data; just copy
        return hfs_decompress_noncompressed_block(rawBuf, len, uncBuf, uncLen);
    }
}


static ssize_t read_and_decompress_block(
  const TSK_FS_ATTR* rAttr,
  char* rawBuf,
  char* uncBuf,
  const CMP_OFFSET_ENTRY* offsetTable,
  uint32_t offsetTableSize,
  uint32_t offsetTableOffset,
  size_t indx,
  int (*decompress_block)(char* rawBuf,
                          uint32_t len,
                          char* uncBuf,
                          uint64_t* uncLen)
)
{
    int attrReadResult;
    uint32_t offset = offsetTableOffset + offsetTable[indx].offset;
    uint32_t len = offsetTable[indx].length;
    uint64_t uncLen;

    if (tsk_verbose)
        tsk_fprintf(stderr,
            "%s: Reading compression unit %d, length %d\n",
            __func__, indx, len);

    /* Github #383 referenced that if len is 0, then the below code causes
     * problems. Added this check, but I don't have data to verify this on.
     * it looks like it should at least not crash, but it isn't clear if it
     * will also do the right thing and if should actually break here
     * instead. */
    if (len == 0) {
      return 0;
    }

    if (len > COMPRESSION_UNIT_SIZE + 1) {
      error_detected(TSK_ERR_FS_READ,
          "%s: block size is too large: %u", __func__, len);
      return -1;
    }

    // Read in the block of compressed data
    attrReadResult = tsk_fs_attr_read(rAttr, offset,
        rawBuf, len, TSK_FS_FILE_READ_FLAG_NONE);
    if (attrReadResult != len) {
        char msg[] =
            "%s%s: reading in the compression offset table, "
            "return value %u should have been %u";

        if (attrReadResult < 0 ) {
            error_returned(msg, " ", __func__, attrReadResult, len);
        }
        else {
            error_detected(TSK_ERR_FS_READ, "", __func__, attrReadResult, len);
        }
        return -1;
    }

    if (!decompress_block(rawBuf, len, uncBuf, &uncLen)) {
        return -1;
    }

    // If size is a multiple of COMPRESSION_UNIT_SIZE,
    // expected uncompressed length is COMPRESSION_UNIT_SIZE
    const uint32_t expUncLen = indx == offsetTableSize - 1 ?
        ((rAttr->fs_file->meta->size - 1) % COMPRESSION_UNIT_SIZE) + 1 :
        COMPRESSION_UNIT_SIZE;

    if (uncLen != expUncLen) {
        error_detected(TSK_ERR_FS_READ,
            "%s: compressed block decompressed to %u bytes, "
            "should have been %u bytes", __func__, uncLen, expUncLen);
        return -1;
    }

    // There are now uncLen bytes of uncompressed data available from
    // this comp unit.
    return (ssize_t)uncLen;
}


static uint8_t
hfs_attr_walk_compressed_rsrc(const TSK_FS_ATTR * fs_attr,
    int flags, TSK_FS_FILE_WALK_CB a_action, void *ptr,
    int (*read_block_table)(const TSK_FS_ATTR *rAttr,
                            CMP_OFFSET_ENTRY** offsetTableOut,
                            uint32_t* tableSizeOut,
                            uint32_t* tableOffsetOut),
    int (*decompress_block)(char* rawBuf,
                            uint32_t len,
                            char* uncBuf,
                            uint64_t* uncLen))
{
    TSK_FS_INFO *fs;
    TSK_FS_FILE *fs_file;
    const TSK_FS_ATTR *rAttr;   // resource fork attribute
    char *rawBuf = NULL;               // compressed data
    char *uncBuf = NULL;               // uncompressed data
    uint32_t offsetTableOffset;
    uint32_t offsetTableSize;         // The number of table entries
    CMP_OFFSET_ENTRY *offsetTable = NULL;
    size_t indx;                // index for looping over the offset table
    TSK_OFF_T off = 0;          // the offset in the uncompressed data stream consumed thus far

    if (tsk_verbose)
        tsk_fprintf(stderr,
            "%s:  Entered, because this is a compressed file with compressed data in the resource fork\n", __func__);

    // clean up any error messages that are lying around
    tsk_error_reset();
    if ((fs_attr == NULL) || (fs_attr->fs_file == NULL)
        || (fs_attr->fs_file->meta == NULL)
        || (fs_attr->fs_file->fs_info == NULL)) {
        tsk_error_set_errno(TSK_ERR_FS_ARG);
        tsk_error_set_errstr("%s: Null arguments given\n", __func__);
        return 1;
    }

    // Check that the ATTR being read is the main DATA resource, 128-0,
    // because this is the only one that can be compressed in HFS+
    if ((fs_attr->id != HFS_FS_ATTR_ID_DATA) ||
        (fs_attr->type != TSK_FS_ATTR_TYPE_HFS_DATA)) {
        error_detected(TSK_ERR_FS_ARG,
            "%s: arg specified an attribute %u-%u that is not the data fork, "
            "Only the data fork can be compressed.", __func__, fs_attr->type,
            fs_attr->id);
        return 1;
    }

    /* This MUST be a compressed attribute     */
    if (!(fs_attr->flags & TSK_FS_ATTR_COMP)) {
        error_detected(TSK_ERR_FS_FWALK,
            "%s: called with non-special attribute: %x",
            __func__, fs_attr->flags);
        return 1;
    }

    fs = fs_attr->fs_file->fs_info;
    fs_file = fs_attr->fs_file;

    /********  Open the Resource Fork ***********/

    // find the attribute for the resource fork
    rAttr =
        tsk_fs_file_attr_get_type(fs_file, TSK_FS_ATTR_TYPE_HFS_RSRC,
        HFS_FS_ATTR_ID_RSRC, TRUE);
    if (rAttr == NULL) {
        error_returned
            (" %s: could not get the attribute for the resource fork of the file", __func__);
        return 1;
    }

    // read the offset table from the fork header
    if (!read_block_table(rAttr, &offsetTable, &offsetTableSize, &offsetTableOffset)) {
      return 1;
    }

    // Allocate two buffers for the raw and uncompressed data
    /* Raw data can be COMPRESSION_UNIT_SIZE+1 if the data is not
     * compressed and there is a 1-byte flag that indicates that
     * the data is not compressed. */
    rawBuf = (char *) tsk_malloc(COMPRESSION_UNIT_SIZE + 1);
    if (rawBuf == NULL) {
        error_returned
            (" %s: buffers for reading and uncompressing", __func__);
        goto on_error;
    }

    uncBuf = (char *) tsk_malloc(COMPRESSION_UNIT_SIZE);
    if (uncBuf == NULL) {
        error_returned
            (" %s: buffers for reading and uncompressing", __func__);
        goto on_error;
    }

    // FOR entry in the table DO
    for (indx = 0; indx < offsetTableSize; ++indx) {
        ssize_t uncLen;        // uncompressed length
        unsigned int blockSize;
        uint64_t lumpSize;
        uint64_t remaining;
        char *lumpStart;

        switch ((uncLen = read_and_decompress_block(
                    rAttr, rawBuf, uncBuf,
                    offsetTable, offsetTableSize, offsetTableOffset, indx,
                    decompress_block)))
        {
        case -1:
            goto on_error;
        case  0:
            continue;
        default:
            break;
        }

        // Call the a_action callback with "Lumps"
        // that are at most the block size.
        blockSize = fs->block_size;
        remaining = uncLen;
        lumpStart = uncBuf;

        while (remaining > 0) {
            int retval;         // action return value
            lumpSize = remaining <= blockSize ? remaining : blockSize;

            // Apply the callback function
            if (tsk_verbose)
                tsk_fprintf(stderr,
                    "%s: Calling action on lump of size %"
                    PRIu64 " offset %" PRIu64 " in the compression unit\n",
                    __func__, lumpSize, uncLen - remaining);
            if (lumpSize > SIZE_MAX) {
                error_detected(TSK_ERR_FS_FWALK,
                    " %s: lumpSize is too large for the action", __func__);
                goto on_error;
            }

            retval = a_action(fs_attr->fs_file, off, 0, lumpStart,
                (size_t) lumpSize,   // cast OK because of above test
                TSK_FS_BLOCK_FLAG_COMP, ptr);

            if (retval == TSK_WALK_ERROR) {
                error_detected(TSK_ERR_FS | 201,
                    "%s: callback returned an error", __func__);
                goto on_error;
            }
            else if (retval == TSK_WALK_STOP) {
                break;
            }

            // Find the next lump
            off += lumpSize;
            remaining -= lumpSize;
            lumpStart += lumpSize;
        }
    }

    // Done, so free up the allocated resources.
    free(offsetTable);
    free(rawBuf);
    free(uncBuf);
    return 0;

on_error:
    free(offsetTable);
    free(rawBuf);
    free(uncBuf);
    return 0;
}


#ifdef HAVE_LIBZ
static uint8_t
hfs_attr_walk_zlib_rsrc(const TSK_FS_ATTR * fs_attr,
    int flags, TSK_FS_FILE_WALK_CB a_action, void *ptr)
{
    return hfs_attr_walk_compressed_rsrc(
      fs_attr, flags, a_action, ptr,
      hfs_read_zlib_block_table,
      hfs_decompress_zlib_block
    );
}
#endif


static uint8_t
hfs_attr_walk_lzvn_rsrc(const TSK_FS_ATTR * fs_attr,
    int flags, TSK_FS_FILE_WALK_CB a_action, void *ptr)
{
    return hfs_attr_walk_compressed_rsrc(
      fs_attr, flags, a_action, ptr,
      hfs_read_lzvn_block_table,
      hfs_decompress_lzvn_block
    );
}


/** \internal
 *
 * @returns number of bytes read or -1 on error (incl if offset is past EOF)
 */
static ssize_t
hfs_file_read_compressed_rsrc(const TSK_FS_ATTR * a_fs_attr,
    TSK_OFF_T a_offset, char *a_buf, size_t a_len,
    int (*read_block_table)(const TSK_FS_ATTR *rAttr,
                            CMP_OFFSET_ENTRY** offsetTableOut,
                            uint32_t* tableSizeOut,
                            uint32_t* tableOffsetOut),
    int (*decompress_block)(char* rawBuf,
                            uint32_t len,
                            char* uncBuf,
                            uint64_t* uncLen))
{
    TSK_FS_FILE *fs_file;
    const TSK_FS_ATTR *rAttr;
    char *rawBuf = NULL;
    char *uncBuf = NULL;
    uint32_t offsetTableOffset;
    uint32_t offsetTableSize;         // Size of the offset table
    CMP_OFFSET_ENTRY *offsetTable = NULL;
    size_t indx;                // index for looping over the offset table
    uint32_t startUnit = 0;
    uint32_t startUnitOffset = 0;
    uint32_t endUnit = 0;
    uint64_t bytesCopied;

    if (tsk_verbose)
        tsk_fprintf(stderr,
            "%s: called because this file is compressed, with data in the resource fork\n", __func__);

    // Reading zero bytes?  OK at any offset, I say!
    if (a_len == 0)
        return 0;

    if (a_offset < 0) {
        error_detected(TSK_ERR_FS_ARG,
            "%s: reading from file at a negative offset, or negative length",
             __func__);
        return -1;
    }

    if (a_len > SIZE_MAX / 2) {
        error_detected(TSK_ERR_FS_ARG,
            "%s: trying to read more than SIZE_MAX/2 is not supported.",
            __func__);
        return -1;
    }

    if ((a_fs_attr == NULL) || (a_fs_attr->fs_file == NULL)
        || (a_fs_attr->fs_file->meta == NULL)
        || (a_fs_attr->fs_file->fs_info == NULL)) {
        error_detected(TSK_ERR_FS_ARG,
            "%s: NULL parameters passed", __func__);
        return -1;
    }

    // This should be a compressed file.  If not, that's an error!
    if (!(a_fs_attr->flags & TSK_FS_ATTR_COMP)) {
        error_detected(TSK_ERR_FS_ARG,
            "%s: called with non-special attribute: %x",
            __func__, a_fs_attr->flags);
        return -1;
    }

    // Check that the ATTR being read is the main DATA resource, 4352-0,
    // because this is the only one that can be compressed in HFS+
    if ((a_fs_attr->id != HFS_FS_ATTR_ID_DATA) ||
        (a_fs_attr->type != TSK_FS_ATTR_TYPE_HFS_DATA)) {
        error_detected(TSK_ERR_FS_ARG,
            "%s: arg specified an attribute %u-%u that is not the data fork, "
            "Only the data fork can be compressed.", __func__,
            a_fs_attr->type, a_fs_attr->id);
        return -1;
    }

    /********  Open the Resource Fork ***********/
    // The file
    fs_file = a_fs_attr->fs_file;

    // find the attribute for the resource fork
    rAttr =
        tsk_fs_file_attr_get_type(fs_file, TSK_FS_ATTR_TYPE_HFS_RSRC,
        HFS_FS_ATTR_ID_RSRC, TRUE);
    if (rAttr == NULL) {
        error_returned
            (" %s: could not get the attribute for the resource fork of the file", __func__);
        return -1;
    }

    // read the offset table from the fork header
    if (!read_block_table(rAttr, &offsetTable, &offsetTableSize, &offsetTableOffset)) {
      return -1;
    }

    // Compute the range of compression units needed for the request
    startUnit = a_offset / COMPRESSION_UNIT_SIZE;
    startUnitOffset = a_offset % COMPRESSION_UNIT_SIZE;
    endUnit = (a_offset + a_len - 1) / COMPRESSION_UNIT_SIZE;

    if (startUnit >= offsetTableSize || endUnit >= offsetTableSize) {
        error_detected(TSK_ERR_FS_ARG,
            "%s: range of bytes requested %lld - %lld falls past the "
            "end of the uncompressed stream %llu\n",
            __func__, a_offset, a_offset + a_len,
            offsetTable[offsetTableSize-1].offset +
            offsetTable[offsetTableSize-1].length);
        goto on_error;
    }

    if (tsk_verbose)
        tsk_fprintf(stderr,
            "%s: reading compression units: %" PRIu32
            " to %" PRIu32 "\n", __func__, startUnit, endUnit);
    bytesCopied = 0;

    // Allocate buffers for the raw and uncompressed data
    /* Raw data can be COMPRESSION_UNIT_SIZE+1 if the zlib data is not
     * compressed and there is a 1-byte flag that indicates that
     * the data is not compressed. */
    rawBuf = (char *) tsk_malloc(COMPRESSION_UNIT_SIZE + 1);
    if (rawBuf == NULL) {
        error_returned
            (" %s: buffers for reading and uncompressing", __func__);
        goto on_error;
    }

    uncBuf = (char *) tsk_malloc(COMPRESSION_UNIT_SIZE);
    if (uncBuf == NULL) {
        error_returned
            (" %s: buffers for reading and uncompressing", __func__);
        goto on_error;
    }

    // Read from the indicated comp units
    for (indx = startUnit; indx <= endUnit; ++indx) {
        uint64_t uncLen;
        char *uncBufPtr = uncBuf;
        size_t bytesToCopy;

        switch ((uncLen = read_and_decompress_block(
                    rAttr, rawBuf, uncBuf,
                    offsetTable, offsetTableSize, offsetTableOffset, indx,
                    decompress_block)))
        {
        case -1:
            goto on_error;
        case  0:
            continue;
        default:
            break;
        }

        // If this is the first comp unit, then we must skip over the
        // startUnitOffset bytes.
        if (indx == startUnit) {
            uncLen -= startUnitOffset;
            uncBufPtr += startUnitOffset;
        }

        // How many bytes to copy from this compression unit?

        if (bytesCopied + uncLen < (uint64_t) a_len)    // cast OK because a_len > 0
            bytesToCopy = (size_t) uncLen;      // uncLen <= size of compression unit, which is small, so cast is OK
        else
            bytesToCopy = (size_t) (((uint64_t) a_len) - bytesCopied);  // diff <= compression unit size, so cast is OK

        // Copy into the output buffer, and update bookkeeping.
        memcpy(a_buf + bytesCopied, uncBufPtr, bytesToCopy);
        bytesCopied += bytesToCopy;
    }

    // Well, we don't know (without a lot of work) what the
    // true uncompressed size of the stream is.  All we know is the "upper bound" which
    // assumes that all of the compression units expand to their full size.  If we did
    // know the true size, then we could reject requests that go beyond the end of the
    // stream.  Instead, we treat the stream as if it is padded out to the full size of
    // the last compression unit with zeros.

    // Have we read and copied all of the bytes requested?
    if (bytesCopied < a_len) {
        // set the remaining bytes to zero
        memset(a_buf + bytesCopied, 0, a_len - (size_t) bytesCopied);   // cast OK because diff must be < compression unit size
    }

    free(offsetTable);
    free(rawBuf);
    free(uncBuf);

    return (ssize_t) bytesCopied;       // cast OK, cannot be greater than a_len which cannot be greater than SIZE_MAX/2 (rounded down).

on_error:
    free(offsetTable);
    free(rawBuf);
    free(uncBuf);
    return -1;
}


#ifdef HAVE_LIBZ
static ssize_t
hfs_file_read_zlib_rsrc(const TSK_FS_ATTR * a_fs_attr,
    TSK_OFF_T a_offset, char *a_buf, size_t a_len)
{
    return hfs_file_read_compressed_rsrc(
        a_fs_attr, a_offset, a_buf, a_len,
        hfs_read_zlib_block_table,
        hfs_decompress_zlib_block
    );
}
#endif


static ssize_t
hfs_file_read_lzvn_rsrc(const TSK_FS_ATTR * a_fs_attr,
    TSK_OFF_T a_offset, char *a_buf, size_t a_len)
{
    return hfs_file_read_compressed_rsrc(
        a_fs_attr, a_offset, a_buf, a_len,
        hfs_read_lzvn_block_table,
        hfs_decompress_lzvn_block
    );
}


static int hfs_decompress_noncompressed_attr(char* rawBuf, uint32_t rawSize, uint64_t uncSize, char** dstBuf, uint64_t* dstSize, int* dstBufFree) {
    if (tsk_verbose)
        tsk_fprintf(stderr,
            "%s: Leading byte, 0x%02x, indicates that the data is not really compressed.\n"
            "%s:  Loading the default DATA attribute.", __func__, rawBuf[0], __func__);

    *dstBuf = rawBuf + 1;  // + 1 indicator byte
    *dstSize = uncSize;
    *dstBufFree = FALSE;
    return 1;
}


static int hfs_decompress_zlib_attr(char* rawBuf, uint32_t rawSize, uint64_t uncSize, char** dstBuf, uint64_t* dstSize, int* dstBufFree)
{
    if ((rawBuf[0] & 0x0F) == 0x0F) {
        return hfs_decompress_noncompressed_attr(
            rawBuf, rawSize, uncSize, dstBuf, dstSize, dstBufFree);
    }
    else {
#ifdef HAVE_LIBZ
        char* uncBuf = NULL;
        uint64_t uLen;
        unsigned long bytesConsumed;
        int infResult;

        if (tsk_verbose)
            tsk_fprintf(stderr,
                        "%s: Uncompressing (inflating) data.", __func__);
        // Uncompress the remainder of the attribute, and load as 128-0
        // Note: cast is OK because uncSize will be quite modest, < 4000.

        uncBuf = (char *) tsk_malloc((size_t) uncSize + 100); // add some extra space
        if (uncBuf == NULL) {
            error_returned
                (" - %s, space for the uncompressed attr", __func__);
            return 0;
        }

        infResult = zlib_inflate(rawBuf, (uint64_t) rawSize,
                                 uncBuf, (uint64_t) (uncSize + 100),
                                 &uLen, &bytesConsumed);
        if (infResult != 0) {
            error_returned
                (" %s, zlib could not uncompress attr", __func__);
            free(uncBuf);
            return 0;
        }

        if (bytesConsumed != rawSize) {
            error_detected(TSK_ERR_FS_READ,
                " %s, decompressor did not consume the whole compressed data",
                __func__);
            free(uncBuf);
            return 0;
        }

        *dstBuf = uncBuf;
        *dstSize = uncSize;
        *dstBufFree = TRUE;
#else
        // ZLIB compression library is not available, so we will load a
        // zero-length default DATA attribute. Without this, icat may
        // misbehave.

        if (tsk_verbose)
            tsk_fprintf(stderr,
                        "%s: ZLIB not available, so loading an empty default DATA attribute.\n", __func__);

        // Dummy is one byte long, so the ptr is not null, but we set the
        // length to zero bytes, so it is never read.
        static uint8_t dummy[1];

        *dstBuf = dummy;
        *dstSize = 0;
        *dstBufFree = FALSE;
#endif
    }

    return 1;
}


static int hfs_decompress_lzvn_attr(char* rawBuf, uint32_t rawSize, uint64_t uncSize, char** dstBuf, uint64_t* dstSize, int* dstBufFree)
{
    if (rawBuf[0] == 0x06) {
        return hfs_decompress_noncompressed_attr(
            rawBuf, rawSize, uncSize, dstBuf, dstSize, dstBufFree);
    }
    
    char* uncBuf = (char *) tsk_malloc((size_t) uncSize);
    *dstSize = lzvn_decode_buffer(uncBuf, uncSize, rawBuf, rawSize);
    *dstBuf = uncBuf;
    *dstBufFree = TRUE;

    return 1;
}


static int
hfs_file_read_compressed_attr(TSK_FS_FILE* fs_file,
                              uint8_t cmpType,
                              char* buffer,
                              uint32_t attributeLength,
                              uint64_t uncSize,
                              int (*decompress_attr)(char* rawBuf,
                                                     uint32_t rawSize,
                                                     uint64_t uncSize,
                                                     char** dstBuf,
                                                     uint64_t* dstSize,
                                                     int* dstBufFree))
{
    // Data is inline. We will load the uncompressed data as a
    // resident attribute.
    if (tsk_verbose)
        tsk_fprintf(stderr,
            "%s: Compressed data is inline in the attribute, will load this as the default DATA attribute.\n", __func__);

    if (attributeLength <= 16) {
        if (tsk_verbose)
            tsk_fprintf(stderr,
                "%s: WARNING, Compression Record of type %u is not followed by"
                " compressed data. No data will be loaded into the DATA"
                " attribute.\n", __func__, cmpType);

        // oddly, this is not actually considered an error
        return 1;
    }

    TSK_FS_ATTR *fs_attr_unc;

    // There is data following the compression record, as there should be.
    if ((fs_attr_unc = tsk_fs_attrlist_getnew(
          fs_file->meta->attr, TSK_FS_ATTR_RES)) == NULL)
    {
        error_returned(" - %s, FS_ATTR for uncompressed data", __func__);
        return 0;
    }

    char* dstBuf;
    uint64_t dstSize;
    int dstBufFree = FALSE;

    if (!decompress_attr(buffer + 16, attributeLength - 16, uncSize,
                         &dstBuf, &dstSize, &dstBufFree)) {
        return 0;
    }

    if (dstSize != uncSize) {
        error_detected(TSK_ERR_FS_READ,
            " %s, actual uncompressed size not equal to the size in the compression record", __func__);
        goto on_error;
    }

    if (tsk_verbose)
       tsk_fprintf(stderr,
                   "%s: Loading decompressed data as default DATA attribute.",
                   __func__);

    // Load the remainder of the attribute as 128-0
    // set the details in the fs_attr structure.
    // Note, we are loading this as a RESIDENT attribute.
    if (tsk_fs_attr_set_str(fs_file,
                            fs_attr_unc, "DATA",
                            TSK_FS_ATTR_TYPE_HFS_DATA,
                            HFS_FS_ATTR_ID_DATA, dstBuf,
                            dstSize))
    {
        error_returned(" - %s", __func__);
        goto on_error;
    }

    if (dstBufFree) {
        free(dstBuf);
    }
    return 1;

on_error:
    if (dstBufFree) {
        free(dstBuf);
    }
    return 0;
}


static int hfs_file_read_zlib_attr(TSK_FS_FILE* fs_file,
                            char* buffer,
                            uint32_t attributeLength,
                            uint64_t uncSize)
{
    return hfs_file_read_compressed_attr(
        fs_file, DECMPFS_TYPE_ZLIB_ATTR,
        buffer, attributeLength, uncSize,
        hfs_decompress_zlib_attr
    );
}


static int hfs_file_read_lzvn_attr(TSK_FS_FILE* fs_file,
                            char* buffer,
                            uint32_t attributeLength,
                            uint64_t uncSize)
{
    return hfs_file_read_compressed_attr(
        fs_file, DECMPFS_TYPE_LZVN_ATTR,
        buffer, attributeLength, uncSize,
        hfs_decompress_lzvn_attr
    );
}


typedef struct {
    TSK_FS_INFO *fs;            // the HFS file system
    TSK_FS_FILE *file;          // the Attributes file, if open
    hfs_btree_header_record *header;    // the Attributes btree header record.
    // For Convenience, unpacked values.
    TSK_ENDIAN_ENUM endian;
    uint32_t rootNode;
    uint16_t nodeSize;
    uint16_t maxKeyLen;
} ATTR_FILE_T;


/** \internal
 * Open the Attributes file, and read the btree header record. Fill in the fields of the ATTR_FILE_T struct.
 *
 * @param fs -- the HFS file system
 * @param header -- the header record struct
 *
 * @return 1 on error, 0 on success
 */
static uint8_t
open_attr_file(TSK_FS_INFO * fs, ATTR_FILE_T * attr_file)
{

    int cnt;                    // will hold bytes read

    hfs_btree_header_record *hrec;

    // clean up any error messages that are lying around
    tsk_error_reset();

    if (fs == NULL) {
        tsk_error_set_errno(TSK_ERR_FS_ARG);
        tsk_error_set_errstr("open_attr_file: fs is NULL");
        return 1;
    }

    if (attr_file == NULL) {
        tsk_error_set_errno(TSK_ERR_FS_ARG);
        tsk_error_set_errstr("open_attr_file: attr_file is NULL");
        return 1;
    }

    // Open the Attributes File
    attr_file->file =
        tsk_fs_file_open_meta(fs, NULL, HFS_ATTRIBUTES_FILE_ID);

    if (attr_file->file == NULL) {
        tsk_error_set_errno(TSK_ERR_FS_READ);
        tsk_error_set_errstr
            ("open_attr_file: could not open the Attributes file");
        return 1;
    }

    // Allocate some space for the Attributes btree header record (which
    //       is passed back to the caller)
    hrec = (hfs_btree_header_record *)
        malloc(sizeof(hfs_btree_header_record));

    if (hrec == NULL) {
        tsk_error_set_errno(TSK_ERR_FS);
        tsk_error_set_errstr
            ("open_attr_file: could not malloc space for Attributes header record");
        return 1;
    }

    // Read the btree header record
    cnt = tsk_fs_file_read(attr_file->file,
        14,
        (char *) hrec,
        sizeof(hfs_btree_header_record), (TSK_FS_FILE_READ_FLAG_ENUM) 0);
    if (cnt != sizeof(hfs_btree_header_record)) {
        tsk_error_set_errno(TSK_ERR_FS_READ);
        tsk_error_set_errstr
            ("open_attr_file: could not open the Attributes file");
        tsk_fs_file_close(attr_file->file);
        free(hrec);
        return 1;
    }

    // Fill in the fields of the attr_file struct (which was passed in by the caller)
    attr_file->fs = fs;
    attr_file->header = hrec;
    attr_file->endian = fs->endian;
    attr_file->nodeSize = tsk_getu16(attr_file->endian, hrec->nodesize);
    attr_file->rootNode = tsk_getu32(attr_file->endian, hrec->rootNode);
    attr_file->maxKeyLen = tsk_getu16(attr_file->endian, hrec->maxKeyLen);

    return 0;
}


/** \internal
 * Closes and frees the data structures associated with ATTR_FILE_T
 */
static uint8_t
close_attr_file(ATTR_FILE_T * attr_file)
{
    if (attr_file == NULL) {
        tsk_error_set_errno(TSK_ERR_FS_READ);
        tsk_error_set_errstr("close_attr_file: NULL attr_file arg");
        return 1;
    }

    if (attr_file->file != NULL) {
        tsk_fs_file_close(attr_file->file);
        attr_file->file = NULL;
    }

    free(attr_file->header);
    attr_file->header = NULL;

    attr_file->rootNode = 0;
    attr_file->nodeSize = 0;
    // Note that we leave the fs component alone.
    return 0;
}


static const char *
hfs_attrTypeName(uint32_t typeNum)
{
    switch (typeNum) {
    case TSK_FS_ATTR_TYPE_HFS_DEFAULT:
        return "DFLT";
    case TSK_FS_ATTR_TYPE_HFS_DATA:
        return "DATA";
    case TSK_FS_ATTR_TYPE_HFS_EXT_ATTR:
        return "ExATTR";
    case TSK_FS_ATTR_TYPE_HFS_COMP_REC:
        return "CMPF";
    case TSK_FS_ATTR_TYPE_HFS_RSRC:
        return "RSRC";
    default:
        return "UNKN";
    }
}


// TODO: Function description missing here no idea what it is supposed to return
// in which circumstances.
static uint8_t
hfs_load_extended_attrs(TSK_FS_FILE * fs_file,
    unsigned char *isCompressed, unsigned char *cmpType,
    uint64_t *uncompressedSize)
{
    TSK_FS_INFO *fs = fs_file->fs_info;
    uint64_t fileID;
    ATTR_FILE_T attrFile;
    int cnt;                    // count of chars read from file.
    uint8_t *nodeData;
    TSK_ENDIAN_ENUM endian;
    hfs_btree_node *nodeDescriptor;     // The node descriptor
    uint32_t nodeID;            // The number or ID of the Attributes file node to read.
    hfs_btree_key_attr *keyB;   // ptr to the key of the Attr file record.
    unsigned char done;         // Flag to indicate that we are done looping over leaf nodes
    uint16_t attribute_counter = 2;     // The ID of the next attribute to be loaded.
    HFS_INFO *hfs;
    char *buffer = NULL;   // buffer to hold the attribute
    TSK_LIST *nodeIDs_processed = NULL; // Keep track of node IDs to prevent an infinite loop

    tsk_error_reset();

    // The CNID (or inode number) of the file
    //  Note that in TSK such numbers are 64 bits, but in HFS+ they are only 32 bits.
    fileID = fs_file->meta->addr;

    if (fs == NULL) {
        error_detected(TSK_ERR_FS_ARG,
            "hfs_load_extended_attrs: NULL fs arg");
        return 1;
    }

    hfs = (HFS_INFO *) fs;

    if (!hfs->has_attributes_file) {
        // No attributes file, and so, no extended attributes
        return 0;
    }

    if (tsk_verbose) {
        tsk_fprintf(stderr,
            "hfs_load_extended_attrs:  Processing file %" PRIuINUM "\n",
            fileID);
    }

    // Open the Attributes File
    if (open_attr_file(fs, &attrFile)) {
        error_returned
            ("hfs_load_extended_attrs: could not open Attributes file");
        return 1;
    }

    // Is the Attributes file empty?
    if (attrFile.rootNode == 0) {
        if (tsk_verbose)
            tsk_fprintf(stderr,
                "hfs_load_extended_attrs: Attributes file is empty\n");
        close_attr_file(&attrFile);
        *isCompressed = FALSE;
        *cmpType = 0;
        return 0;
    }

    // A place to hold one node worth of data
    nodeData = (uint8_t *) malloc(attrFile.nodeSize);
    if (nodeData == NULL) {
        error_detected(TSK_ERR_AUX_MALLOC,
            "hfs_load_extended_attrs: Could not malloc space for an Attributes file node");
        goto on_error;
    }

    // Initialize these
    *isCompressed = FALSE;
    *cmpType = 0;

    endian = attrFile.fs->endian;

    // Start with the root node
    nodeID = attrFile.rootNode;

    // While loop, over nodes in path from root node to the correct LEAF node.
    while (1) {
        uint16_t numRec;        // Number of records in the node
        int recIndx;            // index for looping over records

        if (tsk_verbose) {
            tsk_fprintf(stderr,
                "hfs_load_extended_attrs: Reading Attributes File node with ID %"
                PRIu32 "\n", nodeID);
        }

        /* Make sure we do not get into an infinite loop */
        if (tsk_list_find(nodeIDs_processed, nodeID)) {
            error_detected(TSK_ERR_FS_READ,
                "hfs_load_extended_attrs: Infinite loop detected - trying to read node %" PRIu32 " which has already been processed", nodeID);
            goto on_error;
        }


        /* Read the node */
        cnt = tsk_fs_file_read(attrFile.file,
            (TSK_OFF_T)nodeID * attrFile.nodeSize,
            (char *) nodeData,
            attrFile.nodeSize, (TSK_FS_FILE_READ_FLAG_ENUM) 0);
        if (cnt != attrFile.nodeSize) {
            error_returned
                ("hfs_load_extended_attrs: Could not read in a node from the Attributes File");
            goto on_error;
        }

        /* Save this node ID to the list of processed nodes */
        if (tsk_list_add(&nodeIDs_processed, nodeID)) {
            error_detected(TSK_ERR_FS_READ,
                "hfs_load_extended_attrs: Could not save nodeID to the list of processed nodes");
            goto on_error;
        }

        /** Node has a:
         * Descriptor
         * Set of records
         * Table at the end with pointers to the records
         */
        // Parse the Node header
        nodeDescriptor = (hfs_btree_node *) nodeData;

        // If we are at a leaf node, then we have found the right node
        if (nodeDescriptor->type == HFS_ATTR_NODE_LEAF) {
            break;
        }

        // This had better be an INDEX node, if not its an error
        else if (nodeDescriptor->type != HFS_ATTR_NODE_INDEX) {
            error_detected(TSK_ERR_FS_READ,
                "hfs_load_extended_attrs: Reached a non-INDEX and non-LEAF node in searching the Attributes File");
            goto on_error;
        }

        // OK, we are in an INDEX node.  loop over the records to find the last one whose key is
        // smaller than or equal to the desired key

        numRec = tsk_getu16(endian, nodeDescriptor->num_rec);
        if (numRec == 0) {
            // This is wrong, there must always be at least 1 record in an INDEX node.
            error_detected(TSK_ERR_FS_READ,
                "hfs_load_extended_attrs:Attributes File index node %"
                PRIu32 " has zero records", nodeID);
            goto on_error;
        }

        for (recIndx = 0; recIndx < numRec; ++recIndx) {
            uint16_t keyLength;
            int comp;           // comparison result
            char *compStr;      // comparison result, as a string
            uint8_t *recData;   // pointer to the data part of the record
            uint32_t keyFileID;

            // The offset to the record is stored in table at end of node
            uint8_t *recOffsetTblEntry = &nodeData[attrFile.nodeSize - (2 * (recIndx + 1))];  // data describing where this record is
            uint16_t recOffset = tsk_getu16(endian, recOffsetTblEntry);
            //uint8_t * nextRecOffsetData = &nodeData[attrFile.nodeSize - 2* (recIndx+2)];

            // make sure the record and first fields are in the buffer
            if (recOffset + 14 > attrFile.nodeSize) {
                error_detected(TSK_ERR_FS_READ,
                    "hfs_load_extended_attrs: Unable to process attribute (offset too big)");
                goto on_error;
            }

            // Pointer to first byte of record
            uint8_t *recordBytes = &nodeData[recOffset];


            // Cast that to the Attributes file key (n.b., the key is the first thing in the record)
            keyB = (hfs_btree_key_attr *) recordBytes;

            // Is this key less than what we are seeking?
            //int comp = comp_attr_key(endian, keyB, fileID, attrName, startBlock);

            keyFileID = tsk_getu32(endian, keyB->file_id);
            if (keyFileID < fileID) {
                comp = -1;
                compStr = "less than";
            }
            else if (keyFileID > fileID) {
                comp = 1;
                compStr = "greater than";
            }
            else {
                comp = 0;
                compStr = "equal to";
            }
            if (tsk_verbose)
                tsk_fprintf(stderr,
                    "hfs_load_extended_attrs: INDEX record %d, fileID %"
                    PRIu32 " is %s the file ID we are seeking, %" PRIu32
                    ".\n", recIndx, keyFileID, compStr, fileID);
            if (comp > 0) {
                // The key of this record is greater than what we are seeking
                if (recIndx == 0) {
                    // This is the first record, so no records are appropriate
                    // Nothing in this btree will match.  We can stop right here.
                    goto on_exit;
                }

                // This is not the first record, so, the previous record's child is the one we want.
                break;
            }

            // CASE:  key in this record matches the key we are seeking.  The previous record's child
            // is the one we want.  However, if this is the first record, then we want THIS record's child.
            if (comp == 0 && recIndx != 0) {
                break;
            }

            // Extract the child node ID from the record data (stored after the key)
            keyLength = tsk_getu16(endian, keyB->key_len);
            // make sure the fields we care about are still in the buffer
            // +2 is because key_len doesn't include its own length
            // +4 is because of the amount of data we read from the data
            if (recOffset + keyLength + 2 + 4 > attrFile.nodeSize) {
                error_detected(TSK_ERR_FS_READ,
                    "hfs_load_extended_attrs: Unable to process attribute");
                goto on_error;
            }

            recData = &recordBytes[keyLength + 2];   

            // Data must start on an even offset from the beginning of the record.
            // So, correct this if needed.
            if ((recData - recordBytes) % 2) {
                recData += 1;
            }

            // The next four bytes should be the Node ID of the child of this node.
            nodeID = tsk_getu32(endian, recData);

            // At this point, either comp<0 or comp=0 && recIndx=0.  In the latter case we want to
            // descend to the child of this node, so we break.
            if (recIndx == 0 && comp == 0) {
                break;
            }

            // CASE: key in this record is less than key we seek.  comp < 0
            // So, continue looping over records in this node.
        }                       // END loop over records

    }                           // END while loop over Nodes in path from root to LEAF node

    // At this point nodeData holds the contents of a LEAF node with the right range of keys
    // and nodeDescriptor points to the descriptor of that node.

    // Loop over successive LEAF nodes, starting with this one
    done = FALSE;
    while (!done) {
        uint16_t numRec;        // number of records
        unsigned int recIndx;            // index for looping over records

        if (tsk_verbose)
            tsk_fprintf(stderr,
                "hfs_load_extended_attrs: Attributes File LEAF Node %"
                PRIu32 ".\n", nodeID);
        numRec = tsk_getu16(endian, nodeDescriptor->num_rec);
        // Note, leaf node could have one (or maybe zero) records

        // Loop over the records in this node
        for (recIndx = 0; recIndx < numRec; ++recIndx) {
            
            // The offset to the record is stored in table at end of node
            uint8_t *recOffsetTblEntry = &nodeData[attrFile.nodeSize - (2 * (recIndx + 1))];  // data describing where this record is
            uint16_t recOffset = tsk_getu16(endian, recOffsetTblEntry);
            
            int comp;           // comparison result
            char *compStr;      // comparison result as a string
            uint32_t keyFileID;

            // make sure the record and first fields are in the buffer
            if (recOffset + 14 > attrFile.nodeSize) {
                error_detected(TSK_ERR_FS_READ,
                    "hfs_load_extended_attrs: Unable to process attribute (offset too big)");
                goto on_error;
            }

            // Pointer to first byte of record
            uint8_t *recordBytes = &nodeData[recOffset];

            // Cast that to the Attributes file key
            keyB = (hfs_btree_key_attr *) recordBytes;
            
            // Compare recordBytes key to the key that we are seeking
            keyFileID = tsk_getu32(endian, keyB->file_id);

            //fprintf(stdout, " Key file ID = %lu\n", keyFileID);
            if (keyFileID < fileID) {
                comp = -1;
                compStr = "less than";
            }
            else if (keyFileID > fileID) {
                comp = 1;
                compStr = "greater than";
            }
            else {
                comp = 0;
                compStr = "equal to";
            }

            if (tsk_verbose)
                tsk_fprintf(stderr,
                    "hfs_load_extended_attrs: LEAF Record key file ID %"
                    PRIu32 " is %s the desired file ID %" PRIu32 "\n",
                    keyFileID, compStr, fileID);
            // Are they the same?
            if (comp == 0) {
                // Yes, so load this attribute

                uint8_t *recData;       // pointer to the data part of the recordBytes
                hfs_attr_data *attrData;
                uint32_t attributeLength;
                uint32_t nameLength;
                uint32_t recordType;
                uint16_t keyLength;
                int conversionResult;
                char nameBuff[HFS_MAX_ATTR_NAME_LEN_UTF8_B+1];
                TSK_FS_ATTR_TYPE_ENUM attrType;
                TSK_FS_ATTR *fs_attr;   // Points to the attribute to be loaded.

                keyLength = tsk_getu16(endian, keyB->key_len);
                // make sure the fields we care about are still in the buffer
                // +2 because key_len doesn't include its own length
                // +16 for the amount of data we'll read from data
                if (recOffset + keyLength + 2 + 16 > attrFile.nodeSize) {
                    error_detected(TSK_ERR_FS_READ,
                        "hfs_load_extended_attrs: Unable to process attribute");
                    goto on_error;
                }

                recData = &recordBytes[keyLength + 2];

                // Data must start on an even offset from the beginning of the record.
                // So, correct this if needed.
                if ((recData - recordBytes) % 2) {
                    recData += 1;
                }

                attrData = (hfs_attr_data *) recData;

                // Check we can process the record type before allocating memory
                recordType = tsk_getu32(endian, attrData->record_type);
                if (recordType != HFS_ATTR_RECORD_INLINE_DATA) {
                  error_detected(TSK_ERR_FS_UNSUPTYPE,
                      "hfs_load_extended_attrs: Unsupported record type: (%d)",
                      recordType);
                  goto on_error;
                }

                // This is the length of the useful data, not including the record header
                attributeLength = tsk_getu32(endian, attrData->attr_size);

                // Check the attribute fits in the node
                //if (recordType != HFS_ATTR_RECORD_INLINE_DATA) {
                if (recOffset + keyLength + 2 + attributeLength > attrFile.nodeSize) {
                    error_detected(TSK_ERR_FS_READ,
                        "hfs_load_extended_attrs: Unable to process attribute");
                    goto on_error;
                }

                // attr_name_len is in UTF_16 chars
                nameLength = tsk_getu16(endian, keyB->attr_name_len);
                if (2*nameLength > HFS_MAX_ATTR_NAME_LEN_UTF16_B) {
                    error_detected(TSK_ERR_FS_CORRUPT,
                        "hfs_load_extended_attrs: Name length (%d) is too long.",
                        nameLength);
                    goto on_error;
                }

                buffer = tsk_malloc(attributeLength);
                if (buffer == NULL) {
                    error_detected(TSK_ERR_AUX_MALLOC,
                        "hfs_load_extended_attrs: Could not malloc space for the attribute.");
                    goto on_error;
                }

                memcpy(buffer, attrData->attr_data, attributeLength);

                // Use the "attr_name" part of the key as the attribute name
                // but must convert to UTF8.  Unfortunately, there does not seem to
                // be any easy way to determine how long the converted string will
                // be because UTF8 is a variable length encoding. However, the longest
                // it will be is 3 * the max number of UTF16 code units.  Add one for null
                // termination.   (thanks Judson!)
                

                conversionResult = hfs_UTF16toUTF8(fs, keyB->attr_name,
                    nameLength, nameBuff, HFS_MAX_ATTR_NAME_LEN_UTF8_B+1, 0);
                if (conversionResult != 0) {
                    error_returned
                        ("-- hfs_load_extended_attrs could not convert the attr_name in the btree key into a UTF8 attribute name");
                    goto on_error;
                }

                // What is the type of this attribute?  If it is a compression record, then
                // use TSK_FS_ATTR_TYPE_HFS_COMP_REC.  Else, use TSK_FS_ATTR_TYPE_HFS_EXT_ATTR
                // Only "inline data" kind of record is handled.
                if (strcmp(nameBuff, "com.apple.decmpfs") == 0 &&
                    tsk_getu32(endian, attrData->record_type) == HFS_ATTR_RECORD_INLINE_DATA) {
                    // Now, look at the compression record
                    DECMPFS_DISK_HEADER *cmph = (DECMPFS_DISK_HEADER *) buffer;
                    *cmpType =
                        tsk_getu32(TSK_LIT_ENDIAN, cmph->compression_type);
                    uint64_t uncSize = tsk_getu64(TSK_LIT_ENDIAN,
                        cmph->uncompressed_size);

                    if (tsk_verbose)
                        tsk_fprintf(stderr,
                            "hfs_load_extended_attrs: This attribute is a compression record.\n");

                    attrType = TSK_FS_ATTR_TYPE_HFS_COMP_REC;
                    *isCompressed = TRUE;       // The data is governed by a compression record (but might not be compressed)
                    *uncompressedSize = uncSize;

                    switch (*cmpType) {
                    // Data is inline. We will load the uncompressed
                    // data as a resident attribute.
                    case DECMPFS_TYPE_ZLIB_ATTR:
                        if (!hfs_file_read_zlib_attr(
                                fs_file, buffer, attributeLength, uncSize))
                        {
                            goto on_error;
                        }
                        break;

                    case DECMPFS_TYPE_LZVN_ATTR:
                        if (!hfs_file_read_lzvn_attr(
                                fs_file, buffer, attributeLength, uncSize))
                        {
                            goto on_error;
                        }
                        break;

                    // Data is compressed in the resource fork
                    case DECMPFS_TYPE_ZLIB_RSRC:
                    case DECMPFS_TYPE_LZVN_RSRC:
                        if (tsk_verbose)
                            tsk_fprintf(stderr,
                                "%s: Compressed data is in the file Resource Fork.\n", __func__);
                        break;
                    }
                }
                else {          // Attrbute name is NOT com.apple.decmpfs
                    attrType = TSK_FS_ATTR_TYPE_HFS_EXT_ATTR;
                }               // END if attribute name is com.apple.decmpfs  ELSE clause

                if ((fs_attr =
                        tsk_fs_attrlist_getnew(fs_file->meta->attr,
                            TSK_FS_ATTR_RES)) == NULL) {
                    error_returned(" - hfs_load_extended_attrs");
                    goto on_error;
                }

                if (tsk_verbose) {
                    tsk_fprintf(stderr,
                        "hfs_load_extended_attrs: loading attribute %s, type %u (%s)\n",
                        nameBuff, (uint32_t) attrType,
                        hfs_attrTypeName((uint32_t) attrType));
                }

                // set the details in the fs_attr structure
                if (tsk_fs_attr_set_str(fs_file, fs_attr, nameBuff,
                        attrType, attribute_counter, buffer,
                        attributeLength)) {
                    error_returned(" - hfs_load_extended_attrs");
                    goto on_error;
                }

                free(buffer);
                buffer = NULL;

                ++attribute_counter;
            }                   // END if comp == 0
            if (comp == 1) {
                // since this record key is greater than our search key, all
                // subsequent records will also be greater.
                done = TRUE;
                break;
            }
        }                       // END loop over records in one LEAF node

        /*
         * We get to this point if either:
         *
         * 1. We finish the loop over records and we are still loading attributes
         *    for the given file.  In this case we are NOT done, and must read in
         *    the next leaf node, and process its records.  The following code
         *    loads the next leaf node before we return to the top of the loop.
         *
         * 2. We "broke" out of the loop over records because we found a key that
         *    whose file ID is greater than the one we are working on.  In that case
         *    we are done.  The following code does not run, and we exit the
         *    while loop over successive leaf nodes.
         */

        if (!done) {
            // We did not finish loading the attributes when we got to the end of that node,
            // so we must get the next node, and continue.

            // First determine the nodeID of the next LEAF node
            uint32_t newNodeID = tsk_getu32(endian, nodeDescriptor->flink);

            //fprintf(stdout, "Next Node ID = %u\n",  newNodeID);
            if (tsk_verbose)
                tsk_fprintf(stderr,
                    "hfs_load_extended_attrs: Processed last record of THIS node, still gathering attributes.\n");

            // If we are at the very last leaf node in the btree, then
            // this "flink" will be zero.  We break out of this loop over LEAF nodes.
            if (newNodeID == 0) {
                if (tsk_verbose)
                    tsk_fprintf(stderr,
                        "hfs_load_extended_attrs: But, there are no more leaf nodes, so we are done.\n");
                break;
            }

            if (tsk_verbose)
                tsk_fprintf(stderr,
                    "hfs_load_extended_attrs: Reading the next LEAF node %"
                    PRIu32 ".\n", nodeID);

            nodeID = newNodeID;

            cnt = tsk_fs_file_read(attrFile.file,
                nodeID * attrFile.nodeSize,
                (char *) nodeData,
                attrFile.nodeSize, (TSK_FS_FILE_READ_FLAG_ENUM) 0);
            if (cnt != attrFile.nodeSize) {
                error_returned
                    ("hfs_load_extended_attrs: Could not read in the next LEAF node from the Attributes File btree");
                goto on_error;
            }

            // Parse the Node header
            nodeDescriptor = (hfs_btree_node *) nodeData;

            // If we are NOT leaf node, then this is an error
            if (nodeDescriptor->type != HFS_ATTR_NODE_LEAF) {
                error_detected(TSK_ERR_FS_CORRUPT,
                    "hfs_load_extended_attrs: found a non-LEAF node as a successor to a LEAF node");
                goto on_error;
            }
        }                       // END if(! done)



    }                           // END while(! done)  loop over successive LEAF nodes

on_exit:
    free(nodeData);
    tsk_list_free(nodeIDs_processed);
    close_attr_file(&attrFile);
    return 0;

on_error:
<<<<<<< HEAD
    free(buffer);
    free(nodeData);
=======
    if (buffer != NULL) {
        free(buffer);
    }

    if (nodeData != NULL) {
        free(nodeData);
    }

    tsk_list_free(nodeIDs_processed);
>>>>>>> 322c1d25
    close_attr_file(&attrFile);
    return 1;
}

typedef struct RES_DESCRIPTOR {
    char type[5];               // type is really 4 chars, but we will null-terminate
    uint16_t id;
    uint32_t offset;
    uint32_t length;
    char *name;                 // NULL if a name is not defined for this resource
    struct RES_DESCRIPTOR *next;
} RES_DESCRIPTOR;

void
free_res_descriptor(RES_DESCRIPTOR * rd)
{
    RES_DESCRIPTOR *nxt;

    if (rd == NULL)
        return;
    nxt = rd->next;
    free(rd->name);
    free(rd);
    free_res_descriptor(nxt);   // tail recursive
}

/**
 * The purpose of this function is to parse the resource fork of a file, and to return
 * a data structure that is, in effect, a table of contents for the resource fork.  The
 * data structure is a null-terminated linked list of entries.  Each one describes one
 * resource.  If the resource fork is empty, or if there is not a resource fork at all,
 * or an error occurs, this function returns NULL.
 *
 * A non-NULL answer should be freed by the caller, using free_res_descriptor.
 *
 */

static RES_DESCRIPTOR *
hfs_parse_resource_fork(TSK_FS_FILE * fs_file)
{

    RES_DESCRIPTOR *result = NULL;
    RES_DESCRIPTOR *last = NULL;
    TSK_FS_INFO *fs_info;
    hfs_fork *fork_info;
    hfs_fork *resForkInfo;
    uint64_t resSize;
    const TSK_FS_ATTR *rAttr;
    hfs_resource_fork_header rfHeader;
    hfs_resource_fork_header *resHead;
    uint32_t dataOffset;
    uint32_t mapOffset;
    uint32_t mapLength;
    char *map;
    int attrReadResult;
    int attrReadResult1;
    int attrReadResult2;
    hfs_resource_fork_map_header *mapHdr;
    uint16_t typeListOffset;
    uint16_t nameListOffset;
    unsigned char hasNameList;
    char *nameListBegin = NULL;
    hfs_resource_type_list *typeList;
    uint16_t numTypes;
    hfs_resource_type_list_item *tlItem;
    int mindx;                  // index for looping over resource types

    if (fs_file == NULL) {
        error_detected(TSK_ERR_FS_ARG,
            "hfs_parse_resource_fork: null fs_file");
        return NULL;
    }


    if (fs_file->meta == NULL) {
        error_detected(TSK_ERR_FS_ARG,
            "hfs_parse_resource_fork: fs_file has null metadata");
        return NULL;
    }

    if (fs_file->meta->content_ptr == NULL) {
        if (tsk_verbose)
            fprintf(stderr,
                "hfs_parse_resource_fork: fs_file has null fork data structures, so no resources.\n");
        return NULL;
    }

    // Extract the fs
    fs_info = fs_file->fs_info;
    if (fs_info == NULL) {
        error_detected(TSK_ERR_FS_ARG,
            "hfs_parse_resource_fork: null fs within fs_info");
        return NULL;
    }

    // Try to look at the Resource Fork for an HFS+ file
    // Should be able to cast this to hfs_fork *
    fork_info = (hfs_fork *) fs_file->meta->content_ptr;        // The data fork
    // The resource fork is the second one.
    resForkInfo = &fork_info[1];
    resSize = tsk_getu64(fs_info->endian, resForkInfo->logic_sz);
    //uint32_t numBlocks = tsk_getu32(fs_info->endian, resForkInfo->total_blk);
    //uint32_t clmpSize = tsk_getu32(fs_info->endian, resForkInfo->clmp_sz);

    // Hmm, certainly no resources here!
    if (resSize == 0) {
        return NULL;
    }

    // OK, resource size must be > 0

    // find the attribute for the resource fork
    rAttr =
        tsk_fs_file_attr_get_type(fs_file, TSK_FS_ATTR_TYPE_HFS_RSRC,
        HFS_FS_ATTR_ID_RSRC, TRUE);


    if (rAttr == NULL) {
        error_returned
            ("hfs_parse_resource_fork: could not get the resource fork attribute");
        return NULL;
    }

    // JUST read the resource fork header


    attrReadResult1 =
        tsk_fs_attr_read(rAttr, 0, (char *) &rfHeader,
        sizeof(hfs_resource_fork_header), TSK_FS_FILE_READ_FLAG_NONE);

    if (attrReadResult1 < 0
        || attrReadResult1 != sizeof(hfs_resource_fork_header)) {
        error_returned
            (" hfs_parse_resource_fork: trying to read the resource fork header");
        return NULL;
    }

    // Begin to parse the resource fork
    resHead = &rfHeader;
    dataOffset = tsk_getu32(fs_info->endian, resHead->dataOffset);
    mapOffset = tsk_getu32(fs_info->endian, resHead->mapOffset);
    //uint32_t dataLength = tsk_getu32(fs_info->endian, resHead->dataLength);
    mapLength = tsk_getu32(fs_info->endian, resHead->mapLength);

    // Read in the WHOLE map
    map = (char *) tsk_malloc(mapLength);
    if (map == NULL) {
        error_returned
            ("- hfs_parse_resource_fork: could not allocate space for the resource fork map");
        return NULL;
    }

    attrReadResult =
        tsk_fs_attr_read(rAttr, (uint64_t) mapOffset, map,
        (size_t) mapLength, TSK_FS_FILE_READ_FLAG_NONE);

    if (attrReadResult < 0 || attrReadResult != mapLength) {
        error_returned
            ("- hfs_parse_resource_fork: could not read the map");
        free(map);
        return NULL;
    }

    mapHdr = (hfs_resource_fork_map_header *) map;

    typeListOffset = tsk_getu16(fs_info->endian, mapHdr->typeListOffset);

    nameListOffset = tsk_getu16(fs_info->endian, mapHdr->nameListOffset);

    if (nameListOffset >= mapLength || nameListOffset == 0) {
        hasNameList = FALSE;
    }
    else {
        hasNameList = TRUE;
        nameListBegin = map + nameListOffset;
    }

    typeList = (hfs_resource_type_list *) (map + typeListOffset);
    numTypes = tsk_getu16(fs_info->endian, typeList->typeCount) + 1;

    for (mindx = 0; mindx < numTypes; ++mindx) {
        uint16_t numRes;
        uint16_t refOff;
        int pindx;              // index for looping over resources
        uint16_t rID;
        uint32_t rOffset;

        tlItem = &(typeList->type[mindx]);
        numRes = tsk_getu16(fs_info->endian, tlItem->count) + 1;
        refOff = tsk_getu16(fs_info->endian, tlItem->offset);


        for (pindx = 0; pindx < numRes; ++pindx) {
            int16_t nameOffset;
            char *nameBuffer;
            RES_DESCRIPTOR *rsrc;
            char lenBuff[4];    // first 4 bytes of a resource encodes its length
            uint32_t rLen;      // Resource length

            hfs_resource_refListItem *item =
                ((hfs_resource_refListItem *) (((uint8_t *) typeList) +
                    refOff)) + pindx;
            nameOffset = tsk_gets16(fs_info->endian, item->resNameOffset);
            nameBuffer = NULL;

            if (hasNameList && nameOffset != -1) {
                char *name = nameListBegin + nameOffset;
                uint8_t nameLen = (uint8_t) name[0];
                nameBuffer = tsk_malloc(nameLen + 1);
                if (nameBuffer == NULL) {
                    error_returned
                        ("hfs_parse_resource_fork: allocating space for the name of a resource");
                    free_res_descriptor(result);
                    return NULL;
                }
                memcpy(nameBuffer, name + 1, nameLen);
                nameBuffer[nameLen] = (char) 0;
            }
            else {
                nameBuffer = tsk_malloc(7);
                if (nameBuffer == NULL) {
                    error_returned
                        ("hfs_parse_resource_fork: allocating space for the (null) name of a resource");
                    free_res_descriptor(result);
                    return NULL;
                }
                memcpy(nameBuffer, "<none>", 6);
                nameBuffer[6] = (char) 0;
            }

            rsrc = (RES_DESCRIPTOR *) tsk_malloc(sizeof(RES_DESCRIPTOR));
            if (rsrc == NULL) {
                error_returned
                    ("hfs_parse_resource_fork: space for a resource descriptor");
                free_res_descriptor(result);
                return NULL;
            }

            // Build the linked list
            if (result == NULL)
                result = rsrc;
            if (last != NULL)
                last->next = rsrc;
            last = rsrc;
            rsrc->next = NULL;

            rID = tsk_getu16(fs_info->endian, item->resID);
            rOffset =
                tsk_getu24(fs_info->endian,
                item->resDataOffset) + dataOffset;

            // Just read the first four bytes of the resource to get its length.  It MUST
            // be at least 4 bytes long
            attrReadResult2 = tsk_fs_attr_read(rAttr, (uint64_t) rOffset,
                lenBuff, (size_t) 4, TSK_FS_FILE_READ_FLAG_NONE);

            if (attrReadResult2 != 4) {
                error_returned
                    ("- hfs_parse_resource_fork: could not read the 4-byte length at beginning of resource");
                free_res_descriptor(result);
                return NULL;
            }
            rLen = tsk_getu32(TSK_BIG_ENDIAN, lenBuff); //TODO

            rsrc->id = rID;
            rsrc->offset = rOffset + 4;
            memcpy(rsrc->type, tlItem->type, 4);
            rsrc->type[4] = (char) 0;
            rsrc->length = rLen;
            rsrc->name = nameBuffer;

        }                       // END loop over resources of one type

    }                           // END loop over resource types

    return result;
}


static uint8_t
hfs_load_attrs(TSK_FS_FILE * fs_file)
{
    TSK_FS_INFO *fs;
    HFS_INFO *hfs;
    TSK_FS_ATTR *fs_attr;
    TSK_FS_ATTR_RUN *attr_run;
    hfs_fork *forkx;
    unsigned char resource_fork_has_contents = FALSE;
    unsigned char compression_flag = FALSE;
    unsigned char isCompressed = FALSE;
    unsigned char compDataInRSRCFork = FALSE;
    unsigned char cmpType = 0;
    uint64_t uncompressedSize;
    uint64_t logicalSize;       // of a fork

    // clean up any error messages that are lying around
    tsk_error_reset();

    if ((fs_file == NULL) || (fs_file->meta == NULL)
        || (fs_file->fs_info == NULL)) {
        error_detected(TSK_ERR_FS_ARG,
            "hfs_load_attrs: fs_file or meta is NULL");
        return 1;
    }

    fs = (TSK_FS_INFO *) fs_file->fs_info;
    hfs = (HFS_INFO *) fs;

    if (tsk_verbose)
        tsk_fprintf(stderr,
            "hfs_load_attrs: Processing file %" PRIuINUM "\n",
            fs_file->meta->addr);


    // see if we have already loaded the runs
    if (fs_file->meta->attr_state == TSK_FS_META_ATTR_STUDIED) {
        if (tsk_verbose)
            tsk_fprintf(stderr,
                "hfs_load_attrs: Attributes already loaded\n");
        return 0;
    }
    else if (fs_file->meta->attr_state == TSK_FS_META_ATTR_ERROR) {
        if (tsk_verbose)
            tsk_fprintf(stderr,
                "hfs_load_attrs: Previous attempt to load attributes resulted in error\n");
        return 1;
    }

    // Now (re)-initialize the attrlist that will hold the list of attributes
    if (fs_file->meta->attr != NULL) {
        tsk_fs_attrlist_markunused(fs_file->meta->attr);
    }
    else if (fs_file->meta->attr == NULL) {
        fs_file->meta->attr = tsk_fs_attrlist_alloc();
    }

    /****************** EXTENDED ATTRIBUTES *******************************/
    // We do these first, so that we can detect the mode of compression, if
    // any.  We need to know that mode in order to handle the forks.

    if (tsk_verbose)
        tsk_fprintf(stderr,
            "hfs_load_attrs: loading the HFS+ extended attributes\n");

    if (hfs_load_extended_attrs(fs_file, &isCompressed,
            &cmpType, &uncompressedSize)) {
        error_returned(" - hfs_load_attrs A");
        fs_file->meta->attr_state = TSK_FS_META_ATTR_ERROR;
        return 1;
    }

// TODO: What about DECMPFS_TYPE_RAW_RSRC?
    switch (cmpType) {
    case DECMPFS_TYPE_ZLIB_RSRC:
    case DECMPFS_TYPE_LZVN_RSRC:
        compDataInRSRCFork = TRUE;
        break;
    default:
        compDataInRSRCFork = FALSE;
        break;
    }

    if (isCompressed) {
        fs_file->meta->size = uncompressedSize;
    }

    // This is the flag indicating compression, from the Catalog File record.
    compression_flag = (fs_file->meta->flags & TSK_FS_META_FLAG_COMP) != 0;

    if (compression_flag && !isCompressed) {
        if (tsk_verbose)
            tsk_fprintf(stderr,
                "hfs_load_attrs: WARNING, HFS marks this as a"
                " compressed file, but no compression record was found.\n");
    }
    if (isCompressed && !compression_flag) {
        if (tsk_verbose)
            tsk_fprintf(stderr,
                "hfs_load_attrs: WARNING, this file has a compression"
                " record, but the HFS compression flag is not set.\n");
    }

    /************* FORKS (both) ************************************/

    // Process the data and resource forks.  We only do this if the
    // fork data structures are non-null, so test that:
    if (fs_file->meta->content_ptr != NULL) {

        /**************  DATA FORK STUFF ***************************/

        // Get the data fork data-structure
        forkx = (hfs_fork *) fs_file->meta->content_ptr;

        // If this is a compressed file, then either this attribute is already loaded
        // because the data was in the compression record, OR
        // the compressed data is in the resource fork.  We will load those runs when
        // we handle the resource fork.
        if (!isCompressed) {
            // We only load this attribute if this fork has non-zero length
            // or if this is a REG or LNK file.  Otherwise, we skip
            logicalSize = tsk_getu64(fs->endian, forkx->logic_sz);

            if (logicalSize > 0 ||
                fs_file->meta->type == TSK_FS_META_TYPE_REG ||
                fs_file->meta->type == TSK_FS_META_TYPE_LNK) {


                if (tsk_verbose)
                    tsk_fprintf(stderr,
                        "hfs_load_attrs: loading the data fork attribute\n");

                // get an attribute structure to store the data in
                if ((fs_attr = tsk_fs_attrlist_getnew(fs_file->meta->attr,
                            TSK_FS_ATTR_NONRES)) == NULL) {
                    error_returned(" - hfs_load_attrs");
                    return 1;
                }
                /* NOTE that fs_attr is now tied to fs_file->meta->attr.
                 * that means that we do not need to free it if we abort in the
                 * following code (and doing so will cause double free errors). */

                if (logicalSize > 0) {

                    // Convert runs of blocks to the TSK internal form
                    if (((attr_run =
                                hfs_extents_to_attr(fs, forkx->extents,
                                    0)) == NULL)
                        && (tsk_error_get_errno() != 0)) {
                        error_returned(" - hfs_load_attrs");
                        return 1;
                    }



                    // add the runs to the attribute and the attribute to the file.
                    if (tsk_fs_attr_set_run(fs_file, fs_attr, attr_run,
                            "", TSK_FS_ATTR_TYPE_HFS_DATA,
                            HFS_FS_ATTR_ID_DATA, logicalSize, logicalSize,
                            (TSK_OFF_T) tsk_getu32(fs->endian,
                                forkx->total_blk) * fs->block_size, 0,
                            0)) {
                        error_returned(" - hfs_load_attrs (DATA)");
                        tsk_fs_attr_run_free(attr_run);
                        return 1;
                    }

                    // see if extents file has additional runs
                    if (hfs_ext_find_extent_record_attr(hfs,
                            (uint32_t) fs_file->meta->addr, fs_attr,
                            TRUE)) {
                        error_returned(" - hfs_load_attrs B");
                        fs_file->meta->attr_state = TSK_FS_META_ATTR_ERROR;
                        return 1;
                    }

                }
                else {
                    // logicalSize == 0, but this is either a REG or LNK file
                    // so, it should have a DATA fork attribute of zero length.
                    if (tsk_fs_attr_set_run(fs_file, fs_attr, NULL, "",
                            TSK_FS_ATTR_TYPE_HFS_DATA, HFS_FS_ATTR_ID_DATA,
                            0, 0, 0, 0, 0)) {
                        error_returned(" - hfs_load_attrs (non-file)");
                        return 1;
                    }
                }

            }                   // END  logicalSize>0 or REG or LNK file type
        }                       // END if not Compressed



        /**************  RESOURCE FORK STUFF ************************************/

        // Get the resource fork.
        //Note that content_ptr points to an array of two
        // hfs_fork data structures, the second of which
        // describes the blocks of the resource fork.

        forkx = &((hfs_fork *) fs_file->meta->content_ptr)[1];

        logicalSize = tsk_getu64(fs->endian, forkx->logic_sz);

        // Skip if the length of the resource fork is zero
        if (logicalSize > 0) {

            if (tsk_verbose)
                tsk_fprintf(stderr,
                    "hfs_load_attrs: loading the resource fork\n");

            resource_fork_has_contents = TRUE;

            // get an attribute structure to store the resource fork data in.  We will
            // reuse the fs_attr variable, since we are done with the data fork.
            if ((fs_attr =
                    tsk_fs_attrlist_getnew(fs_file->meta->attr,
                        TSK_FS_ATTR_NONRES)) == NULL) {
                error_returned(" - hfs_load_attrs (RSRC)");
                return 1;
            }
            /* NOTE that fs_attr is now tied to fs_file->meta->attr.
             * that means that we do not need to free it if we abort in the
             * following code (and doing so will cause double free errors). */


            // convert the resource fork to the TSK format
            if (((attr_run =
                        hfs_extents_to_attr(fs, forkx->extents,
                            0)) == NULL)
                && (tsk_error_get_errno() != 0)) {
                error_returned(" - hfs_load_attrs");
                return 1;
            }

            // add the runs to the attribute and the attribute to the file.
            if (tsk_fs_attr_set_run(fs_file, fs_attr, attr_run, "RSRC",
                    TSK_FS_ATTR_TYPE_HFS_RSRC, HFS_FS_ATTR_ID_RSRC,
                    tsk_getu64(fs->endian, forkx->logic_sz),
                    tsk_getu64(fs->endian, forkx->logic_sz),
                    (TSK_OFF_T) tsk_getu32(fs->endian,
                        forkx->total_blk) * fs->block_size, 0, 0)) {
                error_returned(" - hfs_load_attrs (RSRC)");
                tsk_fs_attr_run_free(attr_run);
                return 1;
            }

            // see if extents file has additional runs for the resource fork.
            if (hfs_ext_find_extent_record_attr(hfs,
                    (uint32_t) fs_file->meta->addr, fs_attr, FALSE)) {
                error_returned(" - hfs_load_attrs C");
                fs_file->meta->attr_state = TSK_FS_META_ATTR_ERROR;
                return 1;
            }

            if (isCompressed && compDataInRSRCFork) {
                // OK, we are going to load those same resource fork blocks as the "DATA"
                // attribute, but will mark it as compressed.
                // get an attribute structure to store the resource fork data in.  We will
                // reuse the fs_attr variable, since we are done with the data fork.
                if (tsk_verbose)
                    tsk_fprintf(stderr,
                        "File is compressed with data in the resource fork. "
                        "Loading the default DATA attribute.\n");
                if ((fs_attr =
                        tsk_fs_attrlist_getnew(fs_file->meta->attr,
                            TSK_FS_ATTR_NONRES)) == NULL) {
                    error_returned
                        (" - hfs_load_attrs (RSRC loading as DATA)");
                    return 1;
                }
                /* NOTE that fs_attr is now tied to fs_file->meta->attr.
                 * that means that we do not need to free it if we abort in the
                 * following code (and doing so will cause double free errors). */

                switch (cmpType) {
                case DECMPFS_TYPE_ZLIB_RSRC:
#ifdef HAVE_LIBZ
                    fs_attr->w = hfs_attr_walk_zlib_rsrc;
                    fs_attr->r = hfs_file_read_zlib_rsrc;
#else
                    // We don't have zlib, so the uncompressed data is not
                    // available to us; however, we must have a default DATA
                    // attribute, or icat will misbehave.
                    if (tsk_verbose)
                        tsk_fprintf(stderr,
                            "hfs_load_attrs: No zlib compression library, so setting a zero-length default DATA attribute.\n");

                    if (tsk_fs_attr_set_run(fs_file, fs_attr, NULL, "DATA",
                            TSK_FS_ATTR_TYPE_HFS_DATA, HFS_FS_ATTR_ID_DATA, 0,
                            0, 0, 0, 0)) {
                        error_returned(" - hfs_load_attrs (non-file)");
                        return 1;
                    }
#endif
                    break;

                case DECMPFS_TYPE_LZVN_RSRC:

                    fs_attr->w = hfs_attr_walk_lzvn_rsrc;
                    fs_attr->r = hfs_file_read_lzvn_rsrc;

                    break;
                }

                // convert the resource fork to the TSK format
                if (((attr_run =
                            hfs_extents_to_attr(fs, forkx->extents,
                                0)) == NULL)
                    && (tsk_error_get_errno() != 0)) {
                    error_returned
                        (" - hfs_load_attrs, RSRC fork as DATA fork");
                    return 1;
                }

                if (tsk_verbose)
                    tsk_fprintf(stderr,
                        "hfs_load_attrs:  Loading RSRC fork block runs as the default DATA attribute.\n");

                // add the runs to the attribute and the attribute to the file.
                if (tsk_fs_attr_set_run(fs_file, fs_attr, attr_run, "DECOMP",
                        TSK_FS_ATTR_TYPE_HFS_DATA, HFS_FS_ATTR_ID_DATA,
                        logicalSize,
                        logicalSize,
                        (TSK_OFF_T) tsk_getu32(fs->endian,
                            forkx->total_blk) * fs->block_size,
                        TSK_FS_ATTR_COMP | TSK_FS_ATTR_NONRES, 0)) {
                    error_returned
                        (" - hfs_load_attrs (RSRC loading as DATA)");
                    tsk_fs_attr_run_free(attr_run);
                    return 1;
                }

                // see if extents file has additional runs for the resource fork.
                if (hfs_ext_find_extent_record_attr(hfs,
                        (uint32_t) fs_file->meta->addr, fs_attr, FALSE)) {
                    error_returned
                        (" - hfs_load_attrs (RSRC loading as DATA");
                    fs_file->meta->attr_state = TSK_FS_META_ATTR_ERROR;
                    return 1;
                }

                if (tsk_verbose)
                    tsk_fprintf(stderr,
                        "hfs_load_attrs: setting the \"special\" function pointers to inflate compressed data.\n");
            }

        }                       // END resource fork size > 0

    }                           // END the fork data structures are non-NULL

    if (isCompressed && compDataInRSRCFork && !resource_fork_has_contents) {
        if (tsk_verbose)
            tsk_fprintf(stderr,
                "hfs_load_attrs: WARNING, compression record claims that compressed data"
                " is in the Resource Fork, but that fork is empty or non-existent.\n");
    }

    // Finish up.
    fs_file->meta->attr_state = TSK_FS_META_ATTR_STUDIED;

    return 0;
}


/** \internal
* Get allocation status of file system block.
* adapted from IsAllocationBlockUsed from:
* http://developer.apple.com/technotes/tn/tn1150.html
*
* @param hfs File system being analyzed
* @param b Block address
* @returns 1 if allocated, 0 if not, -1 on error
*/
static int8_t
hfs_block_is_alloc(HFS_INFO * hfs, TSK_DADDR_T a_addr)
{
    TSK_FS_INFO *fs = &(hfs->fs_info);
    TSK_OFF_T b;
    size_t b2;

    // lazy loading
    if (hfs->blockmap_file == NULL) {
        if ((hfs->blockmap_file =
                tsk_fs_file_open_meta(fs, NULL,
                    HFS_ALLOCATION_FILE_ID)) == NULL) {
            tsk_error_errstr2_concat(" - Loading blockmap file");
            return -1;
        }

        /* cache the data attribute */
        hfs->blockmap_attr =
            tsk_fs_attrlist_get(hfs->blockmap_file->meta->attr,
            TSK_FS_ATTR_TYPE_DEFAULT);
        if (!hfs->blockmap_attr) {
            tsk_error_errstr2_concat
                (" - Data Attribute not found in Blockmap File");
            return -1;
        }
        hfs->blockmap_cache_start = -1;
        hfs->blockmap_cache_len = 0;
    }

    // get the byte offset
    b = (TSK_OFF_T) a_addr / 8;
    if (b > hfs->blockmap_file->meta->size) {
        tsk_error_set_errno(TSK_ERR_FS_CORRUPT);
        tsk_error_set_errstr("hfs_block_is_alloc: block %" PRIuDADDR
            " is too large for bitmap (%" PRIuOFF ")", a_addr,
            hfs->blockmap_file->meta->size);
        return -1;
    }

    // see if it is in the cache
    if ((hfs->blockmap_cache_start == -1)
        || (hfs->blockmap_cache_start > b)
        || (hfs->blockmap_cache_start + hfs->blockmap_cache_len <= b)) {
        size_t cnt = tsk_fs_attr_read(hfs->blockmap_attr, b,
            hfs->blockmap_cache,
            sizeof(hfs->blockmap_cache), 0);
        if (cnt < 1) {
            tsk_error_set_errstr2
                ("hfs_block_is_alloc: Error reading block bitmap at offset %"
                PRIuOFF, b);
            return -1;
        }
        hfs->blockmap_cache_start = b;
        hfs->blockmap_cache_len = cnt;
    }
    b2 = (size_t) (b - hfs->blockmap_cache_start);
    return (hfs->blockmap_cache[b2] & (1 << (7 - (a_addr % 8)))) != 0;
}


TSK_FS_BLOCK_FLAG_ENUM
hfs_block_getflags(TSK_FS_INFO * a_fs, TSK_DADDR_T a_addr)
{
    return (hfs_block_is_alloc((HFS_INFO *) a_fs, a_addr) == 1) ?
        TSK_FS_BLOCK_FLAG_ALLOC : TSK_FS_BLOCK_FLAG_UNALLOC;
}


static uint8_t
hfs_block_walk(TSK_FS_INFO * fs, TSK_DADDR_T start_blk,
    TSK_DADDR_T end_blk, TSK_FS_BLOCK_WALK_FLAG_ENUM flags,
    TSK_FS_BLOCK_WALK_CB action, void *ptr)
{
    char *myname = "hfs_block_walk";
    HFS_INFO *hfs = (HFS_INFO *) fs;
    TSK_FS_BLOCK *fs_block;
    TSK_DADDR_T addr;

    if (tsk_verbose)
        tsk_fprintf(stderr,
            "%s: start_blk: %" PRIuDADDR " end_blk: %"
            PRIuDADDR " flags: %" PRIu32 "\n", myname, start_blk, end_blk,
            flags);

    // clean up any error messages that are lying around
    tsk_error_reset();

    /*
     * Sanity checks.
     */
    if (start_blk < fs->first_block || start_blk > fs->last_block) {
        tsk_error_set_errno(TSK_ERR_FS_WALK_RNG);
        tsk_error_set_errstr("%s: invalid start block number: %" PRIuDADDR
            "", myname, start_blk);
        return 1;
    }
    if (end_blk < fs->first_block || end_blk > fs->last_block) {
        tsk_error_set_errno(TSK_ERR_FS_WALK_RNG);
        tsk_error_set_errstr("%s: invalid last block number: %" PRIuDADDR
            "", myname, end_blk);
        return 1;
    }

    if (start_blk > end_blk)
        XSWAP(start_blk, end_blk);

    /* Sanity check on flags -- make sure at least one ALLOC is set */
    if (((flags & TSK_FS_BLOCK_WALK_FLAG_ALLOC) == 0) &&
        ((flags & TSK_FS_BLOCK_WALK_FLAG_UNALLOC) == 0)) {
        flags |=
            (TSK_FS_BLOCK_WALK_FLAG_ALLOC |
            TSK_FS_BLOCK_WALK_FLAG_UNALLOC);
    }
    if (((flags & TSK_FS_BLOCK_WALK_FLAG_META) == 0) &&
        ((flags & TSK_FS_BLOCK_WALK_FLAG_CONT) == 0)) {
        flags |=
            (TSK_FS_BLOCK_WALK_FLAG_CONT | TSK_FS_BLOCK_WALK_FLAG_META);
    }

    if ((fs_block = tsk_fs_block_alloc(fs)) == NULL) {
        return 1;
    }

    /*
     * Iterate
     */
    for (addr = start_blk; addr <= end_blk; ++addr) {
        int retval;
        int myflags;

        /* identify if the block is allocated or not */
        myflags = hfs_block_is_alloc(hfs, addr) ?
            TSK_FS_BLOCK_FLAG_ALLOC : TSK_FS_BLOCK_FLAG_UNALLOC;

        // test if we should call the callback with this one
        if ((myflags & TSK_FS_BLOCK_FLAG_ALLOC)
            && (!(flags & TSK_FS_BLOCK_WALK_FLAG_ALLOC)))
            continue;
        else if ((myflags & TSK_FS_BLOCK_FLAG_UNALLOC)
            && (!(flags & TSK_FS_BLOCK_WALK_FLAG_UNALLOC)))
            continue;

        if (flags & TSK_FS_BLOCK_WALK_FLAG_AONLY)
            myflags |= TSK_FS_BLOCK_FLAG_AONLY;

        if (tsk_fs_block_get_flag(fs, fs_block, addr,
                (TSK_FS_BLOCK_FLAG_ENUM) myflags) == NULL) {
            tsk_fs_block_free(fs_block);
            return 1;
        }

        retval = action(fs_block, ptr);
        if (TSK_WALK_STOP == retval) {
            break;
        }
        else if (TSK_WALK_ERROR == retval) {
            tsk_fs_block_free(fs_block);
            return 1;
        }
    }

    tsk_fs_block_free(fs_block);
    return 0;
}


uint8_t
hfs_inode_walk(TSK_FS_INFO * fs, TSK_INUM_T start_inum,
    TSK_INUM_T end_inum, TSK_FS_META_FLAG_ENUM flags,
    TSK_FS_META_WALK_CB action, void *ptr)
{
    TSK_INUM_T inum;
    TSK_FS_FILE *fs_file;

    if (tsk_verbose)
        tsk_fprintf(stderr,
            "hfs_inode_walk: start_inum: %" PRIuINUM " end_inum: %"
            PRIuINUM " flags: %" PRIu32 "\n", start_inum, end_inum, flags);

    /*
     * Sanity checks.
     */
    if (start_inum < fs->first_inum || start_inum > fs->last_inum) {
        tsk_error_reset();
        tsk_error_set_errno(TSK_ERR_FS_WALK_RNG);
        tsk_error_set_errstr("inode_walk: Start inode: %" PRIuINUM "",
            start_inum);
        return 1;
    }
    else if (end_inum < fs->first_inum || end_inum > fs->last_inum
        || end_inum < start_inum) {
        tsk_error_reset();
        tsk_error_set_errno(TSK_ERR_FS_WALK_RNG);
        tsk_error_set_errstr("inode_walk: End inode: %" PRIuINUM "",
            end_inum);
        return 1;
    }

    /* If ORPHAN is wanted, then make sure that the flags are correct */
    if (flags & TSK_FS_META_FLAG_ORPHAN) {
        flags |= TSK_FS_META_FLAG_UNALLOC;
        flags &= ~TSK_FS_META_FLAG_ALLOC;
        flags |= TSK_FS_META_FLAG_USED;
        flags &= ~TSK_FS_META_FLAG_UNUSED;
    }

    else {
        if (((flags & TSK_FS_META_FLAG_ALLOC) == 0) &&
            ((flags & TSK_FS_META_FLAG_UNALLOC) == 0)) {
            flags |= (TSK_FS_META_FLAG_ALLOC | TSK_FS_META_FLAG_UNALLOC);
        }

        /* If neither of the USED or UNUSED flags are set, then set them
         * both
         */
        if (((flags & TSK_FS_META_FLAG_USED) == 0) &&
            ((flags & TSK_FS_META_FLAG_UNUSED) == 0)) {
            flags |= (TSK_FS_META_FLAG_USED | TSK_FS_META_FLAG_UNUSED);
        }
    }

    if ((fs_file = tsk_fs_file_alloc(fs)) == NULL)
        return 1;

    if ((fs_file->meta = tsk_fs_meta_alloc(HFS_FILE_CONTENT_LEN)) == NULL)
        return 1;

    if (start_inum > end_inum)
        XSWAP(start_inum, end_inum);

    for (inum = start_inum; inum <= end_inum; ++inum) {
        int retval;

        if (hfs_inode_lookup(fs, fs_file, inum)) {
            // deleted files may not exist in the catalog
            if (tsk_error_get_errno() == TSK_ERR_FS_INODE_NUM) {
                tsk_error_reset();
                continue;
            }
            else {
                return 1;
            }
        }

        if ((fs_file->meta->flags & flags) != fs_file->meta->flags)
            continue;

        /* call action */
        retval = action(fs_file, ptr);
        if (retval == TSK_WALK_STOP) {
            tsk_fs_file_close(fs_file);
            return 0;
        }
        else if (retval == TSK_WALK_ERROR) {
            tsk_fs_file_close(fs_file);
            return 1;
        }
    }

    tsk_fs_file_close(fs_file);
    return 0;
}

/* return the name of a file at a given inode
 * in a newly-allocated string, or NULL on error
 */
char *
hfs_get_inode_name(TSK_FS_INFO * fs, TSK_INUM_T inum)
{
    HFS_INFO *hfs = (HFS_INFO *) fs;
    HFS_ENTRY entry;
    char *fn = NULL;

    if (hfs_cat_file_lookup(hfs, inum, &entry, FALSE))
        return NULL;

    fn = malloc(HFS_MAXNAMLEN + 1);
    if (fn == NULL)
        return NULL;

    if (hfs_UTF16toUTF8(fs, entry.thread.name.unicode,
            tsk_getu16(fs->endian, entry.thread.name.length), fn,
            HFS_MAXNAMLEN + 1, HFS_U16U8_FLAG_REPLACE_SLASH)) {
        free(fn);
        return NULL;
    }

    return fn;
}

/* print the name of a file at a given inode
 * returns 0 on success, 1 on error */
static uint8_t
print_inode_name(FILE * hFile, TSK_FS_INFO * fs, TSK_INUM_T inum)
{
    HFS_INFO *hfs = (HFS_INFO *) fs;
    char fn[HFS_MAXNAMLEN + 1];
    HFS_ENTRY entry;

    if (hfs_cat_file_lookup(hfs, inum, &entry, FALSE))
        return 1;

    if (hfs_UTF16toUTF8(fs, entry.thread.name.unicode,
            tsk_getu16(fs->endian, entry.thread.name.length), fn,
            HFS_MAXNAMLEN + 1, HFS_U16U8_FLAG_REPLACE_SLASH))
        return 1;

    tsk_fprintf(hFile, "%s", fn);

    return 0;
}

/* tail recursive function to print a path... prints the parent path, then
 * appends / and the name of the given inode. prints nothing for root
 * returns 0 on success, 1 on failure
 */
static uint8_t
print_parent_path(FILE * hFile, TSK_FS_INFO * fs, TSK_INUM_T inum)
{
    HFS_INFO *hfs = (HFS_INFO *) fs;
    char fn[HFS_MAXNAMLEN + 1];
    HFS_ENTRY entry;

    if (inum == HFS_ROOT_INUM)
        return 0;

    if (inum <= HFS_ROOT_INUM) {
        tsk_error_set_errno(TSK_ERR_FS_INODE_NUM);
        tsk_error_set_errstr("print_parent_path: out-of-range inode %"
            PRIuINUM, inum);
        return 1;
    }

    if (hfs_cat_file_lookup(hfs, inum, &entry, FALSE))
        return 1;

    if (hfs_UTF16toUTF8(fs, entry.thread.name.unicode,
            tsk_getu16(fs->endian, entry.thread.name.length), fn,
            HFS_MAXNAMLEN + 1,
            HFS_U16U8_FLAG_REPLACE_SLASH | HFS_U16U8_FLAG_REPLACE_CONTROL))
        return 1;

    if (print_parent_path(hFile, fs, (TSK_INUM_T) tsk_getu32(fs->endian,
                entry.thread.parent_cnid)))
        return 1;

    tsk_fprintf(hFile, "/%s", fn);
    return 0;
}

/* print the file name corresponding to an inode, in brackets after a space.
 * uses Unix path conventions, and does not include the volume name.
 * returns 0 on success, 1 on failure
 */
static uint8_t
print_inode_file(FILE * hFile, TSK_FS_INFO * fs, TSK_INUM_T inum)
{
    tsk_fprintf(hFile, " [");
    if (inum == HFS_ROOT_INUM)
        tsk_fprintf(hFile, "/");
    else {
        if (print_parent_path(hFile, fs, inum)) {
            tsk_fprintf(hFile, "unknown]");
            return 1;
        }
    }
    tsk_fprintf(hFile, "]");
    return 0;
}

static uint8_t
hfs_fscheck(TSK_FS_INFO * fs, FILE * hFile)
{
    tsk_error_reset();
    tsk_error_set_errno(TSK_ERR_FS_UNSUPFUNC);
    tsk_error_set_errstr("fscheck not implemented for HFS yet");
    return 1;
}


static uint8_t
hfs_fsstat(TSK_FS_INFO * fs, FILE * hFile)
{
    // char *myname = "hfs_fsstat";
    HFS_INFO *hfs = (HFS_INFO *) fs;
    hfs_plus_vh *sb = hfs->fs;
    time_t mac_time;
    TSK_INUM_T inode;
    char timeBuf[128];

    if (tsk_verbose)
        tsk_fprintf(stderr, "hfs_fstat: called\n");

    tsk_fprintf(hFile, "FILE SYSTEM INFORMATION\n");
    tsk_fprintf(hFile, "--------------------------------------------\n");

    tsk_fprintf(hFile, "File System Type: ");
    if (tsk_getu16(fs->endian, hfs->fs->signature) == HFS_VH_SIG_HFSPLUS)
        tsk_fprintf(hFile, "HFS+\n");
    else if (tsk_getu16(fs->endian, hfs->fs->signature) == HFS_VH_SIG_HFSX)
        tsk_fprintf(hFile, "HFSX\n");
    else
        tsk_fprintf(hFile, "Unknown\n");

    // print name and number of version
    tsk_fprintf(hFile, "File System Version: ");
    switch (tsk_getu16(fs->endian, hfs->fs->version)) {
    case 4:
        tsk_fprintf(hFile, "HFS+\n");
        break;
    case 5:
        tsk_fprintf(hFile, "HFSX\n");
        break;
    default:
        tsk_fprintf(hFile, "Unknown (%" PRIu16 ")\n",
            tsk_getu16(fs->endian, hfs->fs->version));
        break;
    }

    if (tsk_getu16(fs->endian, hfs->fs->signature) == HFS_VH_SIG_HFSX) {
        tsk_fprintf(hFile, "Case Sensitive: %s\n",
            hfs->is_case_sensitive ? "yes" : "no");
    }

    if (hfs->hfs_wrapper_offset > 0) {
        tsk_fprintf(hFile,
            "File system is embedded in an HFS wrapper at offset %" PRIuOFF
            "\n", hfs->hfs_wrapper_offset);
    }

    tsk_fprintf(hFile, "\nVolume Name: ");
    if (print_inode_name(hFile, fs, HFS_ROOT_INUM))
        return 1;
    tsk_fprintf(hFile, "\n");

    tsk_fprintf(hFile, "Volume Identifier: %08" PRIx32 "%08" PRIx32 "\n",
        tsk_getu32(fs->endian, sb->finder_info[HFS_VH_FI_ID1]),
        tsk_getu32(fs->endian, sb->finder_info[HFS_VH_FI_ID2]));


    // print last mounted info
    tsk_fprintf(hFile, "\nLast Mounted By: ");
    if (tsk_getu32(fs->endian, sb->last_mnt_ver) == HFS_VH_MVER_HFSPLUS)
        tsk_fprintf(hFile, "Mac OS X\n");
    else if (tsk_getu32(fs->endian, sb->last_mnt_ver) == HFS_VH_MVER_HFSJ)
        tsk_fprintf(hFile, "Mac OS X, Journaled\n");
    else if (tsk_getu32(fs->endian, sb->last_mnt_ver) == HFS_VH_MVER_FSK)
        tsk_fprintf(hFile, "failed journal replay\n");
    else if (tsk_getu32(fs->endian, sb->last_mnt_ver) == HFS_VH_MVER_FSCK)
        tsk_fprintf(hFile, "fsck_hfs\n");
    else if (tsk_getu32(fs->endian, sb->last_mnt_ver) == HFS_VH_MVER_OS89)
        tsk_fprintf(hFile, "Mac OS 8.1 - 9.2.2\n");
    else
        tsk_fprintf(hFile, "Unknown (%" PRIx32 "\n",
            tsk_getu32(fs->endian, sb->last_mnt_ver));

    /* State of the file system */
    if ((tsk_getu32(fs->endian, hfs->fs->attr) & HFS_VH_ATTR_UNMOUNTED)
        && (!(tsk_getu32(fs->endian,
                    hfs->fs->attr) & HFS_VH_ATTR_INCONSISTENT)))
        tsk_fprintf(hFile, "Volume Unmounted Properly\n");
    else
        tsk_fprintf(hFile, "Volume Unmounted Improperly\n");

    tsk_fprintf(hFile, "Mount Count: %" PRIu32 "\n",
        tsk_getu32(fs->endian, sb->write_cnt));


    // Dates
    // (creation date is in local time zone, not UTC, according to TN 1150)
    mac_time =
        hfs_convert_2_unix_time(tsk_getu32(fs->endian, hfs->fs->cr_date));
    tsk_fprintf(hFile, "\nCreation Date: \t%s\n",
        tsk_fs_time_to_str(mktime(gmtime(&mac_time)), timeBuf));

    mac_time =
        hfs_convert_2_unix_time(tsk_getu32(fs->endian, hfs->fs->m_date));
    tsk_fprintf(hFile, "Last Written Date: \t%s\n",
        tsk_fs_time_to_str(mac_time, timeBuf));

    mac_time =
        hfs_convert_2_unix_time(tsk_getu32(fs->endian,
            hfs->fs->bkup_date));
    tsk_fprintf(hFile, "Last Backup Date: \t%s\n",
        tsk_fs_time_to_str(mac_time, timeBuf));

    mac_time =
        hfs_convert_2_unix_time(tsk_getu32(fs->endian, hfs->fs->chk_date));
    tsk_fprintf(hFile, "Last Checked Date: \t%s\n",
        tsk_fs_time_to_str(mac_time, timeBuf));


    if (tsk_getu32(fs->endian, hfs->fs->attr) & HFS_VH_ATTR_SOFTWARE_LOCK)
        tsk_fprintf(hFile, "Software write protect enabled\n");

    /* Print journal information */
    if (tsk_getu32(fs->endian, sb->attr) & HFS_VH_ATTR_JOURNALED) {
        tsk_fprintf(hFile, "\nJournal Info Block: %" PRIu32 "\n",
            tsk_getu32(fs->endian, sb->jinfo_blk));
    }

    tsk_fprintf(hFile, "\nMETADATA INFORMATION\n");
    tsk_fprintf(hFile, "--------------------------------------------\n");

    tsk_fprintf(hFile, "Range: %" PRIuINUM " - %" PRIuINUM "\n",
        fs->first_inum, fs->last_inum);

    inode = tsk_getu32(fs->endian, sb->finder_info[HFS_VH_FI_BOOT]);
    tsk_fprintf(hFile, "Bootable Folder ID: %" PRIuINUM, inode);
    if (inode > 0)
        print_inode_file(hFile, fs, inode);
    tsk_fprintf(hFile, "\n");

    inode = tsk_getu32(fs->endian, sb->finder_info[HFS_VH_FI_START]);
    tsk_fprintf(hFile, "Startup App ID: %" PRIuINUM, inode);
    if (inode > 0)
        print_inode_file(hFile, fs, inode);
    tsk_fprintf(hFile, "\n");

    inode = tsk_getu32(fs->endian, sb->finder_info[HFS_VH_FI_OPEN]);
    tsk_fprintf(hFile, "Startup Open Folder ID: %" PRIuINUM, inode);
    if (inode > 0)
        print_inode_file(hFile, fs, inode);
    tsk_fprintf(hFile, "\n");

    inode = tsk_getu32(fs->endian, sb->finder_info[HFS_VH_FI_BOOT9]);
    tsk_fprintf(hFile, "Mac OS 8/9 Blessed System Folder ID: %" PRIuINUM,
        inode);
    if (inode > 0)
        print_inode_file(hFile, fs, inode);
    tsk_fprintf(hFile, "\n");

    inode = tsk_getu32(fs->endian, sb->finder_info[HFS_VH_FI_BOOTX]);
    tsk_fprintf(hFile, "Mac OS X Blessed System Folder ID: %" PRIuINUM,
        inode);
    if (inode > 0)
        print_inode_file(hFile, fs, inode);
    tsk_fprintf(hFile, "\n");

    tsk_fprintf(hFile, "Number of files: %" PRIu32 "\n",
        tsk_getu32(fs->endian, sb->file_cnt));
    tsk_fprintf(hFile, "Number of folders: %" PRIu32 "\n",
        tsk_getu32(fs->endian, sb->fldr_cnt));


    tsk_fprintf(hFile, "\nCONTENT INFORMATION\n");
    tsk_fprintf(hFile, "--------------------------------------------\n");

    tsk_fprintf(hFile, "Block Range: %" PRIuDADDR " - %" PRIuDADDR "\n",
        fs->first_block, fs->last_block);

    if (fs->last_block != fs->last_block_act)
        tsk_fprintf(hFile,
            "Total Range in Image: %" PRIuDADDR " - %" PRIuDADDR "\n",
            fs->first_block, fs->last_block_act);

    tsk_fprintf(hFile, "Allocation Block Size: %u\n", fs->block_size);

    tsk_fprintf(hFile, "Number of Free Blocks: %" PRIu32 "\n",
        tsk_getu32(fs->endian, sb->free_blks));

    if (tsk_getu32(fs->endian, hfs->fs->attr) & HFS_VH_ATTR_BADBLOCKS)
        tsk_fprintf(hFile, "Volume has bad blocks\n");

    return 0;
}


/************************* istat *******************************/


/**
 * Text encoding names defined in TN1150, Table 2.
 */
static char *
text_encoding_name(uint32_t enc)
{
    switch (enc) {
    case 0:
        return "MacRoman";
    case 1:
        return "MacJapanese";
    case 2:
        return "MacChineseTrad";
    case 4:
        return "MacKorean";
    case 5:
        return "MacArabic";
    case 6:
        return "MacHebrew";
    case 7:
        return "MacGreek";
    case 8:
        return "MacCyrillic";
    case 9:
        return "MacDevanagari";
    case 10:
        return "MacGurmukhi";
    case 11:
        return "MacGujarati";
    case 12:
        return "MacOriya";
    case 13:
        return "MacBengali";
    case 14:
        return "MacTamil";
    case 15:
        return "Telugu";
    case 16:
        return "MacKannada";
    case 17:
        return "MacMalayalam";
    case 18:
        return "MacSinhalese";
    case 19:
        return "MacBurmese";
    case 20:
        return "MacKhmer";
    case 21:
        return "MacThai";
    case 22:
        return "MacLaotian";
    case 23:
        return "MacGeorgian";
    case 24:
        return "MacArmenian";
    case 25:
        return "MacChineseSimp";
    case 26:
        return "MacTibetan";
    case 27:
        return "MacMongolian";
    case 28:
        return "MacEthiopic";
    case 29:
        return "MacCentralEurRoman";
    case 30:
        return "MacVietnamese";
    case 31:
        return "MacExtArabic";
    case 33:
        return "MacSymbol";
    case 34:
        return "MacDingbats";
    case 35:
        return "MacTurkish";
    case 36:
        return "MacCroatian";
    case 37:
        return "MacIcelandic";
    case 38:
        return "MacRomanian";
    case 49:
    case 140:
        return "MacFarsi";
    case 48:
    case 152:
        return "MacUkrainian";
    default:
        return "Unknown encoding";
    }
}

#define HFS_PRINT_WIDTH 8
typedef struct {
    FILE *hFile;
    int idx;
    TSK_DADDR_T startBlock;
    uint32_t blockCount;
    unsigned char accumulating;
} HFS_PRINT_ADDR;

static void
output_print_addr(HFS_PRINT_ADDR * print)
{
    if (!print->accumulating)
        return;
    if (print->blockCount == 1) {
        tsk_fprintf(print->hFile, "%" PRIuDADDR "  ", print->startBlock);
        print->idx += 1;
    }
    else if (print->blockCount > 1) {
        tsk_fprintf(print->hFile, "%" PRIuDADDR "-%" PRIuDADDR "  ",
            print->startBlock, print->startBlock + print->blockCount - 1);
        print->idx += 2;
    }
    if (print->idx >= HFS_PRINT_WIDTH) {
        tsk_fprintf(print->hFile, "\n");
        print->idx = 0;
    }
}

static TSK_WALK_RET_ENUM
print_addr_act(TSK_FS_FILE * fs_file, TSK_OFF_T a_off, TSK_DADDR_T addr,
    char *buf, size_t size, TSK_FS_BLOCK_FLAG_ENUM flags, void *ptr)
{
    HFS_PRINT_ADDR *print = (HFS_PRINT_ADDR *) ptr;

    if (print->accumulating) {
        if (addr == print->startBlock + print->blockCount) {
            ++print->blockCount;
        }
        else {
            output_print_addr(print);

            print->startBlock = addr;
            print->blockCount = 1;
        }
    }
    else {
        print->startBlock = addr;
        print->blockCount = 1;
        print->accumulating = TRUE;
    }

    return TSK_WALK_CONT;
}

/**
 * Print details on a specific file to a file handle.
 *
 * @param fs File system file is located in
 * @param hFile File name to print text to
 * @param inum Address of file in file system
 * @param numblock The number of blocks in file to force print (can go beyond file size)
 * @param sec_skew Clock skew in seconds to also print times in
 *
 * @returns 1 on error and 0 on success
 */
static uint8_t
hfs_istat(TSK_FS_INFO * fs, TSK_FS_ISTAT_FLAG_ENUM istat_flags, FILE * hFile, TSK_INUM_T inum,
    TSK_DADDR_T numblock, int32_t sec_skew)
{
    HFS_INFO *hfs = (HFS_INFO *) fs;
    TSK_FS_FILE *fs_file;
    char hfs_mode[12];
    HFS_PRINT_ADDR print;
    HFS_ENTRY entry;
    char timeBuf[128];
    // Compression ATTR, if there is one:
    const TSK_FS_ATTR *compressionAttr = NULL;
    RES_DESCRIPTOR *rd;         // descriptor of a resource

    tsk_error_reset();

    if (tsk_verbose)
        tsk_fprintf(stderr,
            "hfs_istat: inum: %" PRIuINUM " numblock: %" PRIu32 "\n",
            inum, numblock);

    if ((fs_file = tsk_fs_file_open_meta(fs, NULL, inum)) == NULL) {
        error_returned("hfs_istat: getting metadata for the file");
        return 1;
    }

    if (inum >= HFS_FIRST_USER_CNID) {
        int rslt;
        tsk_fprintf(hFile, "File Path: ");
        rslt = print_parent_path(hFile, fs, inum);
        if (rslt != 0)
            tsk_fprintf(hFile, " Error in printing path\n");
        else
            tsk_fprintf(hFile, "\n");
    }
    else {
        // All of the files in this inum range have names without nulls,
        // slashes or control characters.  So, it is OK to print this UTF8
        // string this way.
        if (fs_file->meta->name2 != NULL)
            tsk_fprintf(hFile, "File Name: %s\n",
                fs_file->meta->name2->name);
    }

    tsk_fprintf(hFile, "Catalog Record: %" PRIuINUM "\n", inum);
    tsk_fprintf(hFile, "%sAllocated\n",
        (fs_file->meta->flags & TSK_FS_META_FLAG_UNALLOC) ? "Not " : "");

    tsk_fprintf(hFile, "Type:\t");
    if (fs_file->meta->type == TSK_FS_META_TYPE_REG)
        tsk_fprintf(hFile, "File\n");
    else if (TSK_FS_IS_DIR_META(fs_file->meta->type))
        tsk_fprintf(hFile, "Folder\n");
    else
        tsk_fprintf(hFile, "\n");

    tsk_fs_meta_make_ls(fs_file->meta, hfs_mode, sizeof(hfs_mode));
    tsk_fprintf(hFile, "Mode:\t%s\n", hfs_mode);
    tsk_fprintf(hFile, "Size:\t%" PRIuOFF "\n", fs_file->meta->size);

    if (fs_file->meta->link)
        tsk_fprintf(hFile, "Symbolic link to:\t%s\n", fs_file->meta->link);

    tsk_fprintf(hFile, "uid / gid: %" PRIuUID " / %" PRIuGID "\n",
        fs_file->meta->uid, fs_file->meta->gid);

    tsk_fprintf(hFile, "Link count:\t%d\n", fs_file->meta->nlink);

    if (hfs_cat_file_lookup(hfs, inum, &entry, TRUE) == 0) {
        hfs_uni_str *nm = &entry.thread.name;
        char name_buf[HFS_MAXNAMLEN + 1];
        TSK_INUM_T par_cnid;    // parent CNID

        tsk_fprintf(hFile, "\n");
        hfs_UTF16toUTF8(fs, nm->unicode, (int) tsk_getu16(fs->endian,
                nm->length), &name_buf[0], HFS_MAXNAMLEN + 1,
            HFS_U16U8_FLAG_REPLACE_SLASH | HFS_U16U8_FLAG_REPLACE_CONTROL);
        tsk_fprintf(hFile, "File Name: %s\n", name_buf);

        // Test here to see if this is a hard link.
        par_cnid = tsk_getu32(fs->endian, &(entry.thread.parent_cnid));
        if ((hfs->has_meta_dir_crtime && par_cnid == hfs->meta_dir_inum) ||
            (hfs->has_meta_crtime && par_cnid == hfs->meta_inum)) {
            int instr = strncmp(name_buf, "iNode", 5);
            int drstr = strncmp(name_buf, "dir_", 4);

            if (instr == 0 &&
                hfs->has_meta_crtime && par_cnid == hfs->meta_inum) {
                tsk_fprintf(hFile, "This is a hard link to a file\n");
            }
            else if (drstr == 0 &&
                hfs->has_meta_dir_crtime &&
                par_cnid == hfs->meta_dir_inum) {
                tsk_fprintf(hFile, "This is a hard link to a folder.\n");
            }
        }

        /* The cat.perm union contains file-type specific values.
         * Print them if they are relevant. */
        if ((fs_file->meta->type == TSK_FS_META_TYPE_CHR) ||
            (fs_file->meta->type == TSK_FS_META_TYPE_BLK)) {
            tsk_fprintf(hFile, "Device ID:\t%" PRIu32 "\n",
                tsk_getu32(fs->endian, entry.cat.std.perm.special.raw));
        }
        else if ((tsk_getu32(fs->endian,
                    entry.cat.std.u_info.file_type) ==
                HFS_HARDLINK_FILE_TYPE)
            && (tsk_getu32(fs->endian,
                    entry.cat.std.u_info.file_cr) ==
                HFS_HARDLINK_FILE_CREATOR)) {
            // technically, the creation date of this item should be the same as either the
            // creation date of the "HFS+ Private Data" folder or the creation date of the root folder
            tsk_fprintf(hFile, "Hard link inode number\t %" PRIu32 "\n",
                tsk_getu32(fs->endian, entry.cat.std.perm.special.inum));
        }

        tsk_fprintf(hFile, "Admin flags: %" PRIu8,
            entry.cat.std.perm.a_flags);
        if (entry.cat.std.perm.a_flags != 0) {
            tsk_fprintf(hFile, " - ");
            if (entry.cat.std.perm.a_flags & HFS_PERM_AFLAG_ARCHIVED)
                tsk_fprintf(hFile, "archived ");
            if (entry.cat.std.perm.a_flags & HFS_PERM_AFLAG_IMMUTABLE)
                tsk_fprintf(hFile, "immutable ");
            if (entry.cat.std.perm.a_flags & HFS_PERM_AFLAG_APPEND)
                tsk_fprintf(hFile, "append-only ");
        }
        tsk_fprintf(hFile, "\n");

        tsk_fprintf(hFile, "Owner flags: %" PRIu8,
            entry.cat.std.perm.o_flags);
        if (entry.cat.std.perm.o_flags != 0) {
            tsk_fprintf(hFile, " - ");
            if (entry.cat.std.perm.o_flags & HFS_PERM_OFLAG_NODUMP)
                tsk_fprintf(hFile, "no-dump ");
            if (entry.cat.std.perm.o_flags & HFS_PERM_OFLAG_IMMUTABLE)
                tsk_fprintf(hFile, "immutable ");
            if (entry.cat.std.perm.o_flags & HFS_PERM_OFLAG_APPEND)
                tsk_fprintf(hFile, "append-only ");
            if (entry.cat.std.perm.o_flags & HFS_PERM_OFLAG_OPAQUE)
                tsk_fprintf(hFile, "opaque ");
            if (entry.cat.std.perm.o_flags & HFS_PERM_OFLAG_COMPRESSED)
                tsk_fprintf(hFile, "compressed ");
        }
        tsk_fprintf(hFile, "\n");

        if (tsk_getu16(fs->endian,
                entry.cat.std.flags) & HFS_FILE_FLAG_LOCKED)
            tsk_fprintf(hFile, "Locked\n");
        if (tsk_getu16(fs->endian,
                entry.cat.std.flags) & HFS_FILE_FLAG_ATTR)
            tsk_fprintf(hFile, "Has extended attributes\n");
        if (tsk_getu16(fs->endian,
                entry.cat.std.flags) & HFS_FILE_FLAG_ACL)
            tsk_fprintf(hFile, "Has security data (ACLs)\n");

        // File_type and file_cr are not relevant for Folders
        if ( !TSK_FS_IS_DIR_META(fs_file->meta->type)){
            int windx;          // loop index
            tsk_fprintf(hFile,
                "File type:\t%04" PRIx32 "  ",
                tsk_getu32(fs->endian, entry.cat.std.u_info.file_type));

            for (windx = 0; windx < 4; ++windx) {
                uint8_t cu = entry.cat.std.u_info.file_type[windx];
                if (cu >= 32 && cu <= 126)
                    tsk_fprintf(hFile, "%c", (char) cu);
                else
                    tsk_fprintf(hFile, " ");
            }
            tsk_fprintf(hFile, "\n");
            tsk_fprintf(hFile,
                "File creator:\t%04" PRIx32 "  ",
                tsk_getu32(fs->endian, entry.cat.std.u_info.file_cr));
            for (windx = 0; windx < 4; ++windx) {
                uint8_t cu = entry.cat.std.u_info.file_cr[windx];
                if (cu >= 32 && cu <= 126)
                    tsk_fprintf(hFile, "%c", (char) cu);
                else
                    tsk_fprintf(hFile, " ");
            }
            tsk_fprintf(hFile, "\n");
        }                       // END if(not folder)

        if (tsk_getu16(fs->endian,
                entry.cat.std.u_info.flags) & HFS_FINDER_FLAG_NAME_LOCKED)
            tsk_fprintf(hFile, "Name locked\n");
        if (tsk_getu16(fs->endian,
                entry.cat.std.u_info.flags) & HFS_FINDER_FLAG_HAS_BUNDLE)
            tsk_fprintf(hFile, "Has bundle\n");
        if (tsk_getu16(fs->endian,
                entry.cat.std.u_info.flags) & HFS_FINDER_FLAG_IS_INVISIBLE)
            tsk_fprintf(hFile, "Is invisible\n");
        if (tsk_getu16(fs->endian,
                entry.cat.std.u_info.flags) & HFS_FINDER_FLAG_IS_ALIAS)
            tsk_fprintf(hFile, "Is alias\n");

        tsk_fprintf(hFile, "Text encoding:\t%" PRIx32 " = %s\n",
            tsk_getu32(fs->endian, entry.cat.std.text_enc),
            text_encoding_name(tsk_getu32(fs->endian,
                    entry.cat.std.text_enc)));

        if (tsk_getu16(fs->endian,
                entry.cat.std.rec_type) == HFS_FILE_RECORD) {
            tsk_fprintf(hFile, "Resource fork size:\t%" PRIu64 "\n",
                tsk_getu64(fs->endian, entry.cat.resource.logic_sz));
        }
    }

    if (sec_skew != 0) {
        tsk_fprintf(hFile, "\nAdjusted times:\n");
        if (fs_file->meta->mtime)
            fs_file->meta->mtime -= sec_skew;
        if (fs_file->meta->atime)
            fs_file->meta->atime -= sec_skew;
        if (fs_file->meta->ctime)
            fs_file->meta->ctime -= sec_skew;
        if (fs_file->meta->crtime)
            fs_file->meta->crtime -= sec_skew;
        if (fs_file->meta->time2.hfs.bkup_time)
            fs_file->meta->time2.hfs.bkup_time -= sec_skew;

        tsk_fprintf(hFile, "Created:\t%s\n",
            tsk_fs_time_to_str(fs_file->meta->crtime, timeBuf));
        tsk_fprintf(hFile, "Content Modified:\t%s\n",
            tsk_fs_time_to_str(fs_file->meta->mtime, timeBuf));
        tsk_fprintf(hFile, "Attributes Modified:\t%s\n",
            tsk_fs_time_to_str(fs_file->meta->ctime, timeBuf));
        tsk_fprintf(hFile, "Accessed:\t%s\n",
            tsk_fs_time_to_str(fs_file->meta->atime, timeBuf));
        tsk_fprintf(hFile, "Backed Up:\t%s\n",
            tsk_fs_time_to_str(fs_file->meta->time2.hfs.bkup_time,
                timeBuf));

        if (fs_file->meta->mtime)
            fs_file->meta->mtime += sec_skew;
        if (fs_file->meta->atime)
            fs_file->meta->atime += sec_skew;
        if (fs_file->meta->ctime)
            fs_file->meta->ctime += sec_skew;
        if (fs_file->meta->crtime)
            fs_file->meta->crtime += sec_skew;
        if (fs_file->meta->time2.hfs.bkup_time)
            fs_file->meta->time2.hfs.bkup_time += sec_skew;

        tsk_fprintf(hFile, "\nOriginal times:\n");
    }
    else {
        tsk_fprintf(hFile, "\nTimes:\n");
    }

    tsk_fprintf(hFile, "Created:\t%s\n",
        tsk_fs_time_to_str(fs_file->meta->crtime, timeBuf));
    tsk_fprintf(hFile, "Content Modified:\t%s\n",
        tsk_fs_time_to_str(fs_file->meta->mtime, timeBuf));
    tsk_fprintf(hFile, "Attributes Modified:\t%s\n",
        tsk_fs_time_to_str(fs_file->meta->ctime, timeBuf));
    tsk_fprintf(hFile, "Accessed:\t%s\n",
        tsk_fs_time_to_str(fs_file->meta->atime, timeBuf));
    tsk_fprintf(hFile, "Backed Up:\t%s\n",
        tsk_fs_time_to_str(fs_file->meta->time2.hfs.bkup_time, timeBuf));

    // IF this is a regular file, then print out the blocks of the DATA and RSRC forks.
    if (tsk_getu16(fs->endian, entry.cat.std.rec_type) == HFS_FILE_RECORD) {
        // Only print DATA fork blocks if this file is NOT compressed
        // N.B., a compressed file has no data fork, and tsk_fs_file_walk() will
        //   do the wrong thing!
        if (!(entry.cat.std.perm.o_flags & HFS_PERM_OFLAG_COMPRESSED)) {

            if (!(istat_flags & TSK_FS_ISTAT_RUNLIST)) {
                tsk_fprintf(hFile, "\nData Fork Blocks:\n");
                print.idx = 0;
                print.hFile = hFile;
                print.accumulating = FALSE;
                print.startBlock = 0;
                print.blockCount = 0;

                if (tsk_fs_file_walk_type(fs_file,
                    TSK_FS_ATTR_TYPE_HFS_DATA, HFS_FS_ATTR_ID_DATA,
                    (TSK_FS_FILE_WALK_FLAG_AONLY |
                        TSK_FS_FILE_WALK_FLAG_SLACK), print_addr_act,
                        (void *)&print)) {
                    tsk_fprintf(hFile, "\nError reading file data fork\n");
                    tsk_error_print(hFile);
                    tsk_error_reset();
                }
                else {
                    output_print_addr(&print);
                    if (print.idx != 0)
                        tsk_fprintf(hFile, "\n");
                }
            }
        }

        // Only print out the blocks of the Resource fork if it has nonzero size
        if (tsk_getu64(fs->endian, entry.cat.resource.logic_sz) > 0) {

            if (! (istat_flags & TSK_FS_ISTAT_RUNLIST)) {
                tsk_fprintf(hFile, "\nResource Fork Blocks:\n");

                print.idx = 0;
                print.hFile = hFile;
                print.accumulating = FALSE;
                print.startBlock = 0;
                print.blockCount = 0;

                if (tsk_fs_file_walk_type(fs_file,
                    TSK_FS_ATTR_TYPE_HFS_RSRC, HFS_FS_ATTR_ID_RSRC,
                    (TSK_FS_FILE_WALK_FLAG_AONLY |
                        TSK_FS_FILE_WALK_FLAG_SLACK), print_addr_act,
                        (void *)&print)) {
                    tsk_fprintf(hFile, "\nError reading file resource fork\n");
                    tsk_error_print(hFile);
                    tsk_error_reset();
                }
                else {
                    output_print_addr(&print);
                    if (print.idx != 0)
                        tsk_fprintf(hFile, "\n");
                }
            }
        }
    }

    // Force the loading of all attributes.
    (void) tsk_fs_file_attr_get(fs_file);

    /* Print all of the attributes */
    tsk_fprintf(hFile, "\nAttributes: \n");
    if (fs_file->meta->attr) {
        int cnt, i;

        // cycle through the attributes
        cnt = tsk_fs_file_attr_getsize(fs_file);
        for (i = 0; i < cnt; ++i) {
            const char *type;   // type of the attribute as a string
            const TSK_FS_ATTR *fs_attr =
                tsk_fs_file_attr_get_idx(fs_file, i);
            if (!fs_attr)
                continue;

            type = hfs_attrTypeName((uint32_t) fs_attr->type);

            // We will need to do something better than this, in the end.
            //type = "Data";

            /* print the layout if it is non-resident and not "special" */
            if (fs_attr->flags & TSK_FS_ATTR_NONRES) {
                //NTFS_PRINT_ADDR print_addr;

                tsk_fprintf(hFile,
                    "Type: %s (%" PRIu32 "-%" PRIu16
                    ")   Name: %s   Non-Resident%s%s%s   size: %"
                    PRIuOFF "  init_size: %" PRIuOFF "\n", type,
                    fs_attr->type, fs_attr->id,
                    (fs_attr->name) ? fs_attr->name : "N/A",
                    (fs_attr->flags & TSK_FS_ATTR_ENC) ? ", Encrypted" :
                    "",
                    (fs_attr->flags & TSK_FS_ATTR_COMP) ? ", Compressed" :
                    "",
                    (fs_attr->flags & TSK_FS_ATTR_SPARSE) ? ", Sparse" :
                    "", fs_attr->size, fs_attr->nrd.initsize);

                if (istat_flags & TSK_FS_ISTAT_RUNLIST) {
                    if (tsk_fs_attr_print(fs_attr, hFile)) {
                        tsk_fprintf(hFile, "\nError creating run lists\n");
                        tsk_error_print(hFile);
                        tsk_error_reset();
                    }
                }
            }                   // END:  non-resident attribute case
            else {
                tsk_fprintf(hFile,
                    "Type: %s (%" PRIu32 "-%" PRIu16
                    ")   Name: %s   Resident%s%s%s   size: %"
                    PRIuOFF "\n",
                    type,
                    fs_attr->type,
                    fs_attr->id,
                    (fs_attr->name) ? fs_attr->name : "N/A",
                    (fs_attr->flags & TSK_FS_ATTR_ENC) ? ", Encrypted" :
                    "",
                    (fs_attr->flags & TSK_FS_ATTR_COMP) ? ", Compressed" :
                    "",
                    (fs_attr->flags & TSK_FS_ATTR_SPARSE) ? ", Sparse" :
                    "", fs_attr->size);
                if (fs_attr->type == TSK_FS_ATTR_TYPE_HFS_COMP_REC) {
                    if (compressionAttr == NULL) {
                        compressionAttr = fs_attr;
                    }
                    else {
                        // Problem:  there is more than one compression attribute
                        error_detected(TSK_ERR_FS_CORRUPT,
                            "hfs_istat: more than one compression attribute");
                        return 1;
                    }
                }
            }                   // END: else (RESIDENT attribute case)
        }                       // END:  for(;;)  loop over attributes
    }                           // END:  if(fs_file->meta->attr is non-NULL)

    if ((entry.cat.std.perm.o_flags & HFS_PERM_OFLAG_COMPRESSED)
        && (compressionAttr == NULL))
        tsk_fprintf(hFile,
            "WARNING: Compression Flag is set, but there"
            " is no compression record for this file.\n");
    if (((entry.cat.std.perm.o_flags & HFS_PERM_OFLAG_COMPRESSED) == 0)
        && (compressionAttr != NULL))
        tsk_fprintf(hFile,
            "WARNING: Compression Flag is NOT set, but there"
            " is a compression record for this file.\n");

    // IF this is a compressed file
    if (compressionAttr != NULL) {
        const TSK_FS_ATTR *fs_attr = compressionAttr;
        int attrReadResult;
        DECMPFS_DISK_HEADER *cmph;
        uint32_t cmpType;
        uint64_t uncSize;
        uint64_t cmpSize = 0;

        // Read the attribute.  It cannot be too large because it is stored in
        // a btree node
        char *aBuf = (char *) tsk_malloc((size_t) fs_attr->size);
        if (aBuf == NULL) {
            error_returned("hfs_istat: space for a compression attribute");
            return 1;
        }
        attrReadResult = tsk_fs_attr_read(fs_attr, (TSK_OFF_T) 0,
            aBuf, (size_t) fs_attr->size,
            (TSK_FS_FILE_READ_FLAG_ENUM) 0x00);
        if (attrReadResult == -1) {
            error_returned("hfs_istat: reading the compression attribute");
            free(aBuf);
            return 1;
        }
        else if (attrReadResult < fs_attr->size) {
            error_detected(TSK_ERR_FS_READ,
                "hfs_istat: could not read the whole compression attribute");
            free(aBuf);
            return 1;
        }
        // Now, cast the attr into a compression header
        cmph = (DECMPFS_DISK_HEADER *) aBuf;
        cmpType = tsk_getu32(TSK_LIT_ENDIAN, cmph->compression_type);
        uncSize = tsk_getu64(TSK_LIT_ENDIAN, cmph->uncompressed_size);

        tsk_fprintf(hFile, "\nCompressed File:\n");
        tsk_fprintf(hFile, "    Uncompressed size: %llu\n", uncSize);

        switch (cmpType) {
        case DECMPFS_TYPE_ZLIB_ATTR:
            // Data is inline
            {
                // size of header, with indicator byte if uncompressed
                uint32_t off = (cmph->attr_bytes[0] & 0x0F) == 0x0F ? 17 : 16;
                cmpSize = fs_attr->size - off;

                tsk_fprintf(hFile,
                    "    Data follows compression record in the CMPF attribute\n"
                    "    %" PRIu64 " bytes of data at offset %u, %s compressed\n",
                    cmpSize, off, off == 16 ? "zlib" : "not");
            }
            break;

        case DECMPFS_TYPE_LZVN_ATTR:
            // Data is inline
            {
                // size of header, with indicator byte if uncompressed
                uint32_t off = cmph->attr_bytes[0] == 0x06 ? 17 : 16;
                cmpSize = fs_attr->size - off;

                tsk_fprintf(hFile,
                    "    Data follows compression record in the CMPF attribute\n"
                    "    %" PRIu64 " bytes of data at offset %u, %s compressed\n",
                    cmpSize, off, off == 16 ? "lzvn" : "not");
            }
            break;

        case DECMPFS_TYPE_ZLIB_RSRC:
            // Data is zlib compressed in the resource fork
            tsk_fprintf(hFile,
                "    Data is zlib compressed in the resource fork\n");
            break;

        case DECMPFS_TYPE_LZVN_RSRC:
            // Data is lzvn compressed in the resource fork
            tsk_fprintf(hFile,
                "    Data is lzvn compressed in the resource fork\n");
            break;

        default:
            tsk_fprintf(hFile, "    Compression type is %u: UNKNOWN\n",
                cmpType);
        }

        free(aBuf);

        if ((cmpType == DECMPFS_TYPE_ZLIB_RSRC ||
             cmpType == DECMPFS_TYPE_LZVN_RSRC)
            && (tsk_getu64(fs->endian, entry.cat.resource.logic_sz) == 0))
            tsk_fprintf(hFile,
                "WARNING: Compression record indicates compressed data"
                " in the RSRC Fork, but that fork is empty.\n");
    }

    // This will return NULL if there is an error, or if there are no resources
    rd = hfs_parse_resource_fork(fs_file);
    // TODO: Should check the errnum here to see if there was an error

    if (rd != NULL) {
        tsk_fprintf(hFile, "\nResources:\n");
        while (rd) {
            tsk_fprintf(hFile,
                "  Type: %s \tID: %-5u \tOffset: %-5u \tSize: %-5u \tName: %s\n",
                rd->type, rd->id, rd->offset, rd->length, rd->name);
            rd = rd->next;
        }
    }
    // This is OK to call with NULL
    free_res_descriptor(rd);

    tsk_fs_file_close(fs_file);
    return 0;
}



static TSK_FS_ATTR_TYPE_ENUM
hfs_get_default_attr_type(const TSK_FS_FILE * a_file)
{
    // The HFS+ special files have a default attr type of "Default"
    TSK_INUM_T inum = a_file->meta->addr;
    if (inum == 3 ||            // Extents File
        inum == 4 ||            // Catalog File
        inum == 5 ||            // Bad Blocks File
        inum == 6 ||            // Block Map (Allocation File)
        inum == 7 ||            // Startup File
        inum == 8 ||            // Attributes File
        inum == 14 ||           // Not sure if these two will actually work.  I don't see
        inum == 15)             // any code to load the attrs of these files, if they exist.
        return TSK_FS_ATTR_TYPE_DEFAULT;
    // The "regular" files and symbolic links have a DATA fork with type "DATA"
    if (a_file->meta->type == TSK_FS_META_TYPE_REG ||
        a_file->meta->type == TSK_FS_META_TYPE_LNK)
        // This should be an HFS-specific type.
        return TSK_FS_ATTR_TYPE_HFS_DATA;

    // We've got to return *something* for every file, so we return this.
    return TSK_FS_ATTR_TYPE_DEFAULT;
}

static void
hfs_close(TSK_FS_INFO * fs)
{
    HFS_INFO *hfs = (HFS_INFO *) fs;
    // We'll grab this lock a bit early.
    tsk_take_lock(&(hfs->metadata_dir_cache_lock));
    fs->tag = 0;

    free(hfs->fs);

    if (hfs->catalog_file) {
        tsk_fs_file_close(hfs->catalog_file);
        hfs->catalog_attr = NULL;
    }

    if (hfs->blockmap_file) {
        tsk_fs_file_close(hfs->blockmap_file);
        hfs->blockmap_attr = NULL;
    }

    if (hfs->meta_dir) {
        tsk_fs_dir_close(hfs->meta_dir);
        hfs->meta_dir = NULL;
    }

    if (hfs->dir_meta_dir) {
        tsk_fs_dir_close(hfs->dir_meta_dir);
        hfs->dir_meta_dir = NULL;
    }

    if (hfs->extents_file) {
        tsk_fs_file_close(hfs->extents_file);
        hfs->extents_file = NULL;
    }

    tsk_release_lock(&(hfs->metadata_dir_cache_lock));
    tsk_deinit_lock(&(hfs->metadata_dir_cache_lock));

    tsk_fs_free((TSK_FS_INFO *)hfs);
}

/* hfs_open - open an hfs file system
 *
 * Return NULL on error (or not an HFS or HFS+ file system)
 * */

TSK_FS_INFO *
hfs_open(TSK_IMG_INFO * img_info, TSK_OFF_T offset,
    TSK_FS_TYPE_ENUM ftype, uint8_t test)
{
    HFS_INFO *hfs;
    unsigned int len;
    TSK_FS_INFO *fs;
    ssize_t cnt;
    TSK_FS_FILE *file;          // The root directory, or the metadata directories
    TSK_INUM_T inum;            // The inum (or CNID) of the metadata directories
    int8_t result;              // of tsk_fs_path2inum()

    tsk_error_reset();

    if (TSK_FS_TYPE_ISHFS(ftype) == 0) {
        tsk_error_set_errno(TSK_ERR_FS_ARG);
        tsk_error_set_errstr("Invalid FS Type in hfs_open");
        return NULL;
    }

    if ((hfs = (HFS_INFO *) tsk_fs_malloc(sizeof(HFS_INFO))) == NULL)
        return NULL;

    fs = &(hfs->fs_info);

    fs->ftype = TSK_FS_TYPE_HFS;
    fs->duname = "Allocation Block";
    fs->tag = TSK_FS_INFO_TAG;
    fs->flags = 0;

    fs->img_info = img_info;
    fs->offset = offset;

    /*
     * Read the superblock.
     */
    len = sizeof(hfs_plus_vh);
    if ((hfs->fs = (hfs_plus_vh *) tsk_malloc(len)) == NULL) {
        fs->tag = 0;
        tsk_fs_free((TSK_FS_INFO *)hfs);
        return NULL;
    }

    if (hfs_checked_read_random(fs, (char *) hfs->fs, len,
            (TSK_OFF_T) HFS_VH_OFF)) {
        tsk_error_set_errstr2("hfs_open: superblock");
        fs->tag = 0;
        free(hfs->fs);
        tsk_fs_free((TSK_FS_INFO *)hfs);
        return NULL;
    }

    /*
     * Verify we are looking at an HFS+ image
     */
    if (tsk_fs_guessu16(fs, hfs->fs->signature, HFS_VH_SIG_HFSPLUS) &&
        tsk_fs_guessu16(fs, hfs->fs->signature, HFS_VH_SIG_HFSX) &&
        tsk_fs_guessu16(fs, hfs->fs->signature, HFS_VH_SIG_HFS)) {

        fs->tag = 0;
        free(hfs->fs);
        tsk_fs_free((TSK_FS_INFO *)hfs);
        tsk_error_set_errno(TSK_ERR_FS_MAGIC);
        tsk_error_set_errstr("not an HFS+ file system (magic)");
        return NULL;
    }

    /*
     * Handle an HFS-wrapped HFS+ image, which is a HFS volume that contains
     * the HFS+ volume inside of it.
     */
    if (tsk_getu16(fs->endian, hfs->fs->signature) == HFS_VH_SIG_HFS) {

        hfs_mdb *wrapper_sb = (hfs_mdb *) hfs->fs;

        // Verify that we are setting a wrapper and not a normal HFS volume
        if ((tsk_getu16(fs->endian,
                    wrapper_sb->drEmbedSigWord) == HFS_VH_SIG_HFSPLUS)
            || (tsk_getu16(fs->endian,
                    wrapper_sb->drEmbedSigWord) == HFS_VH_SIG_HFSX)) {

            TSK_FS_INFO *fs_info2;
            // offset in sectors to start of first HFS block
            uint16_t drAlBlSt =
                tsk_getu16(fs->endian, wrapper_sb->drAlBlSt);

            // size of each HFS block
            uint32_t drAlBlkSiz =
                tsk_getu32(fs->endian, wrapper_sb->drAlBlkSiz);

            // start of embedded FS
            uint16_t startBlock = tsk_getu16(fs->endian,
                wrapper_sb->drEmbedExtent_startBlock);

            // calculate the offset; 512 here is intentional.
            // TN1150 says "The drAlBlSt field contains the offset, in
            // 512-byte blocks, of the wrapper's allocation block 0 relative
            // to the start of the volume"
            TSK_OFF_T hfsplus_offset =
                (drAlBlSt * (TSK_OFF_T) 512) +
                (drAlBlkSiz * (TSK_OFF_T) startBlock);

            if (tsk_verbose)
                tsk_fprintf(stderr,
                    "hfs_open: HFS+/HFSX within HFS wrapper at byte offset %"
                    PRIuOFF "\n", hfsplus_offset);

            fs->tag = 0;
            free(hfs->fs);
            tsk_fs_free((TSK_FS_INFO *)hfs);

            /* just re-open with the new offset, then record the offset */
            if (hfsplus_offset == 0) {
                tsk_error_set_errno(TSK_ERR_FS_CORRUPT);
                tsk_error_set_errstr("HFS+ offset is zero");
                return NULL;
            }
            fs_info2 =
                hfs_open(img_info, offset + hfsplus_offset, ftype, test);

            if (fs_info2)
                ((HFS_INFO *) fs_info2)->hfs_wrapper_offset =
                    hfsplus_offset;

            return fs_info2;
        }
        else {
            fs->tag = 0;
            free(hfs->fs);
            tsk_fs_free((TSK_FS_INFO *)hfs);
            tsk_error_set_errno(TSK_ERR_FS_MAGIC);
            tsk_error_set_errstr
                ("HFS file systems (other than wrappers HFS+/HFSX file systems) are not supported");
            return NULL;
        }
    }

    fs->block_count = tsk_getu32(fs->endian, hfs->fs->blk_cnt);
    fs->first_block = 0;
    fs->last_block = fs->last_block_act = fs->block_count - 1;

    /* this isn't really accurate; fs->block_size reports only the size
       of the allocation block; the size of the device block has to be
       found from the device (allocation block size should always be
       larger than device block size and an even multiple of the device
       block size) */
    fs->dev_bsize = fs->block_size =
        tsk_getu32(fs->endian, hfs->fs->blk_sz);

    // determine the last block we have in this image
    if (fs->block_size <= 1) {
        fs->tag = 0;
        free(hfs->fs);
        tsk_fs_free((TSK_FS_INFO *)hfs);
        tsk_error_set_errno(TSK_ERR_FS_CORRUPT);
        tsk_error_set_errstr("HFS+ allocation block size too small");
        return NULL;
    }
    if ((TSK_DADDR_T) ((img_info->size - offset) / fs->block_size) <
        fs->block_count)
        fs->last_block_act =
            (img_info->size - offset) / fs->block_size - 1;

    // Initialize the lock
    tsk_init_lock(&(hfs->metadata_dir_cache_lock));

    /*
     * Set function pointers
     */
    fs->inode_walk = hfs_inode_walk;
    fs->block_walk = hfs_block_walk;
    fs->block_getflags = hfs_block_getflags;
    fs->load_attrs = hfs_load_attrs;
    fs->get_default_attr_type = hfs_get_default_attr_type;

    fs->file_add_meta = hfs_inode_lookup;
    fs->dir_open_meta = hfs_dir_open_meta;
    fs->fsstat = hfs_fsstat;
    fs->fscheck = hfs_fscheck;
    fs->istat = hfs_istat;
    fs->close = hfs_close;

    // lazy loading of block map
    hfs->blockmap_file = NULL;
    hfs->blockmap_attr = NULL;
    hfs->blockmap_cache_start = -1;
    hfs->blockmap_cache_len = 0;

    fs->first_inum = HFS_ROOT_INUM;
    fs->root_inum = HFS_ROOT_INUM;
    fs->last_inum = HFS_FIRST_USER_CNID - 1;    // we will later increase this
    fs->inum_count = fs->last_inum - fs->first_inum + 1;

    /* We will load the extents file data when we need it */
    hfs->extents_file = NULL;
    hfs->extents_attr = NULL;

    if (tsk_getu32(fs->endian,
                hfs->fs->start_file.extents[0].blk_cnt) == 0) {
            if (tsk_verbose)
                tsk_fprintf(stderr,
                    "hfs_open: Optional Startup File is not present.\n");
            hfs->has_startup_file = FALSE;
        }
    else {
        if (tsk_verbose)
            tsk_fprintf(stderr, "hfs_open: Startup File is present.\n");
        hfs->has_startup_file = TRUE;
    }

    if (tsk_getu32(fs->endian, hfs->fs->ext_file.extents[0].blk_cnt) == 0) {
        if (tsk_verbose)
            tsk_fprintf(stderr,
                "hfs_open: Optional Extents File (and Badblocks File) is not present.\n");
        hfs->has_extents_file = FALSE;
    }
    else {
        if (tsk_verbose)
            tsk_fprintf(stderr,
                "hfs_open: Extents File (and BadBlocks File) is present.\n");
        hfs->has_extents_file = TRUE;
    }

    if (tsk_getu32(fs->endian, hfs->fs->attr_file.extents[0].blk_cnt) == 0) {
        if (tsk_verbose)
            tsk_fprintf(stderr,
                "hfs_open: Optional Attributes File is not present.\n");
        hfs->has_attributes_file = FALSE;
    }
    else {
        if (tsk_verbose)
            tsk_fprintf(stderr, "hfs_open: Attributes File is present.\n");
        hfs->has_attributes_file = TRUE;
    }

    /* Load the catalog file though */
    if ((hfs->catalog_file =
            tsk_fs_file_open_meta(fs, NULL,
                HFS_CATALOG_FILE_ID)) == NULL) {
        hfs_close(fs);
        return NULL;
    }

    /* cache the data attribute */
    hfs->catalog_attr =
        tsk_fs_attrlist_get(hfs->catalog_file->meta->attr,
        TSK_FS_ATTR_TYPE_DEFAULT);
    if (!hfs->catalog_attr) {
        hfs_close(fs);
        tsk_error_errstr2_concat
            (" - Data Attribute not found in Catalog File");
        return NULL;
    }

    // cache the catalog file header
    cnt = tsk_fs_attr_read(hfs->catalog_attr, 14,
        (char *) &(hfs->catalog_header),
        sizeof(hfs_btree_header_record), 0);
    if (cnt != sizeof(hfs_btree_header_record)) {
        if (cnt >= 0) {
            tsk_error_reset();
            tsk_error_set_errno(TSK_ERR_FS_READ);
        }
        hfs_close(fs);
        tsk_error_set_errstr2("hfs_open: Error reading catalog header");
        return NULL;
    }

    if (tsk_getu16(fs->endian, hfs->fs->version) == HFS_VH_VER_HFSPLUS)
        hfs->is_case_sensitive = 0;
    else if (tsk_getu16(fs->endian, hfs->fs->version) == HFS_VH_VER_HFSX) {
        if (hfs->catalog_header.compType == HFS_BT_HEAD_COMP_SENS)
            hfs->is_case_sensitive = 1;
        else if (hfs->catalog_header.compType == HFS_BT_HEAD_COMP_INSENS)
            hfs->is_case_sensitive = 0;
        else {
            if (tsk_verbose)
                tsk_fprintf(stderr,
                    "hfs_open: invalid value (0x%02" PRIx8
                    ") for key compare type; using case-insensitive\n",
                    hfs->catalog_header.compType);
            hfs->is_case_sensitive = 0;
        }
    }
    else {
        if (tsk_verbose)
            tsk_fprintf(stderr,
                "hfs_open: unknown HFS+/HFSX version (%" PRIu16 "\n",
                tsk_getu16(fs->endian, hfs->fs->version));
        hfs->is_case_sensitive = 0;
    }

    // update the numbers.
    fs->last_inum = hfs_find_highest_inum(hfs);
    fs->inum_count = fs->last_inum + 1;

    snprintf((char *) fs->fs_id, 17, "%08" PRIx32 "%08" PRIx32,
        tsk_getu32(fs->endian, hfs->fs->finder_info[HFS_VH_FI_ID1]),
        tsk_getu32(fs->endian, hfs->fs->finder_info[HFS_VH_FI_ID2]));
    fs->fs_id_used = 16;

    /* journal */
    fs->jblk_walk = hfs_jblk_walk;
    fs->jentry_walk = hfs_jentry_walk;
    fs->jopen = hfs_jopen;
    fs->name_cmp = hfs_name_cmp;
    fs->journ_inum = 0;

    /* Creation Times */

    // First, the root
    file = tsk_fs_file_open_meta(fs, NULL, 2);
    if (file != NULL) {
        hfs->root_crtime = file->meta->crtime;
        hfs->has_root_crtime = TRUE;
        tsk_fs_file_close(file);
    }
    else {
        hfs->has_root_crtime = FALSE;
    }
    file = NULL;

    // disable hard link traversal while finding the hard
    // link directories themselves (to prevent problems if
    // there are hard links in the root directory)
    hfs->meta_inum = 0;
    hfs->meta_dir_inum = 0;

    // Now the (file) metadata directory

    // The metadata directory is a sub-directory of the root.  Its name begins with four nulls, followed
    // by "HFS+ Private Data".  The file system parsing code replaces nulls in filenames with UTF8_NULL_REPLACE.
    // In the released version of TSK, this replacement is the character '^'.
    // NOTE: There is a standard Unicode replacement which is 0xfffd in UTF16 and 0xEF 0xBF 0xBD in UTF8.
    // Systems that require the standard definition can redefine UTF8_NULL_REPLACE and UTF16_NULL_REPLACE
    // in tsk_hfs.h
    hfs->has_meta_crtime = FALSE;
    result =
        tsk_fs_path2inum(fs,
        "/" UTF8_NULL_REPLACE UTF8_NULL_REPLACE UTF8_NULL_REPLACE
        UTF8_NULL_REPLACE "HFS+ Private Data", &inum, NULL);
    if (result == 0) {
        TSK_FS_FILE *file_tmp = tsk_fs_file_open_meta(fs, NULL, inum);
        if (file_tmp != NULL) {
            hfs->meta_crtime = file_tmp->meta->crtime;
            hfs->has_meta_crtime = TRUE;
            hfs->meta_inum = inum;
            tsk_fs_file_close(file_tmp);
        }
    }

    // Now, the directory metadata directory

    // The "directory" metadata directory, where hardlinked directories actually live, is a subdirectory
    // of the root.  The beginning of the name of this directory is ".HFS+ Private Directory Data" which
    // is followed by a carriage return (ASCII 13).
    hfs->has_meta_dir_crtime = FALSE;
    result =
        tsk_fs_path2inum(fs, "/.HFS+ Private Directory Data\r", &inum,
        NULL);
    if (result == 0) {
        TSK_FS_FILE *file_tmp = tsk_fs_file_open_meta(fs, NULL, inum);
        if (file_tmp != NULL) {
            hfs->metadir_crtime = file_tmp->meta->crtime;
            hfs->has_meta_dir_crtime = TRUE;
            hfs->meta_dir_inum = inum;
            tsk_fs_file_close(file_tmp);
        }
    }

    if (hfs->has_root_crtime && hfs->has_meta_crtime
        && hfs->has_meta_dir_crtime) {
        if (tsk_verbose)
            tsk_fprintf(stderr,
                "hfs_open: Creation times for key folders have been read and cached.\n");
    }
    if (!hfs->has_root_crtime) {
        if (tsk_verbose)
            tsk_fprintf(stderr,
                "hfs_open: Warning: Could not open the root directory.  "
                "Hard link detection and some other functions will be impaired\n");
    }
    else if (tsk_verbose) {
        tsk_fprintf(stderr,
            "hfs_open: The root directory is accessible.\n");
    }

    if (tsk_verbose) {
        if (hfs->has_meta_crtime)
            tsk_fprintf(stderr,
                "hfs_open: \"/^^^^HFS+ Private Data\" metadata folder is accessible.\n");
        else
            tsk_fprintf(stderr,
                "hfs_open: Optional \"^^^^HFS+ Private Data\" metadata folder is not accessible, or does not exist.\n");
        if (hfs->has_meta_dir_crtime)
            tsk_fprintf(stderr,
                "hfs_open: \"/HFS+ Private Directory Data^\" metadata folder is accessible.\n");
        else
            tsk_fprintf(stderr,
                "hfs_open: Optional \"/HFS+ Private Directory Data^\" metadata folder is not accessible, or does not exist.\n");
    }

    // These caches will be set, if they are needed.
    hfs->meta_dir = NULL;
    hfs->dir_meta_dir = NULL;

    return fs;
}


/*
 * Error Handling
 */

/**
 * Call this when an error is first detected.  It sets the error code and it also
 * sets the primary error string, describing the lowest level of error.  (Actually,
 * it appends to the error string.)
 *
 * If the error code is already set, then this appends to the primary error
 * string an hex representation of the new error code, plus the new error message.
 *
 * @param errnum  The desired error code
 * @param errstr  The format string for the error message
 */
void
error_detected(uint32_t errnum, char *errstr, ...)
{
    va_list args;

    va_start(args, errstr);

    {
        TSK_ERROR_INFO *errInfo = tsk_error_get_info();
        char *loc_errstr = errInfo->errstr;

        if (errInfo->t_errno == 0)
            errInfo->t_errno = errnum;
        else {
            //This should not happen!  We don't want to wipe out the existing error
            //code, so we write the new code into the error string, in hex.
            int sl = strlen(errstr);
            snprintf(loc_errstr + sl, TSK_ERROR_STRING_MAX_LENGTH - sl,
                " Next errnum: 0x%x ", errnum);
        }
        if (errstr != NULL) {
            int sl = strlen(loc_errstr);
            vsnprintf(loc_errstr + sl, TSK_ERROR_STRING_MAX_LENGTH - sl,
                errstr, args);
        }
    }

    va_end(args);

}

/**
 * Call this when a called TSK function returns an error.  Presumably, that
 * function will have set the error code and the primary error string.  This
 * *appends* to the secondary error string.  It should be called to describe
 * the context of the call.  If no error code has been set, then this sets a
 * default code so that it is not zero.
 *
 * @param errstr  The format string for the error message
 */
void
error_returned(char *errstr, ...)
{
    va_list args;
    va_start(args, errstr);

    {
        TSK_ERROR_INFO *errInfo = tsk_error_get_info();
        char *loc_errstr2 = errInfo->errstr2;

        if (errInfo->t_errno == 0)
            errInfo->t_errno = TSK_ERR_AUX_GENERIC;
        if (errstr != NULL) {
            int sl = strlen(loc_errstr2);
            vsnprintf(loc_errstr2 + sl, TSK_ERROR_STRING_MAX_LENGTH - sl,
                errstr, args);
        }
    }
    va_end(args);
}<|MERGE_RESOLUTION|>--- conflicted
+++ resolved
@@ -4271,20 +4271,9 @@
     return 0;
 
 on_error:
-<<<<<<< HEAD
     free(buffer);
     free(nodeData);
-=======
-    if (buffer != NULL) {
-        free(buffer);
-    }
-
-    if (nodeData != NULL) {
-        free(nodeData);
-    }
-
     tsk_list_free(nodeIDs_processed);
->>>>>>> 322c1d25
     close_attr_file(&attrFile);
     return 1;
 }
