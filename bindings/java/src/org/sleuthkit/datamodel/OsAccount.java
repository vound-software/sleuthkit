/*
 * Sleuth Kit Data Model
 *
 * Copyright 2020-2021 Basis Technology Corp.
 * Contact: carrier <at> sleuthkit <dot> org
 *
 * Licensed under the Apache License, Version 2.0 (the "License");
 * you may not use this file except in compliance with the License.
 * You may obtain a copy of the License at
 *
 *     http://www.apache.org/licenses/LICENSE-2.0
 *
 * Unless required by applicable law or agreed to in writing, software
 * distributed under the License is distributed on an "AS IS" BASIS,
 * WITHOUT WARRANTIES OR CONDITIONS OF ANY KIND, either express or implied.
 * See the License for the specific language governing permissions and
 * limitations under the License.
 */
package org.sleuthkit.datamodel;

import java.util.Collections;
import java.util.List;
import java.util.Objects;
import java.util.Optional;
import java.util.ResourceBundle;
import org.apache.commons.lang3.StringUtils;

/**
 * Abstracts an OS user account. OS Accounts have a scope,
 * which is defined by their parent OsAccountRealm.
 *
 * An OS user account may own files and (some) artifacts.
 *
 * OsAcounts can be created with minimal data and updated 
 * as more is learned. Caller must call update() to save
 * any new data. 
 */
public final class OsAccount extends AbstractContent {
	
	private static final ResourceBundle bundle = ResourceBundle.getBundle("org.sleuthkit.datamodel.Bundle");

	final static Long NO_ACCOUNT = null;
	final static String NO_OWNER_ID = null;

	private final SleuthkitCase sleuthkitCase;
	
<<<<<<< HEAD
	private final long osAccountobjId;	// Object ID within the database
	private final OsAccountRealm realm;		// realm where the loginname/uniqueId is unique - a domain or a host name.
	private volatile String loginName;	// user login name - may be null
	private volatile String uniqueId;	// a unique user sid/uid, may be null
=======
	private final long osAccountObjId;	// Object ID within the database
	private final long realmId;		// realm where the account exists in (could be local or domain scoped)
	private String loginName;	// user login name - may be null
	private String uniqueId;	// a unique user sid/uid, may be null
>>>>>>> f9122eb2
	
	private volatile String signature;		// This exists only to prevent duplicates.
									// Together realm_id & signature must be unique for each account.
									// It is either unique_id if unique_id is defined,
									// or the login_name if login_name is defined.

	private volatile String fullName;	// full name, may be null
	private volatile OsAccountType osAccountType = OsAccountType.UNKNOWN;
	private volatile OsAccountStatus osAccountStatus = null;
	private final OsAccountDbStatus osAccountDbStatus;  // Status of row in the database
	private volatile Long creationTime = null;

	private volatile List<OsAccountAttribute> osAccountAttributes = null; // ensure visibility when updated in multithreaded env.
	private volatile List<OsAccountInstance> osAccountInstances = null;
	
	private volatile boolean isDirty = false; // indicates that some member value has changed since construction and it should be updated in the database.

	
	/**
	 * Encapsulates status of an account - whether is it active or disabled or
	 * deleted.
	 */
	public enum OsAccountStatus {
		UNKNOWN(0, bundle.getString("OsAccountStatus.Unknown.text")),
		ACTIVE(1, bundle.getString("OsAccountStatus.Active.text")),
		DISABLED(2, bundle.getString("OsAccountStatus.Disabled.text")),
		DELETED(3, bundle.getString("OsAccountStatus.Deleted.text"));

		private final int id;
		private final String name;

		OsAccountStatus(int id, String name) {
			this.id = id;
			this.name = name;
		}

		/**
		 * Get account status id.
		 *
		 * @return Account status id.
		 */
		public int getId() {
			return id;
		}

		/**
		 * Get the account status enum name.
		 *
		 * @return
		 */
		public String getName() {
			return name;
		}

		/**
		 * Gets account status enum from id.
		 *
		 * @param statusId Id to look for.
		 *
		 * @return Account status enum.
		 */
		public static OsAccountStatus fromID(int statusId) {
			for (OsAccountStatus statusType : OsAccountStatus.values()) {
				if (statusType.ordinal() == statusId) {
					return statusType;
				}
			}
			return null;
		}
	}
	
	/**
	 * Encapsulates status of OsAccount row.
	 * OsAccounts that are not "Active" are generally invisible -
	 * they will not be returned by any queries on the string fields.
	 */
	public enum OsAccountDbStatus {
		ACTIVE(0, "Active"),
		MERGED(1, "Merged"),
		DELETED(2, "Deleted");	

		private final int id;
		private final String name;

		OsAccountDbStatus(int id, String name) {
			this.id = id;
			this.name = name;
		}

		public int getId() {
			return id;
		}

		String getName() {
			return name;
		}

		public static OsAccountDbStatus fromID(int typeId) {
			for (OsAccountDbStatus type : OsAccountDbStatus.values()) {
				if (type.ordinal() == typeId) {
					return type;
				}
			}
			return null;
		}
	}

	/**
	 * Encapsulates an account type - whether it's an interactive login account
	 * or a service account.
	 */
	public enum OsAccountType {
		UNKNOWN(0, bundle.getString("OsAccountType.Unknown.text")),
		SERVICE(1, bundle.getString("OsAccountType.Service.text")),
		INTERACTIVE(2, bundle.getString("OsAccountType.Interactive.text"));

		private final int id;
		private final String name;

		OsAccountType(int id, String name) {
			this.id = id;
			this.name = name;
		}

		/**
		 * Get account type id.
		 *
		 * @return Account type id.
		 */
		public int getId() {
			return id;
		}

		/**
		 * Get account type name.
		 *
		 * @return Account type name.
		 */
		public String getName() {
			return name;
		}

		/**
		 * Gets account type enum from id.
		 *
		 * @param typeId Id to look for.
		 *
		 * @return Account type enum.
		 */
		public static OsAccountType fromID(int typeId) {
			for (OsAccountType accountType : OsAccountType.values()) {
				if (accountType.ordinal() == typeId) {
					return accountType;
				}
			}
			return null;
		}
	}

	/**
	 * Constructs an OsAccount with a realm/username and unique id, and
	 * signature.
	 *
	 * @param sleuthkitCase  The SleuthKit case (case database) that contains
	 *                       the artifact data.
	 * @param osAccountobjId Obj id of the account in tsk_objects table.
	 * @param realmId	         Realm - defines the scope of this account.
	 * @param loginName      Login name for the account. May be null.
	 * @param uniqueId       An id unique within the realm - a SID or uid. May
	 *                       be null, only if login name is not null.
	 * @param signature	     A unique signature constructed from realm id and
	 *                       loginName or uniqueId.
	 * @param accountStatus  Account status.
	 * @param dbStatus       Status of row in database.
	 */
	OsAccount(SleuthkitCase sleuthkitCase, long osAccountobjId, long realmId, String loginName, String uniqueId, String signature, 
			OsAccountStatus accountStatus, OsAccountDbStatus accountDbStatus) {
		
		super(sleuthkitCase, osAccountobjId, signature);
		
		this.sleuthkitCase = sleuthkitCase;
		this.osAccountObjId = osAccountobjId;
		this.realmId = realmId;
		this.loginName = loginName;
		this.uniqueId = uniqueId;
		this.signature = signature;
		this.osAccountStatus = accountStatus;
		this.osAccountDbStatus = accountDbStatus;
	}

	/**
	 * Set the account login name, such as "jdoe", if not already set.
	 *
	 * @param loginName Login name to set.
	 *
	 * @return Returns true of the login name is set, false if the name was not
	 *         changed.
	 * @throws TskCoreException If there is an error setting the login name.
	 * 
	 */
	public boolean setLoginName(String loginName) throws TskCoreException {
		if (StringUtils.isBlank(this.loginName) && StringUtils.isNotBlank(loginName)) {
			this.loginName = loginName;
			updateSignature();
			this.isDirty = true;
			return true;
		}
		return false;
	}

	/**
	 * Set the account unique id, such as SID or UID, if not already set.
	 * 
	 * @param uniqueId Id to set.
	 * 
	 * @return Returns true of the unique id is set, false if the unique id was not
	 *         changed.
	 * @throws TskCoreException If there is an error setting the account unique id.
	 */
	public boolean setUniqueId(String uniqueId) throws TskCoreException {
		if (StringUtils.isBlank(this.uniqueId)  && StringUtils.isNotBlank(uniqueId)) {
			this.uniqueId = uniqueId;
			updateSignature();
			this.isDirty = true;
			return true;
		}
		return false;
	}
	
	
	/**
	 * Sets the account user's full name, such as "John Doe", if it is not
	 * already set.
	 *
	 * @param fullName Full name.
	 *
	 * @return Returns true of the name is set, false if the name was not
	 *         changed.
	 */
	public boolean setFullName(String fullName) {
		if (StringUtils.isBlank(this.fullName)  && StringUtils.isNotBlank(fullName)) {
			this.fullName = fullName;
			this.isDirty = true;
			return true;
		}
		return false;
	}

	/**
	 * Sets account type for the account, if it has not already been set.
	 *
	 * @param osAccountType Account type.
	 *
	 * @return Returns true of the account type is set, false if the account
	 *         type was not changed.
	 */
	public boolean setOsAccountType(OsAccountType osAccountType) {
		if (Objects.isNull(this.osAccountType) && Objects.nonNull(osAccountType)) {
			this.osAccountType = osAccountType;
			this.isDirty = true;
			return true;
		}

		return false;
	}

	/**
	 * Sets account status for the account, if it is not already set.
	 *
	 * @param osAccountStatus Account status.
	 * 
	 * @return Returns true of the account status is set, false if the account
	 *         status was not changed.
	 */
	public boolean setOsAccountStatus(OsAccountStatus osAccountStatus) {
		if ((this.osAccountStatus == null) && Objects.nonNull(osAccountStatus)) {
			this.osAccountStatus = osAccountStatus;
			this.isDirty = true;
			return true;
		}

		return false;
	}

	/**
	 * Set account creation time, if not already set.
	 *
	 * @param creationTime Creation time.
	 * 
	 * @return Returns true of the creation time is set, false if the time was not
	 *         changed.
	 */
	public boolean setCreationTime(Long creationTime) {
		if (Objects.isNull(this.creationTime) && Objects.nonNull(creationTime)) {
			this.creationTime = creationTime;
			this.isDirty = true;
			return true;
		}
		return false;
	}

	
	/**
	 * Get the dirty flag. Indicates whether the account has any changes that
	 * need to be updated in the database. If it returns true,
	 * {@link OsAccountManager#updateAccount()} should be called to update the
	 * account.
	 *
	 * @return True if the object is dirty, false otherwise.
	 */
	public boolean isDirty() {
		return isDirty;
	}
	
	/**
	 * Reset the dirty flag. Indicates that the account has been updated in the
	 * database.
	 * 
	 */
	void resetDirty() {
		this.isDirty = false;
	}
	
	
	/**
	 * Adds account attributes to the account. Attributes can be at a host-level
	 * or domain-level (for domain-scoped accounts).
	 *
	 * @param osAccountAttributes List of attributes to add.
	 *
	 * @throws TskCoreException
	 *
	 * @throws org.sleuthkit.datamodel.TskCoreException
	 */
	public void addAttributes(List<OsAccountAttribute> osAccountAttributes) throws TskCoreException {
		sleuthkitCase.getOsAccountManager().addOsAccountAttributes(this, osAccountAttributes); 
	}
	
	/**
	 * This function is used by OsAccountManger to update the list of 
	 * OsAccount attributes. 
	 * 
	 * @param osAccountAttribute The osAccount Attribute that is to be added. 
	 */
	void setAttributesInternal(List<OsAccountAttribute> osAccountAttributes) {
		this.osAccountAttributes = osAccountAttributes;
	}
		
	/**
	 * Get the account Object Id that is unique within the scope of the case.
	 *
	 * @return Account id.
	 */
	public long getId() {
		return osAccountObjId;
	}

	/**
	 * Get the unique identifier for the account, such as UID or SID.
	 * The id is unique within the account realm.
	 *
	 * @return Optional unique identifier.
	 */
	public Optional<String> getUniqueIdWithinRealm() {
		return Optional.ofNullable(uniqueId);
	}

	/**
	 * Get the ID for the account realm.
	 * Get the Realm via OsAccountRealmManager.getRealmById()
	 * NOTE: The realm may get updated as more data is parsed,
	 * so listen for events to update as needed.
	 * 
	 * @return 
	 */
	public long getRealmId() {
		return realmId;
	}

	/**
	 * Get account login name, such as "jdoe"
	 *
	 * @return Optional login name.
	 */
	public Optional<String> getLoginName() {
		return Optional.ofNullable(loginName);
	}

	/**
	 * Get the account signature.
	 *
	 * @return Account signature.
	 */
	String getSignature() {
		return signature;
	}

	
	/**
	 * Get account user full name, such as "John Doe"
	 *
	 * @return Optional with full name.
	 */
	public Optional<String> getFullName() {
		return Optional.ofNullable(fullName);
	}

	/**
	 * Get account creation time.
	 *
	 * @return Account creation time, returns 0 if creation time is not known.
	 */
	public Optional<Long> getCreationTime() {
		return Optional.ofNullable(creationTime);
	}

	/**
	 * Get account type.
	 *
	 * @return Account type.
	 */
	public OsAccountType getOsAccountType() {
		return osAccountType;
	}

	/**
	 * Get account status.
	 *
	 * @return Account status.
	 */
	public OsAccountStatus getOsAccountStatus() {
		return osAccountStatus;
	}
	
	/**
	 * Get account status in the database.
	 *
	 * @return Database account status.
	 */
	public OsAccountDbStatus getOsAccountDbStatus() {
		return osAccountDbStatus;
	}

	/**
	 * Get additional account attributes.
	 *
	 * @return List of additional account attributes. May return an empty list.
	 * 
	 * @throws TskCoreException
	 */
	public List<OsAccountAttribute> getOsAccountAttributes() throws TskCoreException {
		if (osAccountAttributes == null) {
			osAccountAttributes = sleuthkitCase.getOsAccountManager().getOsAccountAttributes(this);
		}
		return Collections.unmodifiableList(osAccountAttributes);
	}
	
	/**
	 * Return the os account instances.
	 * 
	 * @return List of all the OsAccountInstances. May return an empty list.
	 * 
	 * @throws TskCoreException 
	 */
	public List<OsAccountInstance> getOsAccountInstances() throws TskCoreException {
		if(osAccountInstances == null) {
			osAccountInstances = sleuthkitCase.getOsAccountManager().getOsAccountInstances(this);
		}
		
		return Collections.unmodifiableList(osAccountInstances);
	}
	
	/**
	 * Updates the account signature with unique id or name.
	 *
	 * @throws TskCoreException If there is an error updating the account
	 *                          signature.
	 */
	private void updateSignature() throws TskCoreException {
		signature = OsAccountManager.getAccountSignature(this.uniqueId, this.loginName);
	}
	
	/**
	 * Gets the SleuthKit case  database for this
	 * account.
	 *
	 * @return The SleuthKit case object.
	 */
	@Override
	public SleuthkitCase getSleuthkitCase() {
		return sleuthkitCase;
	}
	
	@Override
	public int read(byte[] buf, long offset, long len) throws TskCoreException {
		// No data to read. 
		return 0;
	}

	@Override
	public void close() {
		// nothing to close
	}

	@Override
	public long getSize() {
		// No data. 
		return 0;
	}

	@Override
	public <T> T accept(ContentVisitor<T> v) {

		throw new UnsupportedOperationException("Not supported yet."); 
	}

	@Override
	public <T> T accept(SleuthkitItemVisitor<T> v) {
		return v.visit(this);
	}
}<|MERGE_RESOLUTION|>--- conflicted
+++ resolved
@@ -44,17 +44,10 @@
 
 	private final SleuthkitCase sleuthkitCase;
 	
-<<<<<<< HEAD
-	private final long osAccountobjId;	// Object ID within the database
-	private final OsAccountRealm realm;		// realm where the loginname/uniqueId is unique - a domain or a host name.
+	private final long osAccountObjId;  // Object ID within the database
+	private final long realmId;		// realm where the account exists in (could be local or domain scoped)
 	private volatile String loginName;	// user login name - may be null
 	private volatile String uniqueId;	// a unique user sid/uid, may be null
-=======
-	private final long osAccountObjId;	// Object ID within the database
-	private final long realmId;		// realm where the account exists in (could be local or domain scoped)
-	private String loginName;	// user login name - may be null
-	private String uniqueId;	// a unique user sid/uid, may be null
->>>>>>> f9122eb2
 	
 	private volatile String signature;		// This exists only to prevent duplicates.
 									// Together realm_id & signature must be unique for each account.
