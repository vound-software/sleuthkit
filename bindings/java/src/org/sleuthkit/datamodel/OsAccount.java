/*
 * Sleuth Kit Data Model
 *
 * Copyright 2020-2021 Basis Technology Corp.
 * Contact: carrier <at> sleuthkit <dot> org
 *
 * Licensed under the Apache License, Version 2.0 (the "License");
 * you may not use this file except in compliance with the License.
 * You may obtain a copy of the License at
 *
 *     http://www.apache.org/licenses/LICENSE-2.0
 *
 * Unless required by applicable law or agreed to in writing, software
 * distributed under the License is distributed on an "AS IS" BASIS,
 * WITHOUT WARRANTIES OR CONDITIONS OF ANY KIND, either express or implied.
 * See the License for the specific language governing permissions and
 * limitations under the License.
 */
package org.sleuthkit.datamodel;

import java.util.Collections;
import java.util.List;
import java.util.Objects;
import java.util.Optional;
import java.util.ResourceBundle;
import org.apache.commons.lang3.StringUtils;

/**
 * Abstracts an OS user account. OS Accounts have a scope,
 * which is defined by their parent OsAccountRealm.
 *
 * An OS user account may own files and (some) artifacts.
 *
 * OsAcounts can be created with minimal data and updated 
 * as more is learned. Caller must call update() to save
 * any new data. 
 */
public final class OsAccount extends AbstractContent {
	
	private static final ResourceBundle bundle = ResourceBundle.getBundle("org.sleuthkit.datamodel.Bundle");

	final static Long NO_ACCOUNT = null;
	final static String NO_OWNER_ID = null;

	private final SleuthkitCase sleuthkitCase;
	
	private final long osAccountobjId;	// Object ID within the database
	private final OsAccountRealm realm;		// realm where the loginname/uniqueId is unique - a domain or a host name.
	private String loginName;	// user login name - may be null
	private String uniqueId;	// a unique user sid/uid, may be null
	
	private String signature;		// This exists only to prevent duplicates.
									// Together realm_id & signature must be unique for each account.
									// It is either unique_id if unique_id is defined,
									// or the login_name if login_name is defined.

	private String fullName;	// full name, may be null
	private OsAccountType osAccountType = OsAccountType.UNKNOWN;
	private OsAccountStatus osAccountStatus = null;
	private final OsAccountDbStatus osAccountDbStatus;  // Status of row in the database
	private Long creationTime = null;

	private List<OsAccountAttribute> osAccountAttributes = null;
	private List<OsAccountInstance> osAccountInstances = null;
	
	private boolean isDirty = false; // indicates that some member value has changed since construction and it should be updated in the database.

	
	/**
	 * Encapsulates status of an account - whether is it active or disabled or
	 * deleted.
	 */
	public enum OsAccountStatus {
		UNKNOWN(0, bundle.getString("OsAccountStatus.Unknown.text")),
		ACTIVE(1, bundle.getString("OsAccountStatus.Active.text")),
		DISABLED(2, bundle.getString("OsAccountStatus.Disabled.text")),
		DELETED(3, bundle.getString("OsAccountStatus.Deleted.text"));

		private final int id;
		private final String name;

		OsAccountStatus(int id, String name) {
			this.id = id;
			this.name = name;
		}

		/**
		 * Get account status id.
		 *
		 * @return Account status id.
		 */
		public int getId() {
			return id;
		}

		/**
		 * Get the account status enum name.
		 *
		 * @return
		 */
		public String getName() {
			return name;
		}

		/**
		 * Gets account status enum from id.
		 *
		 * @param statusId Id to look for.
		 *
		 * @return Account status enum.
		 */
		public static OsAccountStatus fromID(int statusId) {
			for (OsAccountStatus statusType : OsAccountStatus.values()) {
				if (statusType.ordinal() == statusId) {
					return statusType;
				}
			}
			return null;
		}
	}
	
	/**
	 * Encapsulates status of OsAccount row.
	 * OsAccounts that are not "Active" are generally invisible -
	 * they will not be returned by any queries on the string fields.
	 */
	public enum OsAccountDbStatus {
		ACTIVE(0, "Active"),
		MERGED(1, "Merged"),
		DELETED(2, "Deleted");	

		private final int id;
		private final String name;

		OsAccountDbStatus(int id, String name) {
			this.id = id;
			this.name = name;
		}

		public int getId() {
			return id;
		}

		String getName() {
			return name;
		}

		public static OsAccountDbStatus fromID(int typeId) {
			for (OsAccountDbStatus type : OsAccountDbStatus.values()) {
				if (type.ordinal() == typeId) {
					return type;
				}
			}
			return null;
		}
	}

	/**
	 * Encapsulates an account type - whether it's an interactive login account
	 * or a service account.
	 */
	public enum OsAccountType {
		UNKNOWN(0, bundle.getString("OsAccountType.Unknown.text")),
		SERVICE(1, bundle.getString("OsAccountType.Service.text")),
		INTERACTIVE(2, bundle.getString("OsAccountType.Interactive.text"));

		private final int id;
		private final String name;

		OsAccountType(int id, String name) {
			this.id = id;
			this.name = name;
		}

		/**
		 * Get account type id.
		 *
		 * @return Account type id.
		 */
		public int getId() {
			return id;
		}

		/**
		 * Get account type name.
		 *
		 * @return Account type name.
		 */
		public String getName() {
			return name;
		}

		/**
		 * Gets account type enum from id.
		 *
		 * @param typeId Id to look for.
		 *
		 * @return Account type enum.
		 */
		public static OsAccountType fromID(int typeId) {
			for (OsAccountType accountType : OsAccountType.values()) {
				if (accountType.ordinal() == typeId) {
					return accountType;
				}
			}
			return null;
		}
	}

	/**
	 * Constructs an OsAccount with a realm/username and unique id, and
	 * signature.
	 *
	 * @param sleuthkitCase  The SleuthKit case (case database) that contains
	 *                       the artifact data.
	 * @param osAccountobjId Obj id of the account in tsk_objects table.
	 * @param realm	         Realm - defines the scope of this account.
	 * @param loginName      Login name for the account. May be null.
	 * @param uniqueId       An id unique within the realm - a SID or uid. May
	 *                       be null, only if login name is not null.
	 * @param signature	     A unique signature constructed from realm id and
	 *                       loginName or uniqueId.
	 * @param accountStatus  Account status.
	 * @param dbStatus       Status of row in database.
	 */
	OsAccount(SleuthkitCase sleuthkitCase, long osAccountobjId, OsAccountRealm realm, String loginName, String uniqueId, String signature, 
			OsAccountStatus accountStatus, OsAccountDbStatus accountDbStatus) {
		
		super(sleuthkitCase, osAccountobjId, signature);
		
		this.sleuthkitCase = sleuthkitCase;
		this.osAccountobjId = osAccountobjId;
		this.realm = realm;
		this.loginName = loginName;
		this.uniqueId = uniqueId;
		this.signature = signature;
		this.osAccountStatus = accountStatus;
		this.osAccountDbStatus = accountDbStatus;
	}

	/**
	 * Set the account login name, such as "jdoe", if not already set.
	 *
	 * @param loginName Login name to set.
	 *
	 * @return Returns true of the login name is set, false if the name was not
	 *         changed.
	 * @throws TskCoreException If there is an error setting the login name.
	 * 
	 */
	public boolean setLoginName(String loginName) throws TskCoreException {
		if (this.loginName == null) {
			this.loginName = loginName;
			updateSignature();
			this.isDirty = true;
			return true;
		}
		return false;
	}

	/**
	 * Set the account unique id, such as SID or UID, if not already set.
	 * 
	 * @param uniqueId Id to set.
	 * 
	 * @return Returns true of the unique id is set, false if the unique id was not
	 *         changed.
	 * @throws TskCoreException If there is an error setting the account unique id.
	 */
<<<<<<< HEAD
	public boolean setUniqueId(String uniqueId) throws TskCoreException {
		if (this.uniqueId == null) {
=======
	public boolean setUniqueId(String uniqueId) {
		if (StringUtils.isBlank(this.uniqueId)  && StringUtils.isNotBlank(uniqueId)) {
>>>>>>> c208027a
			this.uniqueId = uniqueId;
			updateSignature();
			this.isDirty = true;
			return true;
		}
		return false;
	}
	
	
	/**
	 * Sets the account user's full name, such as "John Doe", if it is not
	 * already set.
	 *
	 * @param fullName Full name.
	 *
	 * @return Returns true of the name is set, false if the name was not
	 *         changed.
	 */
	public boolean setFullName(String fullName) {
		if (StringUtils.isBlank(this.fullName)  && StringUtils.isNotBlank(fullName)) {
			this.fullName = fullName;
			this.isDirty = true;
			return true;
		}
		return false;
	}

	/**
	 * Sets account type for the account, if it has not already been set.
	 *
	 * @param osAccountType Account type.
	 *
	 * @return Returns true of the account type is set, false if the account
	 *         type was not changed.
	 */
	public boolean setOsAccountType(OsAccountType osAccountType) {
		if (Objects.isNull(this.osAccountType) && Objects.nonNull(osAccountType)) {
			this.osAccountType = osAccountType;
			this.isDirty = true;
			return true;
		}

		return false;
	}

	/**
	 * Sets account status for the account, if it is not already set.
	 *
	 * @param osAccountStatus Account status.
	 * 
	 * @return Returns true of the account status is set, false if the account
	 *         status was not changed.
	 */
	public boolean setOsAccountStatus(OsAccountStatus osAccountStatus) {
		if (this.osAccountStatus == null) {
			this.osAccountStatus = osAccountStatus;
			this.isDirty = true;
			return true;
		}

		return false;
	}

	/**
	 * Set account creation time, if not already set.
	 *
	 * @param creationTime Creation time.
	 * 
	 * @return Returns true of the creation time is set, false if the time was not
	 *         changed.
	 */
	public boolean setCreationTime(Long creationTime) {
		if (Objects.isNull(this.creationTime) && Objects.nonNull(creationTime)) {
			this.creationTime = creationTime;
			this.isDirty = true;
			return true;
		}
		return false;
	}

	
	/**
	 * Get the dirty flag. Indicates whether the account has any changes that
	 * need to be updated in the database. If it returns true,
	 * {@link OsAccountManager#updateAccount()} should be called to update the
	 * account.
	 *
	 * @return True if the object is dirty, false otherwise.
	 */
	public boolean isDirty() {
		return isDirty;
	}
	
	/**
	 * Reset the dirty flag. Indicates that the account has been updated in the
	 * database.
	 * 
	 */
	void resetDirty() {
		this.isDirty = false;
	}
	
	
	/**
	 * Adds account attributes to the account. Attributes can be at a host-level
	 * or domain-level (for domain-scoped accounts).
	 *
	 * @param osAccountAttributes List of attributes to add.
	 *
	 * @throws TskCoreException
	 *
	 * @throws org.sleuthkit.datamodel.TskCoreException
	 */
	public void addAttributes(List<OsAccountAttribute> osAccountAttributes) throws TskCoreException {
		sleuthkitCase.getOsAccountManager().addOsAccountAttributes(this, osAccountAttributes);
		osAccountAttributes.addAll(osAccountAttributes);
	}

		
	/**
	 * Get the account Object Id that is unique within the scope of the case.
	 *
	 * @return Account id.
	 */
	public long getId() {
		return osAccountobjId;
	}

	/**
	 * Get the unique identifier for the account, such as UID or SID.
	 * The id is unique within the account realm.
	 *
	 * @return Optional unique identifier.
	 */
	public Optional<String> getUniqueIdWithinRealm() {
		return Optional.ofNullable(uniqueId);
	}

	/**
	 * Get the account realm.
	 *
	 * @return OsAccountRealm.
	 */
	public OsAccountRealm getRealm() {
		return realm;
	}

	/**
	 * Get account login name, such as "jdoe"
	 *
	 * @return Optional login name.
	 */
	public Optional<String> getLoginName() {
		return Optional.ofNullable(loginName);
	}

	/**
	 * Get the account signature.
	 *
	 * @return Account signature.
	 */
	String getSignature() {
		return signature;
	}

	
	/**
	 * Get account user full name, such as "John Doe"
	 *
	 * @return Optional with full name.
	 */
	public Optional<String> getFullName() {
		return Optional.ofNullable(fullName);
	}

	/**
	 * Get account creation time.
	 *
	 * @return Account creation time, returns 0 if creation time is not known.
	 */
	public Optional<Long> getCreationTime() {
		return Optional.ofNullable(creationTime);
	}

	/**
	 * Get account type.
	 *
	 * @return Account type.
	 */
	public OsAccountType getOsAccountType() {
		return osAccountType;
	}

	/**
	 * Get account status.
	 *
	 * @return Account status.
	 */
	public OsAccountStatus getOsAccountStatus() {
		return osAccountStatus;
	}
	
	/**
	 * Get account status in the database.
	 *
	 * @return Database account status.
	 */
	public OsAccountDbStatus getOsAccountDbStatus() {
		return osAccountDbStatus;
	}

	/**
	 * Get additional account attributes.
	 *
	 * @return List of additional account attributes. May return an empty list.
	 * 
	 * @throws TskCoreException
	 */
	public List<OsAccountAttribute> getOsAccountAttributes() throws TskCoreException {
		if (osAccountAttributes == null) {
			osAccountAttributes = sleuthkitCase.getOsAccountManager().getOsAccountAttributes(this);
		}
		return Collections.unmodifiableList(osAccountAttributes);
	}
	
	/**
	 * Return the os account instances.
	 * 
	 * @return List of all the OsAccountInstances. May return an empty list.
	 * 
	 * @throws TskCoreException 
	 */
	public List<OsAccountInstance> getOsAccountInstances() throws TskCoreException {
		if(osAccountInstances == null) {
			osAccountInstances = sleuthkitCase.getOsAccountManager().getOsAccountInstances(this);
		}
		
		return Collections.unmodifiableList(osAccountInstances);
	}
	
	/**
	 * Updates the account signature with unique id or name.
	 *
	 * @throws TskCoreException If there is an error updating the account
	 *                          signature.
	 */
	private void updateSignature() throws TskCoreException {
		signature = OsAccountManager.getAccountSignature(this.uniqueId, this.loginName);
	}
	
	/**
	 * Gets the SleuthKit case  database for this
	 * account.
	 *
	 * @return The SleuthKit case object.
	 */
	@Override
	public SleuthkitCase getSleuthkitCase() {
		return sleuthkitCase;
	}
	
	@Override
	public int read(byte[] buf, long offset, long len) throws TskCoreException {
		// No data to read. 
		return 0;
	}

	@Override
	public void close() {
		// nothing to close
	}

	@Override
	public long getSize() {
		// No data. 
		return 0;
	}

	@Override
	public <T> T accept(ContentVisitor<T> v) {

		throw new UnsupportedOperationException("Not supported yet."); 
	}

	@Override
	public <T> T accept(SleuthkitItemVisitor<T> v) {
		return v.visit(this);
	}
}<|MERGE_RESOLUTION|>--- conflicted
+++ resolved
@@ -267,13 +267,8 @@
 	 *         changed.
 	 * @throws TskCoreException If there is an error setting the account unique id.
 	 */
-<<<<<<< HEAD
 	public boolean setUniqueId(String uniqueId) throws TskCoreException {
-		if (this.uniqueId == null) {
-=======
-	public boolean setUniqueId(String uniqueId) {
 		if (StringUtils.isBlank(this.uniqueId)  && StringUtils.isNotBlank(uniqueId)) {
->>>>>>> c208027a
 			this.uniqueId = uniqueId;
 			updateSignature();
 			this.isDirty = true;
