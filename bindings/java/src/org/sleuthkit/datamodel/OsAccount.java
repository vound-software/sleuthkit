/*
 * Sleuth Kit Data Model
 *
 * Copyright 2020-2021 Basis Technology Corp.
 * Contact: carrier <at> sleuthkit <dot> org
 *
 * Licensed under the Apache License, Version 2.0 (the "License");
 * you may not use this file except in compliance with the License.
 * You may obtain a copy of the License at
 *
 *     http://www.apache.org/licenses/LICENSE-2.0
 *
 * Unless required by applicable law or agreed to in writing, software
 * distributed under the License is distributed on an "AS IS" BASIS,
 * WITHOUT WARRANTIES OR CONDITIONS OF ANY KIND, either express or implied.
 * See the License for the specific language governing permissions and
 * limitations under the License.
 */
package org.sleuthkit.datamodel;

import java.util.ArrayList;
import java.util.Collections;
import java.util.List;
import java.util.Optional;
import java.util.ResourceBundle;

/**
 * Abstracts an OS user account. OS Accounts have a scope,
 * which is defined by their parent OsAccountRealm.
 *
 * An OS user account may own files and (some) artifacts.
 *
 * OsAcounts can be created with minimal data and updated 
 * as more is learned. Caller must call update() to save
 * any new data. 
 */
public final class OsAccount extends AbstractContent {
	
	private static final ResourceBundle bundle = ResourceBundle.getBundle("org.sleuthkit.datamodel.Bundle");

	final static Long NO_ACCOUNT = null;
	final static String NO_OWNER_ID = null;

	private final SleuthkitCase sleuthkitCase;
	
	private final long osAccountobjId;	// Object ID within the database
	private final OsAccountRealm realm;		// realm where the loginname/uniqueId is unique - a domain or a host name.
	private String loginName;	// user login name - may be null
	private String uniqueId;	// a unique user sid/uid, may be null
	
	private String signature;		// This exists only to prevent duplicates.
									// Together realm_id & signature must be unique for each account.
									// It is either unique_id if unique_id is defined,
									// or the login_name if login_name is defined.

	private String fullName;	// full name, may be null
	private Boolean isAdmin = null;	// is admin account.
	private OsAccountType osAccountType = OsAccountType.UNKNOWN;
	private OsAccountStatus osAccountStatus = null;
	private Long creationTime = null;

	private final List<OsAccountAttribute> osAccountAttributes = new ArrayList<>();
	
	private boolean isDirty = false; // indicates that some member value has changed since construction and it should be updated in the database.

	
	/**
	 * Encapsulates status of an account - whether is it active or disabled or
	 * deleted.
	 */
	public enum OsAccountStatus {
		UNKNOWN(0, bundle.getString("OsAccountStatus.Unknown.text")),
		ACTIVE(1, bundle.getString("OsAccountStatus.Active.text")),
		DISABLED(2, bundle.getString("OsAccountStatus.Disabled.text")),
		DELETED(3, bundle.getString("OsAccountStatus.Deleted.text"));

		private final int id;
		private final String name;

		OsAccountStatus(int id, String name) {
			this.id = id;
			this.name = name;
		}

		/**
		 * Get account status id.
		 *
		 * @return Account status id.
		 */
		public int getId() {
			return id;
		}

		/**
		 * Get the account status enum name.
		 *
		 * @return
		 */
		public String getName() {
			return name;
		}

		/**
		 * Gets account status enum from id.
		 *
		 * @param statusId Id to look for.
		 *
		 * @return Account status enum.
		 */
		public static OsAccountStatus fromID(int statusId) {
			for (OsAccountStatus statusType : OsAccountStatus.values()) {
				if (statusType.ordinal() == statusId) {
					return statusType;
				}
			}
			return null;
		}
	}

	/**
	 * Encapsulates an account type - whether it's an interactive login account
	 * or a service account.
	 */
	public enum OsAccountType {
		UNKNOWN(0, bundle.getString("OsAccountType.Unknown.text")),
		SERVICE(1, bundle.getString("OsAccountType.Service.text")),
		INTERACTIVE(2, bundle.getString("OsAccountType.Interactive.text"));

		private final int id;
		private final String name;

		OsAccountType(int id, String name) {
			this.id = id;
			this.name = name;
		}

		/**
		 * Get account type id.
		 *
		 * @return Account type id.
		 */
		public int getId() {
			return id;
		}

		/**
		 * Get account type name.
		 *
		 * @return Account type name.
		 */
		public String getName() {
			return name;
		}

		/**
		 * Gets account type enum from id.
		 *
		 * @param typeId Id to look for.
		 *
		 * @return Account type enum.
		 */
		public static OsAccountType fromID(int typeId) {
			for (OsAccountType accountType : OsAccountType.values()) {
				if (accountType.ordinal() == typeId) {
					return accountType;
				}
			}
			return null;
		}
	}

	/**
	 * Describes the relationship between an os account instance and the host
	 * where the instance was found.
	 *
	 * Whether an os account actually performed any action on the host or if
	 * just a reference to it was found on the host (such as in a log file)
	 */
	public enum OsAccountInstanceType {
		PERFORMED_ACTION_ON(0, bundle.getString("OsAccountInstanceType.PerformedActionOn.text")), // the user performed actions on a host
		REFERENCED_ON(1, bundle.getString("OsAccountInstanceType.ReferencedOn.text") );	// user was simply referenced on a host

		private final int id;
		private final String name;

		OsAccountInstanceType(int id, String name) {
			this.id = id;
			this.name = name;
		}

		/**
		 * Get account instance type id.
		 *
		 * @return Account instance type id.
		 */
		public int getId() {
			return id;
		}

		/**
		 * Get account instance type name.
		 *
		 * @return Account instance type name.
		 */
		public String getName() {
			return name;
		}

		/**
		 * Gets account instance type enum from id.
		 *
		 * @param typeId Id to look for.
		 *
		 * @return Account instance type enum.
		 */
		public static OsAccountInstanceType fromID(int typeId) {
			for (OsAccountInstanceType statusType : OsAccountInstanceType.values()) {
				if (statusType.ordinal() == typeId) {
					return statusType;
				}
			}
			return null;
		}
	}

	/**
	 * Constructs an OsAccount with a realm/username and unique id, and
	 * signature.
	 *
	 * @param sleuthkitCase  The SleuthKit case (case database) that contains
	 *                       the artifact data.
	 * @param osAccountobjId Obj id of the account in tsk_objects table.
	 * @param realm	         Realm - defines the scope of this account.
	 * @param loginName      Login name for the account. May be null.
	 * @param uniqueId       An id unique within the realm - a SID or uid. May
	 *                       be null, only if login name is not null.
	 * @param signature	     A unique signature constructed from realm id and
	 *                       loginName or uniqueId.
	 * @param accountStatus  Account status.
	 */
	OsAccount(SleuthkitCase sleuthkitCase, long osAccountobjId, OsAccountRealm realm, String loginName, String uniqueId, String signature, OsAccountStatus accountStatus) {
		
		super(sleuthkitCase, osAccountobjId, signature);
		
		this.sleuthkitCase = sleuthkitCase;
		this.osAccountobjId = osAccountobjId;
		this.realm = realm;
		this.loginName = loginName;
		this.uniqueId = uniqueId;
		this.signature = signature;
		this.osAccountStatus = accountStatus;
	}

	/**
	 * Set the account login name, such as "jdoe", if not already set.
	 *
	 * @param loginName Login name to set.
	 *
	 * @return Returns true of the login name is set, false if the name was not
	 *         changed.
	 */
	public boolean setLoginName(String loginName) {
		if (this.loginName == null) {
			this.loginName = loginName;
			updateSignature();
			this.isDirty = true;
			return true;
		}
		return false;
	}

	/**
	 * Set the account unique id, such as SID or UID, if not already set.
	 * 
	 * @param uniqueId Id to set.
	 * 
	 * @return Returns true of the unique id is set, false if the unique id was not
	 *         changed.
	 */
	public boolean setUniqueId(String uniqueId) {
		if (this.uniqueId == null) {
			this.uniqueId = uniqueId;
			updateSignature();
			this.isDirty = true;
			return true;
		}
		return false;
	}
	
	
	/**
	 * Sets the account user's full name, such as "John Doe", if it is not
	 * already set.
	 *
	 * @param fullName Full name.
	 *
	 * @return Returns true of the name is set, false if the name was not
	 *         changed.
	 */
	public boolean setFullName(String fullName) {
		if (this.fullName == null) {
			this.fullName = fullName;
			this.isDirty = true;
			return true;
		}
		return false;
	}

	/**
	 * Sets the admin status for the account, if it is not already set.
	 *
	 * @param isAdmin Flag to indicate if the account is an admin account.
	 * 
	 * @return Returns true of the admin status is set, false if the status was not
	 *         changed.
	 */
	public boolean setIsAdmin(boolean isAdmin) {
		if (this.isAdmin == null) {
			this.isAdmin = isAdmin;
			this.isDirty = true;
			return true;
		}
		return false;
	}

	/**
	 * Sets account type for the account, if it has not already been set.
	 *
	 * @param osAccountType Account type.
	 *
	 * @return Returns true of the account type is set, false if the account
	 *         type was not changed.
	 */
	public boolean setOsAccountType(OsAccountType osAccountType) {
		if (this.osAccountType == null) {
			this.osAccountType = osAccountType;
			this.isDirty = true;
			return true;
		}

		return false;
	}

	/**
	 * Sets account status for the account, if it is not already set.
	 *
	 * @param osAccountStatus Account status.
	 * 
	 * @return Returns true of the account status is set, false if the account
	 *         status was not changed.
	 */
	public boolean setOsAccountStatus(OsAccountStatus osAccountStatus) {
		if (this.osAccountStatus == null) {
			this.osAccountStatus = osAccountStatus;
			this.isDirty = true;
			return true;
		}

		return false;
	}

	/**
	 * Set account creation time, if not already set.
	 *
	 * @param creationTime Creation time.
	 * 
	 * @return Returns true of the creation time is set, false if the time was not
	 *         changed.
	 */
	public boolean setCreationTime(Long creationTime) {
		if (this.creationTime == null) {
			this.creationTime = creationTime;
			this.isDirty = true;
			return true;
		}
		return false;
	}

	
	/**
	 * Get the dirty flag. Indicates whether the account has any changes that need
	 * to be updated in the database.
	 *
	 * @return True if the object is dirty, false otherwise.
	 */
	boolean isDirty() {
		return isDirty;
	}
	
	/**
	 * Reset the dirty flag. Indicates that the account has been updated in the
	 * database.
	 * 
	 */
	void resetDirty() {
		this.isDirty = false;
	}
	
	
	/**
	 * Adds account attributes to the account. Attributes can be at a host-level
	 * or domain-level (for domain-scoped accounts).
	 *
<<<<<<< HEAD
	 * @param osAccountAttributes Collection of  attributes to add.
=======
	 * @param osAccountAttributes List of attributes to add.
	 *
	 * @throws TskCoreException
	 *
>>>>>>> f6e52b06
	 * @throws org.sleuthkit.datamodel.TskCoreException
	 */
	public void addAttributes(List<OsAccountAttribute> osAccountAttributes) throws TskCoreException {
		sleuthkitCase.getOsAccountManager().addOsAccountAttributes(this, osAccountAttributes);
		osAccountAttributes.addAll(osAccountAttributes);
	}

		
	/**
	 * Get the account Object Id that is unique within the scope of the case.
	 *
	 * @return Account id.
	 */
	public long getId() {
		return osAccountobjId;
	}

	/**
	 * Get the unique identifier for the account, such as UID or SID.
	 * The id is unique within the account realm.
	 *
	 * @return Optional unique identifier.
	 */
	public Optional<String> getUniqueIdWithinRealm() {
		return Optional.ofNullable(uniqueId);
	}

	/**
	 * Get the account realm.
	 *
	 * @return OsAccountRealm.
	 */
	public OsAccountRealm getRealm() {
		return realm;
	}

	/**
	 * Get account login name, such as "jdoe"
	 *
	 * @return Optional login name.
	 */
	public Optional<String> getLoginName() {
		return Optional.ofNullable(loginName);
	}

	/**
	 * Get the account signature.
	 *
	 * @return Account signature.
	 */
	String getSignature() {
		return signature;
	}

	
	/**
	 * Get account user full name, such as "John Doe"
	 *
	 * @return Optional with full name.
	 */
	public Optional<String> getFullName() {
		return Optional.ofNullable(fullName);
	}

	/**
	 * Check if account is an admin account.
	 *
	 * @return Optional with isAdmin status. If the value is not
	 * present the status is unknown.
	 */
	public Optional<Boolean> isAdmin() {
		return Optional.ofNullable(isAdmin);
	}

	/**
	 * Get account creation time.
	 *
	 * @return Account creation time, returns 0 if creation time is not known.
	 */
	public Optional<Long> getCreationTime() {
		return Optional.ofNullable(creationTime);
	}

	/**
	 * Get account type.
	 *
	 * @return Account type.
	 */
	public OsAccountType getOsAccountType() {
		return osAccountType;
	}

	/**
	 * Get account status.
	 *
	 * @return Account status.
	 */
	public OsAccountStatus getOsAccountStatus() {
		return osAccountStatus;
	}

	/**
	 * Get additional account attributes.
	 *
	 * @return List of additional account attributes. May return an empty list.
	 */
	public List<OsAccountAttribute> getOsAccountAttributes() {
		return Collections.unmodifiableList(osAccountAttributes);
	}
	
	/**
	 * Updates the account signature with unique id or name.
	 */
	private void updateSignature() {
		signature = OsAccountManager.getAccountSignature(this.uniqueId, this.loginName);
	}
	
	/**
	 * Gets the SleuthKit case  database for this
	 * account.
	 *
	 * @return The SleuthKit case object.
	 */
	@Override
	public SleuthkitCase getSleuthkitCase() {
		return sleuthkitCase;
	}
	
	@Override
	public int read(byte[] buf, long offset, long len) throws TskCoreException {
		// No data to read. 
		return 0;
	}

	@Override
	public void close() {
		// nothing to close
	}

	@Override
	public long getSize() {
		// No data. 
		return 0;
	}

	@Override
	public <T> T accept(ContentVisitor<T> v) {
		// TODO: need to implement this when OS Accounts are part of the Autopsy tree.
		
		throw new UnsupportedOperationException("Not supported yet."); 
	}

	@Override
	public <T> T accept(SleuthkitItemVisitor<T> v) {
		// TODO: need to implement this when OS Accounts are part of the Autopsy tree.
		
		throw new UnsupportedOperationException("Not supported yet."); 
	}
}<|MERGE_RESOLUTION|>--- conflicted
+++ resolved
@@ -401,14 +401,10 @@
 	 * Adds account attributes to the account. Attributes can be at a host-level
 	 * or domain-level (for domain-scoped accounts).
 	 *
-<<<<<<< HEAD
-	 * @param osAccountAttributes Collection of  attributes to add.
-=======
 	 * @param osAccountAttributes List of attributes to add.
 	 *
 	 * @throws TskCoreException
 	 *
->>>>>>> f6e52b06
 	 * @throws org.sleuthkit.datamodel.TskCoreException
 	 */
 	public void addAttributes(List<OsAccountAttribute> osAccountAttributes) throws TskCoreException {
