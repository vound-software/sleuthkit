/*
 * Sleuth Kit Data Model
 *
 * Copyright 2020-2021 Basis Technology Corp.
 * Contact: carrier <at> sleuthkit <dot> org
 *
 * Licensed under the Apache License, Version 2.0 (the "License");
 * you may not use this file except in compliance with the License.
 * You may obtain a copy of the License at
 *
 *     http://www.apache.org/licenses/LICENSE-2.0
 *
 * Unless required by applicable law or agreed to in writing, software
 * distributed under the License is distributed on an "AS IS" BASIS,
 * WITHOUT WARRANTIES OR CONDITIONS OF ANY KIND, either express or implied.
 * See the License for the specific language governing permissions and
 * limitations under the License.
 */
package org.sleuthkit.datamodel;

import java.util.Collections;
import java.util.List;
import java.util.Objects;
import java.util.Optional;
import java.util.ResourceBundle;
import org.apache.commons.lang3.StringUtils;

/**
 * Abstracts an OS user account. OS Accounts have a scope, which is defined by
 * their parent OsAccountRealm.
 *
 * An OS user account may own files and (some) artifacts.
 *
 * OsAcounts can be created with minimal data and updated as more is learned.
 * Caller must call update() to save any new data.
 */
public final class OsAccount extends AbstractContent {

	private static final ResourceBundle bundle = ResourceBundle.getBundle("org.sleuthkit.datamodel.Bundle");

	final static Long NO_ACCOUNT = null;
	final static String NO_OWNER_ID = null;

	private final SleuthkitCase sleuthkitCase;

	private final long osAccountObjId;	// Object ID within the database
	private final long realmId;		// realm where the account exists in (could be local or domain scoped)
	private final String loginName;	// user login name - may be null
	private final String addr;	// a unique user sid/uid, may be null

	private String signature;		// This exists only to prevent duplicates.
	// Together realm_id & signature must be unique for each account.
	// It is either addr if addr is defined,
	// or the login_name if login_name is defined.

	private final String fullName;	// full name, may be null
	private final OsAccountType osAccountType;
	private final OsAccountStatus osAccountStatus;
	private final OsAccountDbStatus osAccountDbStatus;  // Status of row in the database
	private final Long creationTime;

	private List<OsAccountAttribute> osAccountAttributes = null;
	private List<OsAccountInstance> osAccountInstances = null;

	/**
	 * Encapsulates status of an account - whether is it active or disabled or
	 * deleted.
	 */
	public enum OsAccountStatus {
		UNKNOWN(0, bundle.getString("OsAccountStatus.Unknown.text")),
		ACTIVE(1, bundle.getString("OsAccountStatus.Active.text")),
		DISABLED(2, bundle.getString("OsAccountStatus.Disabled.text")),
		DELETED(3, bundle.getString("OsAccountStatus.Deleted.text"));

		private final int id;
		private final String name;

		OsAccountStatus(int id, String name) {
			this.id = id;
			this.name = name;
		}

		/**
		 * Get account status id.
		 *
		 * @return Account status id.
		 */
		public int getId() {
			return id;
		}

		/**
		 * Get the account status enum name.
		 *
		 * @return
		 */
		public String getName() {
			return name;
		}

		/**
		 * Gets account status enum from id.
		 *
		 * @param statusId Id to look for.
		 *
		 * @return Account status enum.
		 */
		public static OsAccountStatus fromID(int statusId) {
			for (OsAccountStatus statusType : OsAccountStatus.values()) {
				if (statusType.ordinal() == statusId) {
					return statusType;
				}
			}
			return null;
		}
	}

	/**
	 * Encapsulates status of OsAccount row. OsAccounts that are not "Active"
	 * are generally invisible - they will not be returned by any queries on the
	 * string fields.
	 */
	public enum OsAccountDbStatus {
		ACTIVE(0, "Active"),
		MERGED(1, "Merged"),
		DELETED(2, "Deleted");

		private final int id;
		private final String name;

		OsAccountDbStatus(int id, String name) {
			this.id = id;
			this.name = name;
		}

		public int getId() {
			return id;
		}

		String getName() {
			return name;
		}

		public static OsAccountDbStatus fromID(int typeId) {
			for (OsAccountDbStatus type : OsAccountDbStatus.values()) {
				if (type.ordinal() == typeId) {
					return type;
				}
			}
			return null;
		}
	}

	/**
	 * Encapsulates an account type - whether it's an interactive login account
	 * or a service account.
	 */
	public enum OsAccountType {
		UNKNOWN(0, bundle.getString("OsAccountType.Unknown.text")),
		SERVICE(1, bundle.getString("OsAccountType.Service.text")),
		INTERACTIVE(2, bundle.getString("OsAccountType.Interactive.text"));

		private final int id;
		private final String name;

		OsAccountType(int id, String name) {
			this.id = id;
			this.name = name;
		}

		/**
		 * Get account type id.
		 *
		 * @return Account type id.
		 */
		public int getId() {
			return id;
		}

		/**
		 * Get account type name.
		 *
		 * @return Account type name.
		 */
		public String getName() {
			return name;
		}

		/**
		 * Gets account type enum from id.
		 *
		 * @param typeId Id to look for.
		 *
		 * @return Account type enum.
		 */
		public static OsAccountType fromID(int typeId) {
			for (OsAccountType accountType : OsAccountType.values()) {
				if (accountType.ordinal() == typeId) {
					return accountType;
				}
			}
			return null;
		}
	}

	/**
	 * Constructs an OsAccount with a realm/username and unique id, and
	 * signature.
	 *
	 * @param sleuthkitCase  The SleuthKit case (case database) that contains
	 *                       the artifact data.
	 * @param osAccountobjId Obj id of the account in tsk_objects table.
	 * @param realmId        Realm - defines the scope of this account.
	 * @param loginName      Login name for the account. May be null.
	 * @param uniqueId       An id unique within the realm - a SID or uid. May
	 *                       be null, only if login name is not null.
	 * @param signature	     A unique signature constructed from realm id and
	 *                       loginName or uniqueId.
	 * @param fullName       Full name.
	 * @param creationTime   Account creation time.
	 * @param accountType    Account type.
	 * @param accountStatus  Account status.
	 * @param dbStatus       Status of row in database.
	 */
	OsAccount(SleuthkitCase sleuthkitCase, long osAccountobjId, long realmId, String loginName, String uniqueId, String signature, 
			String fullName, Long creationTime, OsAccountType accountType, OsAccountStatus accountStatus, OsAccountDbStatus accountDbStatus) {

		super(sleuthkitCase, osAccountobjId, signature);

		this.sleuthkitCase = sleuthkitCase;
		this.osAccountObjId = osAccountobjId;
		this.realmId = realmId;
		this.loginName = loginName;
		this.addr = uniqueId;
		this.signature = signature;
		this.fullName = fullName;
		this.creationTime = creationTime;
		this.osAccountType = accountType;
		this.osAccountStatus = accountStatus;
		this.osAccountDbStatus = accountDbStatus;
	}

	/**
<<<<<<< HEAD
	 * This function is used by OsAccountManger to update the list of 
	 * OsAccount attributes. 
	 * 
	 * @param osAccountAttribute The osAccount Attribute that is to be added. 
=======
	 * Sets the account user's full name, such as "John Doe", if it is not
	 * already set.
	 *
	 * @param fullName Full name.
	 *
	 * @return Returns true of the name is set, false if the name was not
	 *         changed.
	 */
	boolean setFullName(String fullName) {
		if (StringUtils.isBlank(this.fullName) && StringUtils.isNotBlank(fullName)) {
			this.fullName = fullName;
			return true;
		}
		return false;
	}

	/**
	 * Sets account type for the account, if it has not already been set.
	 *
	 * @param osAccountType Account type.
	 *
	 * @return Returns true of the account type is set, false if the account
	 *         type was not changed.
	 */
	boolean setOsAccountType(OsAccountType osAccountType) {
		if (Objects.isNull(this.osAccountType) && Objects.nonNull(osAccountType)) {
			this.osAccountType = osAccountType;
			return true;
		}

		return false;
	}


	/**
	 * Set account creation time, if not already set.
	 *
	 * @param creationTime Creation time.
	 *
	 * @return Returns true of the creation time is set, false if the time was
	 *         not changed.
	 */
	boolean setCreationTime(Long creationTime) {
		if (Objects.isNull(this.creationTime) && Objects.nonNull(creationTime)) {
			this.creationTime = creationTime;
			return true;
		}
		return false;
	}

	/**
	 * This function is used by OsAccountManger to update the list of OsAccount
	 * attributes.
	 *
	 * @param osAccountAttribute The osAccount Attribute that is to be added.
>>>>>>> 24d7ab62
	 */
	void setAttributesInternal(List<OsAccountAttribute> osAccountAttributes) {
		this.osAccountAttributes = osAccountAttributes;
	}

	/**
	 * Get the account Object Id that is unique within the scope of the case.
	 *
	 * @return Account id.
	 */
	public long getId() {
		return osAccountObjId;
	}

	/**
	 * Get the unique identifier for the account, such as UID or SID. The id is
	 * unique within the account realm.
	 *
	 * @return Optional unique identifier.
	 */
	public Optional<String> getAddr() {
		return Optional.ofNullable(addr);
	}

	/**
	 * Get the ID for the account realm. Get the Realm via
	 * OsAccountRealmManager.getRealmByRealmId() NOTE: The realm may get updated as
	 * more data is parsed, so listen for events to update as needed.
	 *
	 * @return
	 */
	public long getRealmId() {
		return realmId;
	}

	/**
	 * Get account login name, such as "jdoe"
	 *
	 * @return Optional login name.
	 */
	public Optional<String> getLoginName() {
		return Optional.ofNullable(loginName);
	}

	/**
	 * Get the account signature.
	 *
	 * @return Account signature.
	 */
	String getSignature() {
		return signature;
	}

	/**
	 * Get account user full name, such as "John Doe"
	 *
	 * @return Optional with full name.
	 */
	public Optional<String> getFullName() {
		return Optional.ofNullable(fullName);
	}

	/**
	 * Get account creation time.
	 *
	 * @return Optional with account creation time.
	 */
	public Optional<Long> getCreationTime() {
		return Optional.ofNullable(creationTime);
	}

	/**
	 * Get account type.
	 *
	 * @return Optional with account type.
	 */
	public Optional<OsAccountType> getOsAccountType() {
		return Optional.ofNullable(osAccountType);
	}

	/**
	 * Get account status.
	 *
	 * @return Optional with account status.
	 */
	public Optional<OsAccountStatus> getOsAccountStatus() {
		return Optional.ofNullable(osAccountStatus);
	}

	/**
	 * Get account status in the database.
	 *
	 * @return Database account status.
	 */
	public OsAccountDbStatus getOsAccountDbStatus() {
		return osAccountDbStatus;
	}

	/**
	 * Get additional account attributes.
	 *
	 * @return List of additional account attributes. May return an empty list.
	 *
	 * @throws TskCoreException
	 */
	public List<OsAccountAttribute> getExtendedOsAccountAttributes() throws TskCoreException {
		if (osAccountAttributes == null) {
			osAccountAttributes = sleuthkitCase.getOsAccountManager().getOsAccountAttributes(this);
		}
		return Collections.unmodifiableList(osAccountAttributes);
	}

	/**
	 * Return the os account instances.
	 *
	 * @return List of all the OsAccountInstances. May return an empty list.
	 *
	 * @throws TskCoreException
	 */
	public List<OsAccountInstance> getOsAccountInstances() throws TskCoreException {
		if (osAccountInstances == null) {
			osAccountInstances = sleuthkitCase.getOsAccountManager().getOsAccountInstances(this);
		}

		return Collections.unmodifiableList(osAccountInstances);
	}

	/**
	 * Updates the account signature with unique id or name.
	 *
	 * @throws TskCoreException If there is an error updating the account
	 *                          signature.
	 */
	private void updateSignature() throws TskCoreException {
		signature = OsAccountManager.getOsAccountSignature(this.addr, this.loginName);
	}

	/**
	 * Gets the SleuthKit case database for this account.
	 *
	 * @return The SleuthKit case object.
	 */
	@Override
	public SleuthkitCase getSleuthkitCase() {
		return sleuthkitCase;
	}

	@Override
	public int read(byte[] buf, long offset, long len) throws TskCoreException {
		// No data to read. 
		return 0;
	}

	@Override
	public void close() {
		// nothing to close
	}

	@Override
	public long getSize() {
		// No data. 
		return 0;
	}

	@Override
	public <T> T accept(ContentVisitor<T> v) {

		throw new UnsupportedOperationException("Not supported yet.");
	}

	@Override
	public <T> T accept(SleuthkitItemVisitor<T> v) {
		return v.visit(this);
	}

	/**
	 * Abstracts attributes of an OS account. An attribute may be specific to a
	 * host, or applicable across all hosts.
	 *
	 * As an example, last login time is host specific, whereas last password
	 * reset date is independent of a host.
	 *
	 */
	public final class OsAccountAttribute extends AbstractAttribute {

		private final long osAccountObjId;	// OS account to which this attribute belongs.
		private final Long hostId; // Host to which this attribute applies, may be null
		private final Long sourceObjId; // Object id of the source where the attribute was discovered.

		/**
		 * Creates an os account attribute with int value.
		 *
		 * @param attributeType Attribute type.
		 * @param valueInt      Int value.
		 * @param osAccount     Account which the attribute pertains to.
		 * @param host          Host on which the attribute applies to. Pass
		 *                      Null if the attribute applies to all the hosts in
		 *                      the realm.
		 * @param sourceObj     Source where the attribute was found, may be null.
		 */
		public OsAccountAttribute(BlackboardAttribute.Type attributeType, int valueInt, OsAccount osAccount, Host host, Content sourceObj) {
			super(attributeType, valueInt);

			this.osAccountObjId = osAccount.getId();
			this.hostId = (host != null ? host.getHostId() : null);
			this.sourceObjId = (sourceObj != null ? sourceObj.getId() : null);
		}

		/**
		 * Creates an os account attribute with long value.
		 *
		 * @param attributeType Attribute type.
		 * @param valueLong     Long value.
		 * @param osAccount     Account which the attribute pertains to.
		 * @param host          Host on which the attribute applies to. Pass
		 *                      Null if it applies across hosts.
		 * @param sourceObj     Source where the attribute was found.
		 */
		public OsAccountAttribute(BlackboardAttribute.Type attributeType, long valueLong, OsAccount osAccount, Host host, Content sourceObj) {
			super(attributeType, valueLong);

			this.osAccountObjId = osAccount.getId();
			this.hostId = (host != null ? host.getHostId() : null);
			this.sourceObjId = (sourceObj != null ? sourceObj.getId() : null);
		}

		/**
		 * Creates an os account attribute with double value.
		 *
		 * @param attributeType Attribute type.
		 * @param valueDouble   Double value.
		 * @param osAccount     Account which the attribute pertains to.
		 * @param host          Host on which the attribute applies to. Pass
		 *                      Null if it applies across hosts.
		 * @param sourceObj     Source where the attribute was found.
		 */
		public OsAccountAttribute(BlackboardAttribute.Type attributeType, double valueDouble, OsAccount osAccount, Host host, Content sourceObj) {
			super(attributeType, valueDouble);

			this.osAccountObjId = osAccount.getId();
			this.hostId = (host != null ? host.getHostId() : null);
			this.sourceObjId = (sourceObj != null ? sourceObj.getId() : null);
		}

		/**
		 * Creates an os account attribute with string value.
		 *
		 * @param attributeType Attribute type.
		 * @param valueString   String value.
		 * @param osAccount     Account which the attribute pertains to.
		 * @param host          Host on which the attribute applies to. Pass
		 *                      Null if applies across hosts.
		 * @param sourceObj     Source where the attribute was found.
		 */
		public OsAccountAttribute(BlackboardAttribute.Type attributeType, String valueString, OsAccount osAccount, Host host, Content sourceObj) {
			super(attributeType, valueString);

			this.osAccountObjId = osAccount.getId();
			this.hostId = (host != null ? host.getHostId() : null);
			this.sourceObjId = (sourceObj != null ? sourceObj.getId() : null);
		}

		/**
		 * Creates an os account attribute with byte-array value.
		 *
		 * @param attributeType Attribute type.
		 * @param valueBytes    Bytes value.
		 * @param osAccount     Account which the attribute pertains to.
		 * @param host          Host on which the attribute applies to. Pass
		 *                      Null if it applies across hosts.
		 * @param sourceObj     Source where the attribute was found.
		 */
		public OsAccountAttribute(BlackboardAttribute.Type attributeType, byte[] valueBytes, OsAccount osAccount, Host host, Content sourceObj) {
			super(attributeType, valueBytes);

			this.osAccountObjId = osAccount.getId();
			this.hostId = (host != null ? host.getHostId() : null);
			this.sourceObjId = (sourceObj != null ? sourceObj.getId() : null);
		}

		/**
		 * Constructor to be used when creating an attribute after reading the
		 * data from the table.
		 *
		 * @param attributeType Attribute type.
		 * @param valueInt      Int value.
		 * @param valueLong     Long value.
		 * @param valueDouble   Double value.
		 * @param valueString   String value.
		 * @param valueBytes    Bytes value.
		 * @param sleuthkitCase Sleuthkit case.
		 * @param osAccount     Account which the attribute pertains to.
		 * @param host          Host on which the attribute applies to. Pass
		 *                      Null if it applies across hosts.
		 * @param sourceObj     Source where the attribute was found.
		 */
		OsAccountAttribute(BlackboardAttribute.Type attributeType, int valueInt, long valueLong, double valueDouble, String valueString, byte[] valueBytes,
				SleuthkitCase sleuthkitCase, OsAccount osAccount, Host host, Content sourceObj) {

			super(attributeType,
					valueInt, valueLong, valueDouble, valueString, valueBytes,
					sleuthkitCase);
			this.osAccountObjId = osAccount.getId();
			this.hostId = (host != null ? host.getHostId() : null);
			this.sourceObjId = (sourceObj != null ? sourceObj.getId() : null);
		}

		/**
		 * Get the host id for the account attribute.
		 *
		 * @return Optional with Host id.
		 */
		public Optional<Long> getHostId() {
			return Optional.ofNullable(hostId);
		}

		/**
		 * Get the object id of account to which this attribute applies.
		 *
		 * @return Account row id.
		 */
		public long getOsAccountObjectId() {
			return osAccountObjId;
		}

		/**
		 * Get the object id of the source where the attribute was found.
		 *
		 * @return Object id of source.
		 */
		public Optional<Long> getSourceObjectId() {
			return Optional.ofNullable(sourceObjId);
		}
	}
}<|MERGE_RESOLUTION|>--- conflicted
+++ resolved
@@ -241,68 +241,10 @@
 	}
 
 	/**
-<<<<<<< HEAD
-	 * This function is used by OsAccountManger to update the list of 
-	 * OsAccount attributes. 
-	 * 
-	 * @param osAccountAttribute The osAccount Attribute that is to be added. 
-=======
-	 * Sets the account user's full name, such as "John Doe", if it is not
-	 * already set.
-	 *
-	 * @param fullName Full name.
-	 *
-	 * @return Returns true of the name is set, false if the name was not
-	 *         changed.
-	 */
-	boolean setFullName(String fullName) {
-		if (StringUtils.isBlank(this.fullName) && StringUtils.isNotBlank(fullName)) {
-			this.fullName = fullName;
-			return true;
-		}
-		return false;
-	}
-
-	/**
-	 * Sets account type for the account, if it has not already been set.
-	 *
-	 * @param osAccountType Account type.
-	 *
-	 * @return Returns true of the account type is set, false if the account
-	 *         type was not changed.
-	 */
-	boolean setOsAccountType(OsAccountType osAccountType) {
-		if (Objects.isNull(this.osAccountType) && Objects.nonNull(osAccountType)) {
-			this.osAccountType = osAccountType;
-			return true;
-		}
-
-		return false;
-	}
-
-
-	/**
-	 * Set account creation time, if not already set.
-	 *
-	 * @param creationTime Creation time.
-	 *
-	 * @return Returns true of the creation time is set, false if the time was
-	 *         not changed.
-	 */
-	boolean setCreationTime(Long creationTime) {
-		if (Objects.isNull(this.creationTime) && Objects.nonNull(creationTime)) {
-			this.creationTime = creationTime;
-			return true;
-		}
-		return false;
-	}
-
-	/**
 	 * This function is used by OsAccountManger to update the list of OsAccount
 	 * attributes.
 	 *
 	 * @param osAccountAttribute The osAccount Attribute that is to be added.
->>>>>>> 24d7ab62
 	 */
 	void setAttributesInternal(List<OsAccountAttribute> osAccountAttributes) {
 		this.osAccountAttributes = osAccountAttributes;
