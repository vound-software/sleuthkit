/*
 * Sleuth Kit Data Model
 *
 * Copyright 2020-2021 Basis Technology Corp.
 * Contact: carrier <at> sleuthkit <dot> org
 *
 * Licensed under the Apache License, Version 2.0 (the "License");
 * you may not use this file except in compliance with the License.
 * You may obtain a copy of the License at
 *
 *     http://www.apache.org/licenses/LICENSE-2.0
 *
 * Unless required by applicable law or agreed to in writing, software
 * distributed under the License is distributed on an "AS IS" BASIS,
 * WITHOUT WARRANTIES OR CONDITIONS OF ANY KIND, either express or implied.
 * See the License for the specific language governing permissions and
 * limitations under the License.
 */
package org.sleuthkit.datamodel;

import java.util.Arrays;
import java.util.Comparator;
import java.util.ResourceBundle;

/**
 * Encapsulates either an analysis result score or the aggregate score of
 * Content. A score measures how likely the Content object is to be relevant to
 * an investigation. Relevance is determined by a series of analysis techniques,
 * each of which has a score. The aggregate score for an item is then determined
 * based on its analysis results.
 *
 * A score has two primary fields: Significance and MethodCategory.
 *
 * There are two method categories : Auto and User Defined. "Auto" comes from
 * various (automated) analysis modules assigning a significance. "User Defined"
 * comes from a user manually assigning a significance to the item. The "User
 * Defined" scores will overrule the "Auto" scores. Modules should be
 * creating score with category "Auto".
 *
 * The significance is a range of how Notable (i.e. "Bad") the item is. The
 * range is from NONE (i.e. "Good") to NOTABLE with values in the middle, such
 * as LIKELY_NOTABLE for suspicious items. The LIKELY_ values are used when
 * there is less confidence in the result. The significance has to do with the
 * false positive rate at actually detecting notable or benign things.
 *
 *
 * For an example, if a file is found in a MD5 hashset of notable files, then a
 * module would use a significance of NOTABLE. This is because the MD5 is exact
 * match and the hash set is all notable files.
 *
 * For a keyword hit, the significance would be LIKELY_NOTABLE because keywords
 * often can be used in both good and bad ways. A user will need to review the
 * file to determine if it is a true or false positive.
 *
 * If a file is found to be on a good list (via MD5), then it could have a
 * significance of NONE and then other modules could ignore it.
 *
 * An aggregate score is the combination of the specific analysis results.
 * USER_RESULTS will overrule NORMAL. NOTABLE overrules NONE. Both of those
 * overrule the LIKELY_* results. 
 * 
 * NOTABLE > NONE > LIKELY_NOTABLE > LIKELY_NONE > UNKNOWN
 */
public class Score implements Comparable<Score> {

	private static final ResourceBundle bundle = ResourceBundle.getBundle("org.sleuthkit.datamodel.Bundle");
	/**
	 * Indicates the relevance of an item based on the analysis result's conclusion.
         * 
	 * For comparing significance, the following ordering applies
	 * 
	 * Bad > Good > Likely Bad > Likely Good > Unknown
	 * 
	 */
	public enum Significance {

		// Enum name must not have any spaces.

        /* Notes on the ordinal numbers: We defined these so that we could easily
         * compare values while also have some concept of grouping. 
         * The 1x values are a higher confidence than the 0x files.
         * NOTABLE (x9) has priority over NOT NOTABLE (x8). 
         * If we need to make this more complicated in the future, we can add
         * other groupings, such as 14 and 15. 
         */
		
		/// no significance assigned yet.
		UNKNOWN(0, "Unknown", bundle.getString("Significance.Unknown.displayName.text")),	
		
		/// likely good		
		LIKELY_NONE(8, "LikelyNone", bundle.getString("Significance.LikelyNone.displayName.text")),
		
		/// likely bad, suspicious
		LIKELY_NOTABLE(9, "LikelyNotable", bundle.getString("Significance.LikelyNotable.displayName.text")),	
		
<<<<<<< HEAD
		/// good
		NONE(18, "None", bundle.getString("Significance.LikelyNotable.displayName.text")),		
		
		/// bad
		NOTABLE(19, "Notable", bundle.getString("Significance.LikelyNotable.displayName.text"));				
=======
		// good
		NONE(18, "None", bundle.getString("Significance.None.displayName.text")),		
		
		// bad
		NOTABLE(19, "Notable", bundle.getString("Significance.Notable.displayName.text"));				
>>>>>>> 24ecd5c7
		
		private final int id;
		private final String name;	// name must not have spaces
		private final String displayName;

		private Significance(int id, String name, String displayName) {
			this.id = id;
			this.name = name;
			this.displayName = displayName;
		}

		public static Significance fromString(String name) {
			return Arrays.stream(values())
					.filter(val -> val.getName().equals(name))
					.findFirst().orElse(NONE);
		}

		static public Significance fromID(int id) {
			return Arrays.stream(values())
					.filter(val -> val.getId() == id)
					.findFirst().orElse(NONE);
		}

		public int getId() {
			return id;
		}

        /**
         * Gets name that has no spaces in it.
         * Does not get translated.
         */
		public String getName() {
			return name;
		}

        /**
         * Gets display name that may have spaces and can be used in the UI.
         * May return a translated version. 
         */
		public String getDisplayName() {
			return displayName;
		}
			
		@Override
		public String toString() {
			return name;
		}
	}

	/**
	 * Encapsulates category of methods assigning significance.
	 *
	 * Significance assigned by a user overrides the significance assigned by
	 * automated analysis.
	 *
	 */
	public enum MethodCategory {

		// Name must not have any spaces.
		AUTO(0, "Auto", bundle.getString("MethodCategory.Auto.displayName.text")),
		USER_DEFINED(10, "UserDefined", bundle.getString("MethodCategory.UserDefined.displayName.text")); 

		private final int id;
		private final String name; 
		private final String displayName;
		
		private MethodCategory(int id, String name, String displayName) {
			this.id = id;
			this.name = name;
			this.displayName = displayName;
		}

		public static MethodCategory fromString(String name) {
			return Arrays.stream(values())
					.filter(val -> val.getName().equals(name))
					.findFirst().orElse(AUTO);
		}

		static public MethodCategory fromID(int id) {
			return Arrays.stream(values())
					.filter(val -> val.getId() == id)
					.findFirst().orElse(AUTO);
		}

		public int getId() {
			return id;
		}

		public String getName() {
			return name;
		}

		public String getDisplayName() {
			return displayName;
		}
		
		@Override
		public String toString() {
			return name;
		}
	}

	public static final Score SCORE_UNKNOWN = new Score(Significance.UNKNOWN, MethodCategory.AUTO);
	
	// Score is a combination of significance and method category.
	private final Significance significance;
	private final MethodCategory methodCategory;

	public Score(Significance significance, MethodCategory methodCategory) {
		this.significance = significance;
		this.methodCategory = methodCategory;
	}

	public Significance getSignificance() {
		return significance;
	}

	public MethodCategory getMethodCategory() {
		return methodCategory;
	}

	@Override
	public int compareTo(Score other) {
		// A score is a combination of significance & method category.
		// Category UserDefined overrides Auto.
		// If two results have same method category, then the higher significance wins.
		if (this.getMethodCategory() != other.getMethodCategory()) {
			return this.getMethodCategory().ordinal() - other.getMethodCategory().ordinal();
		} else {
			return this.getSignificance().ordinal() - other.getSignificance().ordinal();
		}
	}
	
	 public static final Comparator<Score> getScoreComparator() {
        return (Score score1, Score score2) -> {
			return score1.compareTo(score2);
        };
    }
}<|MERGE_RESOLUTION|>--- conflicted
+++ resolved
@@ -93,19 +93,11 @@
 		/// likely bad, suspicious
 		LIKELY_NOTABLE(9, "LikelyNotable", bundle.getString("Significance.LikelyNotable.displayName.text")),	
 		
-<<<<<<< HEAD
 		/// good
-		NONE(18, "None", bundle.getString("Significance.LikelyNotable.displayName.text")),		
+		NONE(18, "None", bundle.getString("Significance.None.displayName.text")),		
 		
 		/// bad
-		NOTABLE(19, "Notable", bundle.getString("Significance.LikelyNotable.displayName.text"));				
-=======
-		// good
-		NONE(18, "None", bundle.getString("Significance.None.displayName.text")),		
-		
-		// bad
 		NOTABLE(19, "Notable", bundle.getString("Significance.Notable.displayName.text"));				
->>>>>>> 24ecd5c7
 		
 		private final int id;
 		private final String name;	// name must not have spaces
