--- conflicted
+++ resolved
@@ -1417,16 +1417,14 @@
 	        bundle.getString("BlackboardAttribute.tsklastprinteddatetime.text"),
 	        TSK_BLACKBOARD_ATTRIBUTE_VALUE_TYPE.DATETIME),
 		
-<<<<<<< HEAD
 		TSK_RULE(150, "TSK_RULE",
 	        bundle.getString("BlackboardAttribute.tskrule.text"),
 	        TSK_BLACKBOARD_ATTRIBUTE_VALUE_TYPE.STRING),		
 		
-=======
-		TSK_ACTIVITY_TYPE(150, "TSK_ACTIVITY_TYPE",
+		TSK_ACTIVITY_TYPE(151, "TSK_ACTIVITY_TYPE",
 	        bundle.getString("BlackboardAttribute.tskActivityType.text"),
 	        TSK_BLACKBOARD_ATTRIBUTE_VALUE_TYPE.STRING)
->>>>>>> ecdac17e
+
 		;
 
 		private final int typeID;
