/*
 * Sleuth Kit Data Model
 *
 * Copyright 2011-2020 Basis Technology Corp.
 * Contact: carrier <at> sleuthkit <dot> org
 *
 * Licensed under the Apache License, Version 2.0 (the "License");
 * you may not use this file except in compliance with the License.
 * You may obtain a copy of the License at
 *
 *	 http://www.apache.org/licenses/LICENSE-2.0
 *
 * Unless required by applicable law or agreed to in writing, software
 * distributed under the License is distributed on an "AS IS" BASIS,
 * WITHOUT WARRANTIES OR CONDITIONS OF ANY KIND, either express or implied.
 * See the License for the specific language governing permissions and
 * limitations under the License.
 */
package org.sleuthkit.datamodel;

import java.io.Serializable;
import java.util.Arrays;
import java.util.Collections;
import java.util.List;
import java.util.Objects;
import java.util.ResourceBundle;
import java.util.TimeZone;
import java.util.logging.Level;
import java.util.logging.Logger;

/**
 * Represents an attribute of an artifact posted to the blackboard. Instances
 * should be constructed and then added to an instance of the BlackboardArtifact
 * class.
 *
 * Attributes are a name-value pairs. The name is the type of the attribute, as
 * represented by the BlackboardAttribute.Type class. Standard attribute types
 * are specified by the ATTRIBUTE_TYPE enumeration. Custom attribute types may
 * be created by constructing a BlackboardAttribute.Type object and calling the
 * SleuthkitCase.addArtifactAttributeType method. The BlackboardAttribute.Type
 * object that is returned can then be used to create instances of the custom
 * attribute by calling the appropriate BlackboardAttribute constructor. It can
 * also be used to do blackboard queries involving the custom type.
 */
public class BlackboardAttribute {

	private static final char[] HEX_ARRAY = "0123456789ABCDEF".toCharArray();
	private static final Logger LOGGER = Logger.getLogger(BlackboardAttribute.class.getName());

	private static final ResourceBundle bundle = ResourceBundle.getBundle("org.sleuthkit.datamodel.Bundle");
	private BlackboardAttribute.Type attributeType;
	private final int valueInt;
	private final long valueLong;
	private final double valueDouble;
	private final String valueString;
	private final byte[] valueBytes;
	private String context;
	private long artifactID;
	private SleuthkitCase sleuthkitCase;
	private String sources;

	/**
	 * Constructs a standard attribute with an integer value. The attribute
	 * should be added to an appropriate artifact.
	 *
	 * @param attributeType The standard attribute type.
	 * @param source        The source of this attribute.
	 * @param valueInt      The attribute value.
	 *
	 * @throws IllegalArgumentException If the value type of the specified
	 *                                  standard attribute type is not
	 *                                  TSK_BLACKBOARD_ATTRIBUTE_VALUE_TYPE.INTEGER.
	 */
	public BlackboardAttribute(ATTRIBUTE_TYPE attributeType, String source, int valueInt) throws IllegalArgumentException {
		if (attributeType.getValueType() != TSK_BLACKBOARD_ATTRIBUTE_VALUE_TYPE.INTEGER) {
			throw new IllegalArgumentException("Value types do not match");
		}
		this.artifactID = 0;
		this.attributeType = new BlackboardAttribute.Type(attributeType);
		this.sources = replaceNulls(source);
		this.valueInt = valueInt;
		this.valueLong = 0;
		this.valueDouble = 0;
		this.valueString = "";
		this.valueBytes = new byte[0];
		this.context = "";
	}

	/**
	 * Constructs an attribute with an integer value. The attribute should be
	 * added to an appropriate artifact.
	 *
	 * @param attributeType The attribute type.
	 * @param source        The source of this attribute.
	 * @param valueInt      The attribute value.
	 *
	 * @throws IllegalArgumentException If the value type of the specified
	 *                                  attribute type is not
	 *                                  TSK_BLACKBOARD_ATTRIBUTE_VALUE_TYPE.INTEGER.
	 */
	public BlackboardAttribute(Type attributeType, String source, int valueInt) throws IllegalArgumentException {
		if (attributeType.getValueType() != TSK_BLACKBOARD_ATTRIBUTE_VALUE_TYPE.INTEGER) {
			throw new IllegalArgumentException("Type mismatched with value type");
		}
		this.artifactID = 0;
		this.attributeType = attributeType;
		this.sources = replaceNulls(source);
		this.valueInt = valueInt;
		this.valueLong = 0;
		this.valueDouble = 0;
		this.valueString = "";
		this.valueBytes = new byte[0];
		this.context = "";
	}

	/**
	 * Constructs a standard attribute with a long/datetime value. If the value
	 * is a datetime, it should be seconds from January 1, 1970. The attribute
	 * should be added to an appropriate artifact.
	 *
	 * @param attributeType The standard attribute type.
	 * @param source        The source of this attribute.
	 * @param valueLong     The attribute value.
	 *
	 * @throws IllegalArgumentException If the value type of the specified
	 *                                  standard attribute type is not
	 *                                  TSK_BLACKBOARD_ATTRIBUTE_VALUE_TYPE.LONG
	 *                                  or
	 *                                  TSK_BLACKBOARD_ATTRIBUTE_VALUE_TYPE.DATETIME.
	 */
	public BlackboardAttribute(ATTRIBUTE_TYPE attributeType, String source, long valueLong) throws IllegalArgumentException {
		if (attributeType.getValueType() != TSK_BLACKBOARD_ATTRIBUTE_VALUE_TYPE.LONG
				&& attributeType.getValueType() != TSK_BLACKBOARD_ATTRIBUTE_VALUE_TYPE.DATETIME) {
			throw new IllegalArgumentException("Value types do not match");
		}
		this.artifactID = 0;
		this.attributeType = new BlackboardAttribute.Type(attributeType);
		this.sources = replaceNulls(source);
		this.valueInt = 0;
		this.valueLong = valueLong;
		this.valueDouble = 0;
		this.valueString = "";
		this.valueBytes = new byte[0];
		this.context = "";
	}

	/**
	 * Constructs an attribute with a long/datetime value. The attribute should
	 * be added to an appropriate artifact.
	 *
	 * @param attributeType The attribute type.
	 * @param source        The source of this attribute.
	 * @param valueLong     The attribute value.
	 *
	 * @throws IllegalArgumentException If the value type of the specified
	 *                                  standard attribute type is not
	 *                                  TSK_BLACKBOARD_ATTRIBUTE_VALUE_TYPE.LONG
	 *                                  or
	 *                                  TSK_BLACKBOARD_ATTRIBUTE_VALUE_TYPE.DATETIME.
	 */
	public BlackboardAttribute(Type attributeType, String source, long valueLong) throws IllegalArgumentException {
		if (attributeType.getValueType() != TSK_BLACKBOARD_ATTRIBUTE_VALUE_TYPE.LONG
				&& attributeType.getValueType() != TSK_BLACKBOARD_ATTRIBUTE_VALUE_TYPE.DATETIME) {
			throw new IllegalArgumentException("Type mismatched with value type");
		}
		this.artifactID = 0;
		this.attributeType = attributeType;
		this.sources = replaceNulls(source);
		this.valueInt = 0;
		this.valueLong = valueLong;
		this.valueDouble = 0;
		this.valueString = "";
		this.valueBytes = new byte[0];
		this.context = "";
	}

	/**
	 * Constructs a standard attribute with a double value. The attribute should
	 * be added to an appropriate artifact.
	 *
	 * @param attributeType The standard attribute type.
	 * @param source        The source of this attribute.
	 * @param valueDouble   The attribute value.
	 *
	 * @throws IllegalArgumentException If the value type of the specified
	 *                                  standard attribute type is not
	 *                                  TSK_BLACKBOARD_ATTRIBUTE_VALUE_TYPE.DOUBLE.
	 */
	public BlackboardAttribute(ATTRIBUTE_TYPE attributeType, String source, double valueDouble) throws IllegalArgumentException {
		if (attributeType.getValueType() != TSK_BLACKBOARD_ATTRIBUTE_VALUE_TYPE.DOUBLE) {
			throw new IllegalArgumentException("Value types do not match");
		}
		this.artifactID = 0;
		this.attributeType = new BlackboardAttribute.Type(attributeType);
		this.sources = replaceNulls(source);
		this.valueInt = 0;
		this.valueLong = 0;
		this.valueDouble = valueDouble;
		this.valueString = "";
		this.valueBytes = new byte[0];
		this.context = "";

	}

	/**
	 * Constructs an attribute with a double value. The attribute should be
	 * added to an appropriate artifact.
	 *
	 * @param attributeType The attribute type.
	 * @param source        The source of this attribute.
	 * @param valueDouble   The attribute value.
	 *
	 * @throws IllegalArgumentException If the value type of the specified
	 *                                  attribute type is not
	 *                                  TSK_BLACKBOARD_ATTRIBUTE_VALUE_TYPE.DOUBLE.
	 */
	public BlackboardAttribute(Type attributeType, String source, double valueDouble) throws IllegalArgumentException {
		if (attributeType.getValueType() != TSK_BLACKBOARD_ATTRIBUTE_VALUE_TYPE.DOUBLE) {
			throw new IllegalArgumentException("Type mismatched with value type");
		}
		this.artifactID = 0;
		this.attributeType = attributeType;
		this.sources = replaceNulls(source);
		this.valueInt = 0;
		this.valueLong = 0;
		this.valueDouble = valueDouble;
		this.valueString = "";
		this.valueBytes = new byte[0];
		this.context = "";
	}

	/**
	 * Constructs a standard attribute with an string value. The attribute
	 * should be added to an appropriate artifact.
	 *
	 * @param attributeType The standard attribute type.
	 * @param source        The source of this attribute.
	 * @param valueString   The attribute value.
	 *
	 * @throws IllegalArgumentException If the value type of the specified
	 *                                  standard attribute type is not
	 *                                  TSK_BLACKBOARD_ATTRIBUTE_VALUE_TYPE.STRING
	 *                                  or
	 *                                  TSK_BLACKBOARD_ATTRIBUTE_VALUE_TYPE.JSON
	 */
	public BlackboardAttribute(ATTRIBUTE_TYPE attributeType, String source, String valueString) throws IllegalArgumentException {
		if  (attributeType.getValueType() != TSK_BLACKBOARD_ATTRIBUTE_VALUE_TYPE.STRING
		     && attributeType.getValueType() != TSK_BLACKBOARD_ATTRIBUTE_VALUE_TYPE.JSON) 		{
			throw new IllegalArgumentException("Value types do not match");
		}
		this.artifactID = 0;
		this.attributeType = new BlackboardAttribute.Type(attributeType);
		this.sources = replaceNulls(source);
		this.valueInt = 0;
		this.valueLong = 0;
		this.valueDouble = 0;
		if (valueString == null) {
			this.valueString = "";
		} else {
			this.valueString = replaceNulls(valueString).trim();
		}
		this.valueBytes = new byte[0];
		this.context = "";
	}

	/**
	 * Constructs an attribute with a string value. The attribute should be
	 * added to an appropriate artifact.
	 *
	 * @param attributeType The attribute type.
	 * @param source        The source of this attribute.
	 * @param valueString   The attribute value.
	 *
	 * @throws IllegalArgumentException If the value type of the specified
	 *                                  attribute type is not
	 *                                  TSK_BLACKBOARD_ATTRIBUTE_VALUE_TYPE.STRING.
	 */
	public BlackboardAttribute(Type attributeType, String source, String valueString) throws IllegalArgumentException {
		if (attributeType.getValueType() != TSK_BLACKBOARD_ATTRIBUTE_VALUE_TYPE.STRING
			&& attributeType.getValueType() != TSK_BLACKBOARD_ATTRIBUTE_VALUE_TYPE.JSON) {
			throw new IllegalArgumentException("Type mismatched with value type");
		}
		this.artifactID = 0;
		this.attributeType = attributeType;
		this.sources = replaceNulls(source);
		this.valueInt = 0;
		this.valueLong = 0;
		this.valueDouble = 0;
		if (valueString == null) {
			this.valueString = "";
		} else {
			this.valueString = replaceNulls(valueString).trim();
		}
		this.valueBytes = new byte[0];
		this.context = "";
	}

	/**
	 * Constructs a standard attribute with a byte array value. The attribute
	 * should be added to an appropriate artifact.
	 *
	 * @param attributeType The standard attribute type.
	 * @param source        The source of this attribute.
	 * @param valueBytes    The attribute value.
	 *
	 * @throws IllegalArgumentException If the value type of the specified
	 *                                  standard attribute type is not
	 *                                  TSK_BLACKBOARD_ATTRIBUTE_VALUE_TYPE.BYTE.
	 */
	public BlackboardAttribute(ATTRIBUTE_TYPE attributeType, String source, byte[] valueBytes) throws IllegalArgumentException {
		if (attributeType.getValueType() != TSK_BLACKBOARD_ATTRIBUTE_VALUE_TYPE.BYTE) {
			throw new IllegalArgumentException("Value types do not match");
		}
		this.artifactID = 0;
		this.attributeType = new BlackboardAttribute.Type(attributeType);
		this.sources = replaceNulls(source);
		this.context = "";
		this.valueInt = 0;
		this.valueLong = 0;
		this.valueDouble = 0;
		this.valueString = "";
		if (valueBytes == null) {
			this.valueBytes = new byte[0];
		} else {
			this.valueBytes = valueBytes;
		}
	}

	/**
	 * Constructs an attribute with a byte array value. The attribute should be
	 * added to an appropriate artifact.
	 *
	 * @param attributeType The attribute type.
	 * @param source        The source of this attribute.
	 * @param valueBytes    The attribute value.
	 *
	 * @throws IllegalArgumentException If the value type of the specified
	 *                                  attribute type is not
	 *                                  TSK_BLACKBOARD_ATTRIBUTE_VALUE_TYPE.BYTE.
	 */
	public BlackboardAttribute(Type attributeType, String source, byte[] valueBytes) throws IllegalArgumentException {
		if (attributeType.getValueType() != TSK_BLACKBOARD_ATTRIBUTE_VALUE_TYPE.BYTE) {
			throw new IllegalArgumentException("Type mismatched with value type");
		}
		this.artifactID = 0;
		this.attributeType = attributeType;
		this.sources = replaceNulls(source);
		this.context = "";
		this.valueInt = 0;
		this.valueLong = 0;
		this.valueDouble = 0;
		this.valueString = "";
		if (valueBytes == null) {
			this.valueBytes = new byte[0];
		} else {
			this.valueBytes = valueBytes;
		}
	}

	/**
	 * Gets the id of the artifact associated with this attribute, if the
	 * attribute was added to an artifact. Attributes should always be added to
	 * artifacts after they are constructed.
	 *
	 * @return The artifact id or zero if the artifact id has not been set.
	 */
	public long getArtifactID() {
		return artifactID;
	}

	/**
	 * Gets the type of this attribute.
	 *
	 * @return The attribute type.
	 */
	public BlackboardAttribute.Type getAttributeType() {
		return this.attributeType;
	}

	/**
	 * Gets the value type.
	 *
	 * @return The value type
	 */
	public TSK_BLACKBOARD_ATTRIBUTE_VALUE_TYPE getValueType() {
		return attributeType.getValueType();
	}

	/**
	 * Gets the value of this attribute. The value is only valid if the
	 * attribute value type is TSK_BLACKBOARD_ATTRIBUTE_VALUE_TYPE.INTEGER.
	 *
	 * @return The attribute value.
	 */
	public int getValueInt() {
		return valueInt;
	}

	/**
	 * Gets the value of this attribute. The value is only valid if the
	 * attribute value type is TSK_BLACKBOARD_ATTRIBUTE_VALUE_TYPE.LONG.
	 *
	 * @return The attribute value.
	 */
	public long getValueLong() {
		return valueLong;
	}

	/**
	 * Gets the value of this attribute. The value is only valid if the
	 * attribute value type is TSK_BLACKBOARD_ATTRIBUTE_VALUE_TYPE.DOUBLE.
	 *
	 * @return The attribute value.
	 */
	public double getValueDouble() {
		return valueDouble;
	}

	/**
	 * Gets the value of this attribute. The value is only valid if the
	 * attribute value type is TSK_BLACKBOARD_ATTRIBUTE_VALUE_TYPE.STRING or
	 * TSK_BLACKBOARD_ATTRIBUTE_VALUE_TYPE.JSON.
	 *
	 * @return The attribute value.
	 */
	public String getValueString() {
		return valueString;
	}

	/**
	 * Gets the value of this attribute. The value is only valid if the
	 * attribute value type is TSK_BLACKBOARD_ATTRIBUTE_VALUE_TYPE.BYTE.
	 *
	 * @return The attribute value.
	 */
	public byte[] getValueBytes() {
		return Arrays.copyOf(valueBytes, valueBytes.length);
	}

	/**
	 * Gets the sources of this attribute.
	 *
	 * @return A list of sources, may be empty.
	 */
	public List<String> getSources() {
		if (null != sources && !this.sources.isEmpty()) {
			List<String> modules = Arrays.asList(sources.split(","));
			return modules;
		} else {
			return Collections.emptyList();
		}
	}

	/**
	 * Adds a source to the sources of this attribute.
	 *
	 * @param source The source name.
	 *
	 * @throws org.sleuthkit.datamodel.TskCoreException
	 */
	public void addSource(String source) throws TskCoreException {
		this.sources = sleuthkitCase.addSourceToArtifactAttribute(this, source);
	}

	/**
	 * Gets the artifact associated with this attribute. The artifact can be
	 * used to get the source content for the artifact as well as any other
	 * attributes associated with the artifact.
	 *
	 * @return The artifact.
	 *
	 * @throws TskCoreException If there is no artifact associated with this
	 *                          attribute or there is an error reading from the
	 *                          case database.
	 */
	public BlackboardArtifact getParentArtifact() throws TskCoreException {
		return sleuthkitCase.getBlackboardArtifact(artifactID);
	}

	@Override
	public int hashCode() {
		int hash = 5;
		hash = 97 * hash + (int) (this.artifactID ^ (this.artifactID >>> 32));
		return hash;
	}

	@Override
	public boolean equals(Object obj) {
		if (obj == null) {
			return false;
		}
		if (getClass() != obj.getClass()) {
			return false;
		}
		final BlackboardAttribute other = (BlackboardAttribute) obj;
		return this.artifactID == other.getArtifactID();
	}

	@Override
	public String toString() {
		return "BlackboardAttribute{" + "artifactID=" + artifactID + ", attributeType=" + attributeType.toString() + ", moduleName=" + sources + ", context=" + context + ", valueInt=" + valueInt + ", valueLong=" + valueLong + ", valueDouble=" + valueDouble + ", valueString=" + valueString + ", valueBytes=" + Arrays.toString(valueBytes) + ", Case=" + sleuthkitCase + '}'; //NON-NLS
	}

	/**
	 * Gets the attribute value as a string, formatted as required.
	 *
	 * @return The value as a string.
	 */
	public String getDisplayString() {
		switch (attributeType.getValueType()) {
			case STRING:
				return getValueString();
			case INTEGER:
				if (attributeType.getTypeID() == ATTRIBUTE_TYPE.TSK_READ_STATUS.getTypeID()) {
					if (getValueInt() == 0) {
						return "Unread";
					} else {
						return "Read";
					}
				}
				return Integer.toString(getValueInt());
			case LONG:
				// SHOULD at some point figure out how to convert times in here 
				// based on preferred formats and such.  Perhaps provide another 
				// method that takes a formatter argument. 
				return Long.toString(getValueLong());
			case DOUBLE:
				return Double.toString(getValueDouble());
			case BYTE:
				return bytesToHexString(getValueBytes());

			case DATETIME: {
				try {
					final Content dataSource = getParentArtifact().getDataSource();
					if ((dataSource != null) && (dataSource instanceof Image)) {
						// return the date/time string in the timezone associated with the datasource,
						Image image = (Image) dataSource;
						TimeZone tzone = TimeZone.getTimeZone(image.getTimeZone());
						return TimeUtilities.epochToTime(getValueLong(), tzone);
					}
				} catch (TskException ex) {
					LOGGER.log(Level.WARNING, "Could not get timezone for image", ex); //NON-NLS
					// return time string in default timezone
					return TimeUtilities.epochToTime(getValueLong());
				}
			}
			break;
			case JSON: {
				return getValueString();
			}
		}
		return "";
	}

	/**
	 * Constructs an artifact attribute. To be used when creating an attribute
	 * based on a query of the blackboard _attributes table in the case
	 * database.
	 *
	 * @param artifactID      The artifact id for this attribute
	 * @param attributeTypeID The attribute type id.
	 * @param source          The source of this attribute.
	 * @param context         Contextual information about this attribute.
	 * @param valueType       The attribute value type.
	 * @param valueInt        The value from the the value_int32 column.
	 * @param valueLong       The value from the the value_int64 column.
	 * @param valueDouble     The value from the the value_double column.
	 * @param valueString     The value from the the value_text column.
	 * @param valueBytes      The value from the the value_byte column.
	 * @param sleuthkitCase   A reference to the SleuthkitCase object
	 *                        representing the case database.
	 */
	BlackboardAttribute(long artifactID, BlackboardAttribute.Type attributeType, String source, String context,
			int valueInt, long valueLong, double valueDouble, String valueString, byte[] valueBytes,
			SleuthkitCase sleuthkitCase) {

		this.artifactID = artifactID;
		this.attributeType = attributeType;
		this.sources = replaceNulls(source);
		this.context = replaceNulls(context);
		this.valueInt = valueInt;
		this.valueLong = valueLong;
		this.valueDouble = valueDouble;
		if (valueString == null) {
			this.valueString = "";
		} else {
			this.valueString = replaceNulls(valueString).trim();
		}
		if (valueBytes == null) {
			this.valueBytes = new byte[0];
		} else {
			this.valueBytes = valueBytes;
		}
		this.sleuthkitCase = sleuthkitCase;
	}

	/**
	 * Sets the reference to the SleuthkitCase object that represents the case
	 * database.
	 *
	 * @param sleuthkitCase A reference to a SleuthkitCase object.
	 */
	void setCaseDatabase(SleuthkitCase sleuthkitCase) {
		this.sleuthkitCase = sleuthkitCase;
	}

	/**
	 * Sets the artifact id.
	 *
	 * @param artifactID The artifact id.
	 */
	void setArtifactId(long artifactID) {
		this.artifactID = artifactID;
	}

	/**
	 * Gets the sources of this attribute.
	 *
	 * @return A comma-separated-values list of sources, may be empty. The CSV
	 *         is due to a deliberate denormalization of the source field in the
	 *         case database and this method is a helper method for the
	 *         SleuthkitCase class.
	 */
	String getSourcesCSV() {
		return sources;
	}

	/**
	 * Converts a byte array to a string.
	 *
	 * @param bytes The byte array.
	 *
	 * @return The string.
	 */
	static String bytesToHexString(byte[] bytes) {
		// from http://stackoverflow.com/questions/9655181/convert-from-byte-array-to-hex-string-in-java
		char[] hexChars = new char[bytes.length * 2];
		for (int j = 0; j < bytes.length; j++) {
			int v = bytes[j] & 0xFF;
			hexChars[j * 2] = HEX_ARRAY[v >>> 4];
			hexChars[j * 2 + 1] = HEX_ARRAY[v & 0x0F];
		}
		return new String(hexChars);
	}

	/**
	 * Replace all NUL characters in the string with the SUB character
	 *
	 * @param text The input string.
	 *
	 * @return The output string.
	 */
	private String replaceNulls(String text) {
		return text.replace((char) 0x00, (char) 0x1A);
	}

	/**
	 * Represents the type of an attribute.
	 */
	public static final class Type implements Serializable {

		private static final long serialVersionUID = 1L;
		private final String typeName;
		private final int typeID;
		private final String displayName;
		private final TSK_BLACKBOARD_ATTRIBUTE_VALUE_TYPE valueType;

		/**
		 * Constructs an attribute type.
		 *
		 * @param typeID      The type id.
		 * @param typeName    The type name.
		 * @param displayName The display name for the type.
		 * @param valueType   The type of the value.
		 */
		public Type(int typeID, String typeName, String displayName, TSK_BLACKBOARD_ATTRIBUTE_VALUE_TYPE valueType) {
			this.typeID = typeID;
			this.typeName = typeName;
			this.displayName = displayName;
			this.valueType = valueType;
		}

		/**
		 * Constructs a standard attribute type.
		 *
		 * @param type The specification of the type provided by the
		 *             TSK_BLACKBOARD_ATTRIBUTE_VALUE_TYPE enumeration.
		 */
		public Type(BlackboardAttribute.ATTRIBUTE_TYPE type) {
			this.typeID = type.getTypeID();
			this.typeName = type.getLabel();
			this.displayName = type.getDisplayName();
			this.valueType = type.getValueType();
		}

		/**
		 * Gets the value type of this attribute type.
		 *
		 * @return The value type.
		 */
		public TSK_BLACKBOARD_ATTRIBUTE_VALUE_TYPE getValueType() {
			return this.valueType;
		}

		/**
		 * Gets the type name of this attribute type.
		 *
		 * @return The type name.
		 */
		public String getTypeName() {
			return this.typeName;
		}

		/**
		 * Gets the type id of this attribute type.
		 *
		 * @return The type id.
		 */
		public int getTypeID() {
			return this.typeID;
		}

		/**
		 * Gets the display name of this attribute type.
		 *
		 * @return The display name.
		 */
		public String getDisplayName() {
			return this.displayName;
		}

		@Override
		public boolean equals(Object that) {
			if (this == that) {
				return true;
			} else if (!(that instanceof BlackboardAttribute.Type)) {
				return false;
			} else {
				return ((BlackboardAttribute.Type) that).sameType(this);
			}
		}

		/**
		 * Determines if this attribute type object is equivalent to another
		 * attribute type object.
		 *
		 * @param that the other type
		 *
		 * @return true if it is the same type
		 */
		private boolean sameType(BlackboardAttribute.Type that) {
			return this.typeName.equals(that.getTypeName())
					&& this.displayName.equals(that.getDisplayName())
					&& this.typeID == that.getTypeID()
					&& this.valueType == that.getValueType();
		}

		@Override
		public int hashCode() {
			int hash = 7;
			hash = 63 * hash + Objects.hashCode(this.typeID);
			hash = 63 * hash + Objects.hashCode(this.displayName);
			hash = 63 * hash + Objects.hashCode(this.typeName);
			hash = 63 * hash + Objects.hashCode(this.valueType);
			return hash;
		}

		@Override
		public String toString() {
			return "(typeID= " + this.typeID
					+ ", displayName=" + this.displayName
					+ ", typeName=" + this.typeName
					+ ", valueType=" + this.valueType + ")";
		}
	}

	/**
	 * Specifies the type ids and display names of the supported attribute value
	 * types.
	 */
	public enum TSK_BLACKBOARD_ATTRIBUTE_VALUE_TYPE {

		/**
		 * The value type of the attribute is a string.
		 */
		STRING(0, "String"), //NON-NLS
		/**
		 * The value type of the attribute is an int.
		 */
		INTEGER(1, "Integer"), //NON-NLS
		/**
		 * The value type of the attribute is a long.
		 */
		LONG(2, "Long"), //NON-NLS
		/**
		 * The value type of the attribute is a double.
		 */
		DOUBLE(3, "Double"), //NON-NLS
		/**
		 * The value type of the attribute is a byte array.
		 */
		BYTE(4, "Byte"), //NON-NLS
		/**
		 * The value type of the attribute is a long representing seconds from
		 * January 1, 1970.
		 */
		DATETIME(5, "DateTime"),
		/**
		 * The value type of the attribute is a JSON string.
		 */
		JSON(6, "Json" );

		private final long typeId;
		private final String typeName;

		/*
		 * TODO (AUT-2070): Add a localized displayName field and a
		 * getDisplayName method for API consistency.
		 */
		/**
		 * Constructs an attribute value type object.
		 *
		 * @param type     The type id of the value type.
		 * @param typeName The type name of the value type.
		 */
		private TSK_BLACKBOARD_ATTRIBUTE_VALUE_TYPE(long type, String typeName) {
			this.typeId = type;
			this.typeName = typeName;
		}

		/**
		 * Gets the type id for this attribute value type.
		 *
		 * TODO (AUT-2070): Deprecate and provide a getTypeId method instead for
		 * API consistency.
		 *
		 * @return attribute value type id
		 */
		public long getType() {
			return typeId;
		}

		/**
		 * Gets the type name for this attribute value type.
		 *
		 * TODO (AUT-2070): Deprecate and provide a getTypeName method instead
		 * for API consistency.
		 *
		 * @return attribute value type name
		 */
		public String getLabel() {
			return this.typeName;
		}

		/**
		 * Gets the attribute value type for a given value type id.
		 *
		 * @param typeId A value type id.
		 *
		 * @return A BlackboardAttribute.TSK_BLACKBOARD_ATTRIBUTE_VALUE_TYPE
		 *         object.
		 *
		 * @throws IllegalArgumentException If the given type id does not map to
		 *                                  a supported value type.
		 *
		 * TODO (AUT-2070): Deprecate and provide a fromTypeId method instead
		 * for API consistency.
		 */
		static public TSK_BLACKBOARD_ATTRIBUTE_VALUE_TYPE fromType(long typeId) {
			for (TSK_BLACKBOARD_ATTRIBUTE_VALUE_TYPE valueType : TSK_BLACKBOARD_ATTRIBUTE_VALUE_TYPE.values()) {
				if (valueType.getType() == typeId) {
					return valueType;
				}
			}
			throw new IllegalArgumentException("No TSK_BLACKBOARD_ATTRIBUTE_VALUE_TYPE matching type: " + typeId);
		}

		/**
		 * Gets the attribute value type for a given value type name.
		 *
		 * @param typeName A type name.
		 *
		 * @return A BlackboardAttribute.TSK_BLACKBOARD_ATTRIBUTE_VALUE_TYPE
		 *         object.
		 *
		 * @throws IllegalArgumentException If the given type name does not map
		 *                                  to a supported value type.
		 *
		 * TODO (AUT-2070): Deprecate and provide a fromTypeName method instead
		 * for API consistency.
		 */
		static public TSK_BLACKBOARD_ATTRIBUTE_VALUE_TYPE fromLabel(String typeName) {
			for (TSK_BLACKBOARD_ATTRIBUTE_VALUE_TYPE valueType : TSK_BLACKBOARD_ATTRIBUTE_VALUE_TYPE.values()) {
				if (valueType.getLabel().equals(typeName)) {
					return valueType;
				}
			}
			throw new IllegalArgumentException("No TSK_BLACKBOARD_ATTRIBUTE_VALUE_TYPE matching type: " + typeName);
		}

	}

	/**
	 * Specifies the type ids, type names, display names, and value types of the
	 * standard attribute types. See
	 * http://wiki.sleuthkit.org/index.php?title=Artifact_Examples for more
	 * information.
	 */
	public enum ATTRIBUTE_TYPE {

		TSK_URL(1, "TSK_URL", //NON-NLS
				bundle.getString("BlackboardAttribute.tskUrl.text"),
				TSK_BLACKBOARD_ATTRIBUTE_VALUE_TYPE.STRING),
		TSK_DATETIME(2, "TSK_DATETIME", //NON-NLS
				bundle.getString("BlackboardAttribute.tskDatetime.text"),
				TSK_BLACKBOARD_ATTRIBUTE_VALUE_TYPE.DATETIME),
		TSK_NAME(3, "TSK_NAME", //NON-NLS
				bundle.getString("BlackboardAttribute.tskName.text"),
				TSK_BLACKBOARD_ATTRIBUTE_VALUE_TYPE.STRING),
		TSK_PROG_NAME(4, "TSK_PROG_NAME", //NON-NLS
				bundle.getString("BlackboardAttribute.tskProgName.text"),
				TSK_BLACKBOARD_ATTRIBUTE_VALUE_TYPE.STRING),
		TSK_VALUE(6, "TSK_VALUE", //NON-NLS
				bundle.getString("BlackboardAttribute.tskValue.text"),
				TSK_BLACKBOARD_ATTRIBUTE_VALUE_TYPE.STRING),
		TSK_FLAG(7, "TSK_FLAG", //NON-NLS
				bundle.getString("BlackboardAttribute.tskFlag.text"),
				TSK_BLACKBOARD_ATTRIBUTE_VALUE_TYPE.STRING),
		TSK_PATH(8, "TSK_PATH", //NON-NLS
				bundle.getString("BlackboardAttribute.tskPath.text"),
				TSK_BLACKBOARD_ATTRIBUTE_VALUE_TYPE.STRING),
		TSK_KEYWORD(10, "TSK_KEYWORD", //NON-NLS
				bundle.getString("BlackboardAttribute.tskKeyword.text"),
				TSK_BLACKBOARD_ATTRIBUTE_VALUE_TYPE.STRING),
		TSK_KEYWORD_REGEXP(11, "TSK_KEYWORD_REGEXP", //NON-NLS
				bundle.getString("BlackboardAttribute.tskKeywordRegexp.text"),
				TSK_BLACKBOARD_ATTRIBUTE_VALUE_TYPE.STRING),
		TSK_KEYWORD_PREVIEW(12, "TSK_KEYWORD_PREVIEW", //NON-NLS
				bundle.getString("BlackboardAttribute.tskKeywordPreview.text"),
				TSK_BLACKBOARD_ATTRIBUTE_VALUE_TYPE.STRING),
		/**
		 * @deprecated Use a TSK_SET_NAME attribute instead.
		 */
		@Deprecated
		TSK_KEYWORD_SET(13, "TSK_KEYWORD_SET", //NON-NLS
				bundle.getString("BlackboardAttribute.tskKeywordSet.text"),
				TSK_BLACKBOARD_ATTRIBUTE_VALUE_TYPE.STRING),
		TSK_USER_NAME(14, "TSK_USER_NAME", //NON-NLS
				bundle.getString("BlackboardAttribute.tskUserName.text"),
				TSK_BLACKBOARD_ATTRIBUTE_VALUE_TYPE.STRING),
		TSK_DOMAIN(15, "TSK_DOMAIN", //NON-NLS
				bundle.getString("BlackboardAttribute.tskDomain.text"),
				TSK_BLACKBOARD_ATTRIBUTE_VALUE_TYPE.STRING),
		TSK_PASSWORD(16, "TSK_PASSWORD", //NON-NLS
				bundle.getString("BlackboardAttribute.tskPassword.text"),
				TSK_BLACKBOARD_ATTRIBUTE_VALUE_TYPE.STRING),
		TSK_NAME_PERSON(17, "TSK_NAME_PERSON", //NON-NLS
				bundle.getString("BlackboardAttribute.tskNamePerson.text"),
				TSK_BLACKBOARD_ATTRIBUTE_VALUE_TYPE.STRING),
		TSK_DEVICE_MODEL(18, "TSK_DEVICE_MODEL", //NON-NLS
				bundle.getString("BlackboardAttribute.tskDeviceModel.text"),
				TSK_BLACKBOARD_ATTRIBUTE_VALUE_TYPE.STRING),
		TSK_DEVICE_MAKE(19, "TSK_DEVICE_MAKE", //NON-NLS
				bundle.getString("BlackboardAttribute.tskDeviceMake.text"),
				TSK_BLACKBOARD_ATTRIBUTE_VALUE_TYPE.STRING),
		TSK_DEVICE_ID(20, "TSK_DEVICE_ID", //NON-NLS
				bundle.getString("BlackboardAttribute.tskDeviceId.text"),
				TSK_BLACKBOARD_ATTRIBUTE_VALUE_TYPE.STRING),
		TSK_EMAIL(21, "TSK_EMAIL", //NON-NLS
				bundle.getString("BlackboardAttribute.tskEmail.text"),
				TSK_BLACKBOARD_ATTRIBUTE_VALUE_TYPE.STRING),
		TSK_HASH_MD5(22, "TSK_HASH_MD5", //NON-NLS
				bundle.getString("BlackboardAttribute.tskHashMd5.text"),
				TSK_BLACKBOARD_ATTRIBUTE_VALUE_TYPE.STRING),
		TSK_HASH_SHA1(23, "TSK_HASH_SHA1", //NON-NLS
				bundle.getString("BlackboardAttribute.tskHashSha1.text"),
				TSK_BLACKBOARD_ATTRIBUTE_VALUE_TYPE.STRING),
		TSK_HASH_SHA2_256(24, "TSK_HASH_SHA2_256", //NON-NLS
				bundle.getString("BlackboardAttribute.tskHashSha225.text"),
				TSK_BLACKBOARD_ATTRIBUTE_VALUE_TYPE.STRING),
		TSK_HASH_SHA2_512(25, "TSK_HASH_SHA2_512", //NON-NLS
				bundle.getString("BlackboardAttribute.tskHashSha2512.text"),
				TSK_BLACKBOARD_ATTRIBUTE_VALUE_TYPE.STRING),
		TSK_TEXT(26, "TSK_TEXT", //NON-NLS
				bundle.getString("BlackboardAttribute.tskText.text"),
				TSK_BLACKBOARD_ATTRIBUTE_VALUE_TYPE.STRING),
		TSK_TEXT_FILE(27, "TSK_TEXT_FILE", //NON-NLS
				bundle.getString("BlackboardAttribute.tskTextFile.text"),
				TSK_BLACKBOARD_ATTRIBUTE_VALUE_TYPE.STRING),
		TSK_TEXT_LANGUAGE(28, "TSK_TEXT_LANGUAGE", //NON-NLS
				bundle.getString("BlackboardAttribute.tskTextLanguage.text"),
				TSK_BLACKBOARD_ATTRIBUTE_VALUE_TYPE.STRING),
		TSK_ENTROPY(29, "TSK_ENTROPY", //NON-NLS
				bundle.getString("BlackboardAttribute.tskEntropy.text"),
				TSK_BLACKBOARD_ATTRIBUTE_VALUE_TYPE.DOUBLE),
		/**
		 * @deprecated Use a TSK_SET_NAME attribute instead.
		 */
		@Deprecated
		TSK_HASHSET_NAME(30, "TSK_HASHSET_NAME", //NON-NLS
				bundle.getString("BlackboardAttribute.tskHashsetName.text"),
				TSK_BLACKBOARD_ATTRIBUTE_VALUE_TYPE.STRING),
		/**
		 * @deprecated Use a TSK_INTERESTING_FILE_HIT artifact instead.
		 */
		@Deprecated
		TSK_INTERESTING_FILE(31, "TSK_INTERESTING_FILE", //NON-NLS
				bundle.getString("BlackboardAttribute.tskInterestingFile.text"),
				TSK_BLACKBOARD_ATTRIBUTE_VALUE_TYPE.LONG),
		TSK_REFERRER(32, "TSK_REFERRER", //NON-NLS
				bundle.getString("BlackboardAttribute.tskReferrer.text"),
				TSK_BLACKBOARD_ATTRIBUTE_VALUE_TYPE.STRING),
		TSK_DATETIME_ACCESSED(33, "TSK_DATETIME_ACCESSED", //NON-NLS
				bundle.getString("BlackboardAttribute.tskDateTimeAccessed.text"),
				TSK_BLACKBOARD_ATTRIBUTE_VALUE_TYPE.DATETIME),
		TSK_IP_ADDRESS(34, "TSK_IP_ADDRESS", //NON-NLS
				bundle.getString("BlackboardAttribute.tskIpAddress.text"),
				TSK_BLACKBOARD_ATTRIBUTE_VALUE_TYPE.STRING),
		TSK_PHONE_NUMBER(35, "TSK_PHONE_NUMBER", //NON-NLS
				bundle.getString("BlackboardAttribute.tskPhoneNumber.text"),
				TSK_BLACKBOARD_ATTRIBUTE_VALUE_TYPE.STRING),
		TSK_PATH_ID(36, "TSK_PATH_ID", //NON-NLS
				bundle.getString("BlackboardAttribute.tskPathId.text"),
				TSK_BLACKBOARD_ATTRIBUTE_VALUE_TYPE.LONG),
		TSK_SET_NAME(37, "TSK_SET_NAME", //NON-NLS
				bundle.getString("BlackboardAttribute.tskSetName.text"),
				TSK_BLACKBOARD_ATTRIBUTE_VALUE_TYPE.STRING),
		/**
		 * @deprecated Use a TSK_ENCRYPTION_DETECTED artifact instead.
		 */
		@Deprecated
		TSK_ENCRYPTION_DETECTED(38, "TSK_ENCRYPTION_DETECTED", //NON-NLS
				bundle.getString("BlackboardAttribute.tskEncryptionDetected.text"),
				TSK_BLACKBOARD_ATTRIBUTE_VALUE_TYPE.INTEGER),
		TSK_MALWARE_DETECTED(39, "TSK_MALWARE_DETECTED", //NON-NLS
				bundle.getString("BlackboardAttribute.tskMalwareDetected.text"),
				TSK_BLACKBOARD_ATTRIBUTE_VALUE_TYPE.INTEGER),
		TSK_STEG_DETECTED(40, "TSK_STEG_DETECTED", //NON-NLS
				bundle.getString("BlackboardAttribute.tskStegDetected.text"),
				TSK_BLACKBOARD_ATTRIBUTE_VALUE_TYPE.INTEGER),
		TSK_EMAIL_TO(41, "TSK_EMAIL_TO", //NON-NLS
				bundle.getString("BlackboardAttribute.tskEmailTo.text"),
				TSK_BLACKBOARD_ATTRIBUTE_VALUE_TYPE.STRING),
		TSK_EMAIL_CC(42, "TSK_EMAIL_CC", //NON-NLS
				bundle.getString("BlackboardAttribute.tskEmailCc.text"),
				TSK_BLACKBOARD_ATTRIBUTE_VALUE_TYPE.STRING),
		TSK_EMAIL_BCC(43, "TSK_EMAIL_BCC", //NON-NLS
				bundle.getString("BlackboardAttribute.tskEmailBcc.text"),
				TSK_BLACKBOARD_ATTRIBUTE_VALUE_TYPE.STRING),
		TSK_EMAIL_FROM(44, "TSK_EMAIL_FROM", //NON-NLS
				bundle.getString("BlackboardAttribute.tskEmailFrom.text"),
				TSK_BLACKBOARD_ATTRIBUTE_VALUE_TYPE.STRING),
		TSK_EMAIL_CONTENT_PLAIN(45, "TSK_EMAIL_CONTENT_PLAIN", //NON-NLS
				bundle.getString("BlackboardAttribute.tskEmailContentPlain.text"),
				TSK_BLACKBOARD_ATTRIBUTE_VALUE_TYPE.STRING),
		TSK_EMAIL_CONTENT_HTML(46, "TSK_EMAIL_CONTENT_HTML", //NON-NLS
				bundle.getString("BlackboardAttribute.tskEmailContentHtml.text"),
				TSK_BLACKBOARD_ATTRIBUTE_VALUE_TYPE.STRING),
		TSK_EMAIL_CONTENT_RTF(47, "TSK_EMAIL_CONTENT_RTF", //NON-NLS
				bundle.getString("BlackboardAttribute.tskEmailContentRtf.text"),
				TSK_BLACKBOARD_ATTRIBUTE_VALUE_TYPE.STRING),
		TSK_MSG_ID(48, "TSK_MSG_ID", //NON-NLS
				bundle.getString("BlackboardAttribute.tskMsgId.text"),
				TSK_BLACKBOARD_ATTRIBUTE_VALUE_TYPE.STRING),
		TSK_MSG_REPLY_ID(49, "TSK_MSG_REPLY_ID", //NON-NLS
				bundle.getString("BlackboardAttribute.tskMsgReplyId.text"),
				TSK_BLACKBOARD_ATTRIBUTE_VALUE_TYPE.STRING),
		TSK_DATETIME_RCVD(50, "TSK_DATETIME_RCVD", //NON-NLS
				bundle.getString("BlackboardAttribute.tskDateTimeRcvd.text"),
				TSK_BLACKBOARD_ATTRIBUTE_VALUE_TYPE.DATETIME),
		TSK_DATETIME_SENT(51, "TSK_DATETIME_SENT", //NON-NLS
				bundle.getString("BlackboardAttribute.tskDateTimeSent.text"),
				TSK_BLACKBOARD_ATTRIBUTE_VALUE_TYPE.DATETIME),
		TSK_SUBJECT(52, "TSK_SUBJECT", //NON-NLS
				bundle.getString("BlackboardAttribute.tskSubject.text"),
				TSK_BLACKBOARD_ATTRIBUTE_VALUE_TYPE.STRING),
		TSK_TITLE(53, "TSK_TITLE", //NON-NLS
				bundle.getString("BlackboardAttribute.tskTitle.text"),
				TSK_BLACKBOARD_ATTRIBUTE_VALUE_TYPE.STRING),
		TSK_GEO_LATITUDE(54, "TSK_GEO_LATITUDE", //NON-NLS
				bundle.getString("BlackboardAttribute.tskGeoLatitude.text"),
				TSK_BLACKBOARD_ATTRIBUTE_VALUE_TYPE.DOUBLE),
		TSK_GEO_LONGITUDE(55, "TSK_GEO_LONGITUDE", //NON-NLS
				bundle.getString("BlackboardAttribute.tskGeoLongitude.text"),
				TSK_BLACKBOARD_ATTRIBUTE_VALUE_TYPE.DOUBLE),
		TSK_GEO_VELOCITY(56, "TSK_GEO_VELOCITY", //NON-NLS
				bundle.getString("BlackboardAttribute.tskGeoVelocity.text"),
				TSK_BLACKBOARD_ATTRIBUTE_VALUE_TYPE.DOUBLE),
		TSK_GEO_ALTITUDE(57, "TSK_GEO_ALTITUDE", //NON-NLS
				bundle.getString("BlackboardAttribute.tskGeoAltitude.text"),
				TSK_BLACKBOARD_ATTRIBUTE_VALUE_TYPE.DOUBLE),
		TSK_GEO_BEARING(58, "TSK_GEO_BEARING", //NON-NLS
				bundle.getString("BlackboardAttribute.tskGeoBearing.text"),
				TSK_BLACKBOARD_ATTRIBUTE_VALUE_TYPE.STRING),
		TSK_GEO_HPRECISION(59, "TSK_GEO_HPRECISION", //NON-NLS
				bundle.getString("BlackboardAttribute.tskGeoHPrecision.text"),
				TSK_BLACKBOARD_ATTRIBUTE_VALUE_TYPE.DOUBLE),
		TSK_GEO_VPRECISION(60, "TSK_GEO_VPRECISION", //NON-NLS
				bundle.getString("BlackboardAttribute.tskGeoVPrecision.text"),
				TSK_BLACKBOARD_ATTRIBUTE_VALUE_TYPE.DOUBLE),
		TSK_GEO_MAPDATUM(61, "TSK_GEO_MAPDATUM", //NON-NLS
				bundle.getString("BlackboardAttribute.tskGeoMapDatum.text"),
				TSK_BLACKBOARD_ATTRIBUTE_VALUE_TYPE.STRING),
		/**
		 * @deprecated Use the mime type field of the AbstractFile object
		 * instead.
		 */
		@Deprecated
		TSK_FILE_TYPE_SIG(62, "TSK_FILE_TYPE_SIG", //NON-NLS
				bundle.getString("BlackboardAttribute.tskFileTypeSig.text"),
				TSK_BLACKBOARD_ATTRIBUTE_VALUE_TYPE.STRING),
		TSK_FILE_TYPE_EXT(63, "TSK_FILE_TYPE_EXT", //NON-NLS
				bundle.getString("BlackboardAttribute.tskFileTypeExt.text"),
				TSK_BLACKBOARD_ATTRIBUTE_VALUE_TYPE.STRING),
		/**
		 * @deprecated Do not use. Tags are no longer implemented as artifact
		 * attributes.
		 */
		@Deprecated
		TSK_TAGGED_ARTIFACT(64, "TSK_TAGGED_ARTIFACT", //NON-NLS
				bundle.getString("BlackboardAttribute.tskTaggedArtifact.text"),
				TSK_BLACKBOARD_ATTRIBUTE_VALUE_TYPE.LONG),
		/**
		 * @deprecated Do not use. Tags are no longer implemented as artifact
		 * attributes.
		 */
		@Deprecated
		TSK_TAG_NAME(65, "TSK_TAG_NAME", //NON-NLS
				bundle.getString("BlackboardAttribute.tskTagName.text"),
				TSK_BLACKBOARD_ATTRIBUTE_VALUE_TYPE.STRING),
		TSK_COMMENT(66, "TSK_COMMENT", //NON-NLS
				bundle.getString("BlackboardAttribute.tskComment.text"),
				TSK_BLACKBOARD_ATTRIBUTE_VALUE_TYPE.STRING),
		TSK_URL_DECODED(67, "TSK_URL_DECODED", //NON-NLS
				bundle.getString("BlackboardAttribute.tskUrlDecoded.text"),
				TSK_BLACKBOARD_ATTRIBUTE_VALUE_TYPE.STRING),
		TSK_DATETIME_CREATED(68, "TSK_DATETIME_CREATED", //NON-NLS
				bundle.getString("BlackboardAttribute.tskDateTimeCreated.text"),
				TSK_BLACKBOARD_ATTRIBUTE_VALUE_TYPE.DATETIME),
		TSK_DATETIME_MODIFIED(69, "TSK_DATETIME_MODIFIED", //NON-NLS
				bundle.getString("BlackboardAttribute.tskDateTimeModified.text"),
				TSK_BLACKBOARD_ATTRIBUTE_VALUE_TYPE.DATETIME),
		TSK_PROCESSOR_ARCHITECTURE(70, "TSK_PROCESSOR_ARCHITECTURE", //NON-NLS
				bundle.getString("BlackboardAttribute.tskProcessorArchitecture.text"),
				TSK_BLACKBOARD_ATTRIBUTE_VALUE_TYPE.STRING),
		TSK_VERSION(71, "TSK_VERSION", //NON-NLS
				bundle.getString("BlackboardAttribute.tskVersion.text"),
				TSK_BLACKBOARD_ATTRIBUTE_VALUE_TYPE.STRING),
		TSK_USER_ID(72, "TSK_USER_ID", //NON-NLS
				bundle.getString("BlackboardAttribute.tskUserId.text"),
				TSK_BLACKBOARD_ATTRIBUTE_VALUE_TYPE.STRING),
		TSK_DESCRIPTION(73, "TSK_DESCRIPTION", //NON-NLS
				bundle.getString("BlackboardAttribute.tskDescription.text"),
				TSK_BLACKBOARD_ATTRIBUTE_VALUE_TYPE.STRING),
		TSK_MESSAGE_TYPE(74, "TSK_MESSAGE_TYPE", //NON-NLS
				bundle.getString("BlackboardAttribute.tskMessageType.text"),
				TSK_BLACKBOARD_ATTRIBUTE_VALUE_TYPE.STRING), // SMS or MMS or IM ...
		TSK_PHONE_NUMBER_HOME(75, "TSK_PHONE_NUMBER_HOME", //NON-NLS
				bundle.getString("BlackboardAttribute.tskPhoneNumberHome.text"),
				TSK_BLACKBOARD_ATTRIBUTE_VALUE_TYPE.STRING),
		TSK_PHONE_NUMBER_OFFICE(76, "TSK_PHONE_NUMBER_OFFICE", //NON-NLS
				bundle.getString("BlackboardAttribute.tskPhoneNumberOffice.text"),
				TSK_BLACKBOARD_ATTRIBUTE_VALUE_TYPE.STRING),
		TSK_PHONE_NUMBER_MOBILE(77, "TSK_PHONE_NUMBER_MOBILE", //NON-NLS
				bundle.getString("BlackboardAttribute.tskPhoneNumberMobile.text"),
				TSK_BLACKBOARD_ATTRIBUTE_VALUE_TYPE.STRING),
		TSK_PHONE_NUMBER_FROM(78, "TSK_PHONE_NUMBER_FROM", //NON-NLS
				bundle.getString("BlackboardAttribute.tskPhoneNumberFrom.text"),
				TSK_BLACKBOARD_ATTRIBUTE_VALUE_TYPE.STRING),
		TSK_PHONE_NUMBER_TO(79, "TSK_PHONE_NUMBER_TO", //NON-NLS
				bundle.getString("BlackboardAttribute.tskPhoneNumberTo.text"),
				TSK_BLACKBOARD_ATTRIBUTE_VALUE_TYPE.STRING),
		TSK_DIRECTION(80, "TSK_DIRECTION", //NON-NLS
				bundle.getString("BlackboardAttribute.tskDirection.text"),
				TSK_BLACKBOARD_ATTRIBUTE_VALUE_TYPE.STRING), // Msg/Call direction: incoming, outgoing
		TSK_EMAIL_HOME(81, "TSK_EMAIL_HOME", //NON-NLS
				bundle.getString("BlackboardAttribute.tskEmailHome.text"),
				TSK_BLACKBOARD_ATTRIBUTE_VALUE_TYPE.STRING),
		TSK_EMAIL_OFFICE(82, "TSK_EMAIL_OFFICE", //NON-NLS
				bundle.getString("BlackboardAttribute.tskEmailOffice.text"),
				TSK_BLACKBOARD_ATTRIBUTE_VALUE_TYPE.STRING),
		TSK_DATETIME_START(83, "TSK_DATETIME_START", //NON-NLS
				bundle.getString("BlackboardAttribute.tskDateTimeStart.text"),
				TSK_BLACKBOARD_ATTRIBUTE_VALUE_TYPE.DATETIME), // start time of an event - call log, Calendar entry
		TSK_DATETIME_END(84, "TSK_DATETIME_END", //NON-NLS
				bundle.getString("BlackboardAttribute.tskDateTimeEnd.text"),
				TSK_BLACKBOARD_ATTRIBUTE_VALUE_TYPE.DATETIME), // end time of an event - call log, Calendar entry
		TSK_CALENDAR_ENTRY_TYPE(85, "TSK_CALENDAR_ENTRY_TYPE", //NON-NLS
				bundle.getString("BlackboardAttribute.tskCalendarEntryType.text"),
				TSK_BLACKBOARD_ATTRIBUTE_VALUE_TYPE.STRING), // meeting, task,
		TSK_LOCATION(86, "TSK_LOCATION", //NON-NLS
				bundle.getString("BlackboardAttribute.tskLocation.text"),
				TSK_BLACKBOARD_ATTRIBUTE_VALUE_TYPE.STRING), // Location string associated with an event - Conf Room Name, Address ....
		TSK_SHORTCUT(87, "TSK_SHORTCUT", //NON-NLS
				bundle.getString("BlackboardAttribute.tskShortcut.text"),
				TSK_BLACKBOARD_ATTRIBUTE_VALUE_TYPE.STRING), // Short Cut string - short code or dial string for Speed dial, a URL short cut - e.g. bitly string, Windows Desktop Short cut name etc.
		TSK_DEVICE_NAME(88, "TSK_DEVICE_NAME", //NON-NLS
				bundle.getString("BlackboardAttribute.tskDeviceName.text"),
				TSK_BLACKBOARD_ATTRIBUTE_VALUE_TYPE.STRING), // device name - a user assigned (usually) device name - such as "Joe's computer", "bob_win8", "BT Headset"
		TSK_CATEGORY(89, "TSK_CATEGORY", //NON-NLS
				bundle.getString("BlackboardAttribute.tskCategory.text"),
				TSK_BLACKBOARD_ATTRIBUTE_VALUE_TYPE.STRING), // category/type, possible value set varies by the artifact
		TSK_EMAIL_REPLYTO(90, "TSK_EMAIL_REPLYTO", //NON-NLS
				bundle.getString("BlackboardAttribute.tskEmailReplyTo.text"),
				TSK_BLACKBOARD_ATTRIBUTE_VALUE_TYPE.STRING), // ReplyTo address
		TSK_SERVER_NAME(91, "TSK_SERVER_NAME", //NON-NLS
				bundle.getString("BlackboardAttribute.tskServerName.text"),
				TSK_BLACKBOARD_ATTRIBUTE_VALUE_TYPE.STRING), // server name, e.g. a mail server name - "smtp.google.com", a DNS server name...
		TSK_COUNT(92, "TSK_COUNT", //NON-NLS
				bundle.getString("BlackboardAttribute.tskCount.text"),
				TSK_BLACKBOARD_ATTRIBUTE_VALUE_TYPE.INTEGER), // Count related to the artifact
		TSK_MIN_COUNT(93, "TSK_MIN_COUNT", //NON-NLS
				bundle.getString("BlackboardAttribute.tskMinCount.text"),
				TSK_BLACKBOARD_ATTRIBUTE_VALUE_TYPE.INTEGER), // Minimum number/count
		TSK_PATH_SOURCE(94, "TSK_PATH_SOURCE", //NON-NLS
				bundle.getString("BlackboardAttribute.tskPathSource.text"),
				TSK_BLACKBOARD_ATTRIBUTE_VALUE_TYPE.STRING), // Path to a source file related to the artifact
		TSK_PERMISSIONS(95, "TSK_PERMISSIONS", //NON-NLS
				bundle.getString("BlackboardAttribute.tskPermissions.text"),
				TSK_BLACKBOARD_ATTRIBUTE_VALUE_TYPE.STRING), // Permissions
		TSK_ASSOCIATED_ARTIFACT(96, "TSK_ASSOCIATED_ARTIFACT", //NON-NLS
				bundle.getString("BlackboardAttribute.tskAssociatedArtifact.text"),
				TSK_BLACKBOARD_ATTRIBUTE_VALUE_TYPE.LONG), // Artifact ID of a related artifact
		TSK_ISDELETED(97, "TSK_ISDELETED", //NON-NLS
				bundle.getString("BlackboardAttribute.tskIsDeleted.text"),
				TSK_BLACKBOARD_ATTRIBUTE_VALUE_TYPE.STRING), // boolean to indicate that the artifact is recovered fom deleted content
		TSK_GEO_LATITUDE_START(98, "TSK_GEO_LATITUDE_START", //NON-NLS
				bundle.getString("BlackboardAttribute.tskGeoLatitudeStart.text"),
				TSK_BLACKBOARD_ATTRIBUTE_VALUE_TYPE.DOUBLE), // Starting location lattitude
		TSK_GEO_LATITUDE_END(99, "TSK_GEO_LATITUDE_END", //NON-NLS
				bundle.getString("BlackboardAttribute.tskGeoLatitudeEnd.text"),
				TSK_BLACKBOARD_ATTRIBUTE_VALUE_TYPE.DOUBLE), // Ending location lattitude
		TSK_GEO_LONGITUDE_START(100, "TSK_GEO_LONGITUDE_START", //NON-NLS
				bundle.getString("BlackboardAttribute.tskGeoLongitudeStart.text"),
				TSK_BLACKBOARD_ATTRIBUTE_VALUE_TYPE.DOUBLE), // Starting location longitude
		TSK_GEO_LONGITUDE_END(101, "TSK_GEO_LONGITUDE_END", //NON-NLS
				bundle.getString("BlackboardAttribute.tskGeoLongitudeEnd.text"),
				TSK_BLACKBOARD_ATTRIBUTE_VALUE_TYPE.DOUBLE), //Ending Location longitude
		TSK_READ_STATUS(102, "TSK_READ_STATUS", //NON-NLS
				bundle.getString("BlackboardAttribute.tskReadStatus.text"),
				TSK_BLACKBOARD_ATTRIBUTE_VALUE_TYPE.INTEGER), // Message read status: 1 if read, 0 if unread
		TSK_LOCAL_PATH(103, "TSK_LOCAL_PATH", //NON-NLS
				bundle.getString("BlackboardAttribute.tskLocalPath.text"),
				TSK_BLACKBOARD_ATTRIBUTE_VALUE_TYPE.STRING), // Local path to a network drive
		TSK_REMOTE_PATH(104, "TSK_REMOTE_PATH", //NON-NLS
				bundle.getString("BlackboardAttribute.tskRemotePath.text"),
				TSK_BLACKBOARD_ATTRIBUTE_VALUE_TYPE.STRING), // Remote path of a network drive
		TSK_TEMP_DIR(105, "TSK_TEMP_DIR", //NON-NLS
				bundle.getString("BlackboardAttribute.tskTempDir.text"),
				TSK_BLACKBOARD_ATTRIBUTE_VALUE_TYPE.STRING), // Default temporary files directory
		TSK_PRODUCT_ID(106, "TSK_PRODUCT_ID", //NON-NLS
				bundle.getString("BlackboardAttribute.tskProductId.text"),
				TSK_BLACKBOARD_ATTRIBUTE_VALUE_TYPE.STRING), // Product ID
		TSK_OWNER(107, "TSK_OWNER", //NON-NLS
				bundle.getString("BlackboardAttribute.tskOwner.text"),
				TSK_BLACKBOARD_ATTRIBUTE_VALUE_TYPE.STRING), // Registered owner of a piece of software
		TSK_ORGANIZATION(108, "TSK_ORGANIZATION", //NON-NLS
				bundle.getString("BlackboardAttribute.tskOrganization.text"),
				TSK_BLACKBOARD_ATTRIBUTE_VALUE_TYPE.STRING), // Registered Organization for a piece of software
		TSK_CARD_NUMBER(109, "TSK_CARD_NUMBER", //NON-NLS
				bundle.getString("BlackboardAttribute.tskCardNumber.text"),
				TSK_BLACKBOARD_ATTRIBUTE_VALUE_TYPE.STRING),
		TSK_CARD_EXPIRATION(110, "TSK_CARD_EXPIRATION", //for card as 4 digits MMYY //NON-NLS
				bundle.getString("BlackboardAttribute.tskCardExpiration.text"),
				TSK_BLACKBOARD_ATTRIBUTE_VALUE_TYPE.STRING),
		TSK_CARD_SERVICE_CODE(111, "TSK_CARD_SERVICE_CODE", // 3 digits //NON-NLS
				bundle.getString("BlackboardAttribute.tskCardServiceCode.text"),
				TSK_BLACKBOARD_ATTRIBUTE_VALUE_TYPE.STRING),
		TSK_CARD_DISCRETIONARY(112, "TSK_CARD_DISCRETIONARY", //data used at the discretion of the issuer //NON-NLS
				bundle.getString("BlackboardAttribute.tskCardDiscretionary.text"),
				TSK_BLACKBOARD_ATTRIBUTE_VALUE_TYPE.STRING),
		TSK_CARD_LRC(113, "TSK_CARD_LRC", //NON-NLS  //Longitudunal Redundancy Check character //NON-NLS
				bundle.getString("BlackboardAttribute.tskCardLRC.text"),
				TSK_BLACKBOARD_ATTRIBUTE_VALUE_TYPE.STRING),
		TSK_KEYWORD_SEARCH_DOCUMENT_ID(114, "TSK_KEYWORD_SEARCH_DOCUMENT_ID", //NON-NLS
				bundle.getString("BlackboardAttribute.tskKeywordSearchDocumentID.text"),
				TSK_BLACKBOARD_ATTRIBUTE_VALUE_TYPE.STRING),
		TSK_CARD_SCHEME(115, "TSK_CARD_SCHEME", //amex, visa, mastercard, discover, etc //NON-NLS
				bundle.getString("BlackboardAttribute.tskCardScheme.text"),
				TSK_BLACKBOARD_ATTRIBUTE_VALUE_TYPE.STRING),
		TSK_CARD_TYPE(116, "TSK_CARD_TYPE", // debit vs credit //NON-NLS
				bundle.getString("BlackboardAttribute.tskCardType.text"),
				TSK_BLACKBOARD_ATTRIBUTE_VALUE_TYPE.STRING),
		TSK_BRAND_NAME(117, "TSK_BRAND_NAME",
				bundle.getString("BlackboardAttribute.tskBrandName.text"),
				TSK_BLACKBOARD_ATTRIBUTE_VALUE_TYPE.STRING),
		TSK_BANK_NAME(118, "TSK_BANK_NAME",
				bundle.getString("BlackboardAttribute.tskBankName.text"),
				TSK_BLACKBOARD_ATTRIBUTE_VALUE_TYPE.STRING),
		TSK_COUNTRY(119, "TSK_COUNTRY",
				bundle.getString("BlackboardAttribute.tskCountry.text"),
				TSK_BLACKBOARD_ATTRIBUTE_VALUE_TYPE.STRING),
		TSK_CITY(120, "TSK_CITY",
				bundle.getString("BlackboardAttribute.tskCity.text"),
				TSK_BLACKBOARD_ATTRIBUTE_VALUE_TYPE.STRING),
		TSK_ACCOUNT_TYPE(121, "TSK_ACCOUNT_TYPE",
				bundle.getString("BlackboardAttribute.tskAccountType.text"),
				TSK_BLACKBOARD_ATTRIBUTE_VALUE_TYPE.STRING),
		/**
		 * Keyword search type: exact match, sub-string, or regex.
		 */
		TSK_KEYWORD_SEARCH_TYPE(122, "TSK_KEYWORD_SEARCH_TYPE", //NON-NLS
				bundle.getString("BlackboardAttribute.tskKeywordSearchType.text"),
				TSK_BLACKBOARD_ATTRIBUTE_VALUE_TYPE.INTEGER),
		TSK_HEADERS(123, "TSK_HEADERS", //NON-NLS
				bundle.getString("BlackboardAttribute.tskHeaders.text"),
				TSK_BLACKBOARD_ATTRIBUTE_VALUE_TYPE.STRING),
		TSK_ID(124, "TSK_ID", //NON-NLS
				bundle.getString("BlackboardAttribute.tskId.text"),
				TSK_BLACKBOARD_ATTRIBUTE_VALUE_TYPE.STRING),
		TSK_SSID(125, "TSK_SSID", //NON-NLS
				bundle.getString("BlackboardAttribute.tskSsid.text"),
				TSK_BLACKBOARD_ATTRIBUTE_VALUE_TYPE.STRING),
		TSK_BSSID(126, "TSK_BSSID", //NON-NLS
				bundle.getString("BlackboardAttribute.tskBssid.text"),
				TSK_BLACKBOARD_ATTRIBUTE_VALUE_TYPE.STRING),
		TSK_MAC_ADDRESS(127, "TSK_MAC_ADDRESS", //NON-NLS
				bundle.getString("BlackboardAttribute.tskMacAddress.text"),
				TSK_BLACKBOARD_ATTRIBUTE_VALUE_TYPE.STRING),
		TSK_IMEI(128, "TSK_IMEI", //NON-NLS
				bundle.getString("BlackboardAttribute.tskImei.text"),
				TSK_BLACKBOARD_ATTRIBUTE_VALUE_TYPE.STRING),
		TSK_IMSI(129, "TSK_IMSI", //NON-NLS
				bundle.getString("BlackboardAttribute.tskImsi.text"),
				TSK_BLACKBOARD_ATTRIBUTE_VALUE_TYPE.STRING),
		TSK_ICCID(130, "TSK_ICCID", //NON-NLS
				bundle.getString("BlackboardAttribute.tskIccid.text"),
				TSK_BLACKBOARD_ATTRIBUTE_VALUE_TYPE.STRING),
		TSK_THREAD_ID(131, "TSK_THREAD_ID",
				bundle.getString("BlackboardAttribute.tskthreadid.text"),
				TSK_BLACKBOARD_ATTRIBUTE_VALUE_TYPE.STRING),
		/**
		 * The event type of a TSK_TL_EVENT artifact. The value should be the id
		 * of the EventType in the tsk_event_types table.
		 */
		TSK_TL_EVENT_TYPE(132, "TSK_TL_EVENT_TYPE", //NON-NLS
				bundle.getString("BlackboardAttribute.tskTLEventType.text"),
				TSK_BLACKBOARD_ATTRIBUTE_VALUE_TYPE.LONG),
		
		TSK_DATETIME_DELETED(133, "TSK_DATETIME_DELETED", //NON-NLS
				bundle.getString("BlackboardAttribute.tskdatetimedeleted.text"),
				TSK_BLACKBOARD_ATTRIBUTE_VALUE_TYPE.DATETIME),
		
		TSK_DATETIME_PASSWORD_RESET(134, "TSK_DATETIME_PASSWORD_RESET",
				bundle.getString("BlackboardAttribute.tskdatetimepwdreset.text"),
				TSK_BLACKBOARD_ATTRIBUTE_VALUE_TYPE.DATETIME),
				
		TSK_DATETIME_PASSWORD_FAIL(135, "TSK_DATETIME_PWD_FAIL",
				bundle.getString("BlackboardAttribute.tskdatetimepwdfail.text"),
				TSK_BLACKBOARD_ATTRIBUTE_VALUE_TYPE.DATETIME),
		
		TSK_DISPLAY_NAME(136, "TSK_DISPLAY_NAME",
				bundle.getString("BlackboardAttribute.tskdisplayname.text"),
				TSK_BLACKBOARD_ATTRIBUTE_VALUE_TYPE.STRING),
		
		TSK_PASSWORD_SETTINGS(137, "TSK_PASSWORD_SETTINGS",
				bundle.getString("BlackboardAttribute.tskpasswordsettings.text"),
				TSK_BLACKBOARD_ATTRIBUTE_VALUE_TYPE.STRING),
		
		TSK_ACCOUNT_SETTINGS(138, "TSK_ACCOUNT_SETTINGS",
				bundle.getString("BlackboardAttribute.tskaccountsettings.text"),
				TSK_BLACKBOARD_ATTRIBUTE_VALUE_TYPE.STRING),
		
		TSK_PASSWORD_HINT(139, "TSK_PASSWORD_HINT", 
			bundle.getString("BlackboardAttribute.tskpasswordhint.text"), 
			TSK_BLACKBOARD_ATTRIBUTE_VALUE_TYPE.STRING),
		
		TSK_GROUPS (140, "TSK_GROUPS", 
				bundle.getString("BlackboardAttribute.tskgroups.text"),
				TSK_BLACKBOARD_ATTRIBUTE_VALUE_TYPE.STRING),
		
		/*
		 * Use org.sleuthkit.datamodel.blackboardutils.attributes.MessageAttachments to create and
		 * process TSK_ATTACHMENTS attributes.
		 */
		TSK_ATTACHMENTS (141, "TSK_ATTACHMENTS", 
				bundle.getString("BlackboardAttribute.tskattachments.text"),
				TSK_BLACKBOARD_ATTRIBUTE_VALUE_TYPE.JSON),
		
		/*
		 * Use org.sleuthkit.datamodel.blackboardutils.attributes.GeoTrackPoints to create and
		 * process TSK_GEO_TRACKPOINTS attributes.
		 */
		TSK_GEO_TRACKPOINTS(142, "TSK_GEO_TRACKPOINTS",
			bundle.getString("BlackboardAttribute.tskgeopath.text"),
			TSK_BLACKBOARD_ATTRIBUTE_VALUE_TYPE.JSON),
		
		/*
		 * Use org.sleuthkit.datamodel.blackboardutils.attributes.GeoWaypoints to create and
		 * process TSK_GEO_WAYPOINTS attributes.
		 */
		TSK_GEO_WAYPOINTS(143, "TSK_GEO_WAYPOINTS",
			bundle.getString("BlackboardAttribute.tskgeowaypoints.text"),
			TSK_BLACKBOARD_ATTRIBUTE_VALUE_TYPE.JSON),

		TSK_DISTANCE_TRAVELED(144, "TSK_DISTANCE_TRAVELED",
			bundle.getString("BlackboardAttribute.tskdistancetraveled.text"),
			TSK_BLACKBOARD_ATTRIBUTE_VALUE_TYPE.DOUBLE),
		
		TSK_DISTANCE_FROM_HOMEPOINT(145, "TSK_DISTANCE_FROM_HOMEPOINT",
			bundle.getString("BlackboardAttribute.tskdistancefromhome.text"),
			TSK_BLACKBOARD_ATTRIBUTE_VALUE_TYPE.DOUBLE),
		
		TSK_HASH_PHOTODNA(146, "TSK_HASH_PHOTODNA",
			bundle.getString("BlackboardAttribute.tskhashphotodna.text"),
			TSK_BLACKBOARD_ATTRIBUTE_VALUE_TYPE.STRING),
		
		TSK_BYTES_SENT(147, "TSK_BYTES_SENT",
	        bundle.getString("BlackboardAttribute.tskbytessent.text"),
	        TSK_BLACKBOARD_ATTRIBUTE_VALUE_TYPE.LONG),
		
		TSK_BYTES_RECEIVED(148, "TSK_BYTES_RECEIVED",
	        bundle.getString("BlackboardAttribute.tskbytesreceived.text"),
	        TSK_BLACKBOARD_ATTRIBUTE_VALUE_TYPE.LONG),
		
		TSK_LAST_PRINTED_DATETIME(149, "TSK_LAST_PRINTED_DATETIME",
	        bundle.getString("BlackboardAttribute.tsklastprinteddatetime.text"),
	        TSK_BLACKBOARD_ATTRIBUTE_VALUE_TYPE.DATETIME),
<<<<<<< HEAD
		/*
		 * Use org.sleuthkit.datamodel.blackboardutils.attributes.GeoAreaPoints to create and
		 * process TSK_GEO_AREAPOINTS attributes.
		 */
		TSK_GEO_AREAPOINTS(150, "TSK_GEO_AREAPOINTS",
			bundle.getString("BlackboardAttribute.tskgeoareapoints.text"),
			TSK_BLACKBOARD_ATTRIBUTE_VALUE_TYPE.JSON),
=======
		
		TSK_RULE(150, "TSK_RULE",
	        bundle.getString("BlackboardAttribute.tskrule.text"),
	        TSK_BLACKBOARD_ATTRIBUTE_VALUE_TYPE.STRING),		
>>>>>>> f6fcb211
		
		TSK_ACTIVITY_TYPE(151, "TSK_ACTIVITY_TYPE",
	        bundle.getString("BlackboardAttribute.tskActivityType.text"),
	        TSK_BLACKBOARD_ATTRIBUTE_VALUE_TYPE.STRING)

		;

		private final int typeID;
		private final String typeName;
		private final String displayName;
		private final TSK_BLACKBOARD_ATTRIBUTE_VALUE_TYPE valueType;

		/**
		 * Constructs a standard attribute type.
		 *
		 * @param typeID      The id of the type.
		 * @param typeName    The name of the type.
		 * @param displayName The display name of the type
		 * @param valueType   The value type of the type.
		 */
		private ATTRIBUTE_TYPE(int typeID, String typeName, String displayName, TSK_BLACKBOARD_ATTRIBUTE_VALUE_TYPE valueType) {
			this.typeID = typeID;
			this.typeName = typeName;
			this.displayName = displayName;
			this.valueType = valueType;
		}

		/**
		 * Gets the type id of this standard attribute type.
		 *
		 * @return The type id.
		 */
		public int getTypeID() {
			return this.typeID;
		}

		/**
		 * Gets the type name of this standard attribute type.
		 *
		 * @return The type name.
		 *
		 * TODO (AUT-2070): Deprecate and provide a getTypeName method instead
		 * for API consistency.
		 */
		public String getLabel() {
			return this.typeName;
		}

		/**
		 * Gets the display name of this standard attribute type.
		 *
		 * @return The display name.
		 */
		public String getDisplayName() {
			return this.displayName;
		}

		/**
		 * Gets the value type of this standard attribute type.
		 *
		 * @return the value type
		 */
		public TSK_BLACKBOARD_ATTRIBUTE_VALUE_TYPE getValueType() {
			return this.valueType;
		}

		/**
		 * Gets the standard attribute type for a given type id.
		 *
		 * @param typeID A standard attribute type id.
		 *
		 * @return A BlackboardAttribute.ATTRIBUTE_TYPE object.
		 *
		 * @throws IllegalArgumentException If the given type id does not map to
		 *                                  a standard attribute type.
		 *
		 * TODO (AUT-2070): Deprecate and provide a fromTypeId method instead
		 * for API consistency.
		 */
		static public ATTRIBUTE_TYPE fromID(int typeID) {
			for (ATTRIBUTE_TYPE attrType : ATTRIBUTE_TYPE.values()) {
				if (attrType.getTypeID() == typeID) {
					return attrType;
				}
			}
			throw new IllegalArgumentException("No ATTRIBUTE_TYPE matching type: " + typeID);
		}

		/**
		 * Gets the standard attribute type for a given type name.
		 *
		 * @param typeName A standard attribute type name.
		 *
		 * @return A BlackboardAttribute.ATTRIBUTE_TYPE object.
		 *
		 * @throws IllegalArgumentException If the given type name does not map
		 *                                  to a standard attribute type.
		 *
		 * TODO (AUT-2070): Deprecate and provide a fromTypeName method instead
		 * for API consistency.
		 */
		static public ATTRIBUTE_TYPE fromLabel(String typeName) {
			for (ATTRIBUTE_TYPE attrType : ATTRIBUTE_TYPE.values()) {
				if (attrType.getLabel().equals(typeName)) {
					return attrType;
				}
			}
			throw new IllegalArgumentException("No ATTRIBUTE_TYPE matching type: " + typeName);
		}

	}

	/**
	 * Creates a standard attribute with an integer value. The attribute should
	 * be added to an appropriate artifact.
	 *
	 * @param attributeTypeID The standard attribute type id.
	 * @param moduleName      The display name of the module creating this
	 *                        attribute.
	 * @param valueInt        The attribute value.
	 *
	 * @throws IllegalArgumentException If the value type of the specified
	 *                                  standard attribute type is not
	 *                                  TSK_BLACKBOARD_ATTRIBUTE_VALUE_TYPE.INTEGER
	 *                                  or the type id is not for a standard
	 *                                  type.
	 * @deprecated
	 */
	@Deprecated
	public BlackboardAttribute(int attributeTypeID, String moduleName, int valueInt) throws IllegalArgumentException {
		this(ATTRIBUTE_TYPE.fromID(attributeTypeID), moduleName, valueInt);
	}

	/**
	 * Creates a standard attribute with an integer value. The attribute should
	 * be added to an appropriate artifact.
	 *
	 * @param attributeTypeID The standard attribute type id.
	 * @param moduleName      The display name of the module creating this
	 *                        attribute.
	 * @param context         Extra information about the attribute.
	 * @param valueInt        The attribute value.
	 *
	 * @throws IllegalArgumentException If the value type of the specified
	 *                                  standard attribute type is not
	 *                                  TSK_BLACKBOARD_ATTRIBUTE_VALUE_TYPE.INTEGER
	 *                                  or the type id is not for a standard
	 *                                  type.
	 * @deprecated
	 */
	@Deprecated
	public BlackboardAttribute(int attributeTypeID, String moduleName, String context,
			int valueInt) {
		this(attributeTypeID, moduleName, valueInt);
		this.context = replaceNulls(context);
	}

	/**
	 * Creates a standard attribute with a long/datetime value. The attribute
	 * should be added to an appropriate artifact.
	 *
	 * @param attributeTypeID The standard attribute type id.
	 * @param moduleName      The display name of the module that creating this
	 *                        attribute.
	 * @param valueLong       The attribute value.
	 *
	 * @throws IllegalArgumentException If the value type of the specified
	 *                                  standard attribute type is not
	 *                                  TSK_BLACKBOARD_ATTRIBUTE_VALUE_TYPE.LONG
	 *                                  or
	 *                                  TSK_BLACKBOARD_ATTRIBUTE_VALUE_TYPE.DATETIME
	 *                                  or the type id is not for a standard
	 *                                  type.
	 * @deprecated
	 */
	@Deprecated
	public BlackboardAttribute(int attributeTypeID, String moduleName,
			long valueLong) throws IllegalArgumentException {
		this(ATTRIBUTE_TYPE.fromID(attributeTypeID), moduleName, valueLong);
	}

	/**
	 * Creates a standard attribute with a long/datetime value. The attribute
	 * should be added to an appropriate artifact.
	 *
	 * @param attributeTypeID The standard attribute type id.
	 * @param moduleName      The display name of the module that creating this
	 *                        attribute.
	 * @param context         Extra information about the attribute.
	 * @param valueLong       The attribute value.
	 *
	 * @throws IllegalArgumentException If the value type of the specified
	 *                                  standard attribute type is not
	 *                                  TSK_BLACKBOARD_ATTRIBUTE_VALUE_TYPE.LONG
	 *                                  or
	 *                                  TSK_BLACKBOARD_ATTRIBUTE_VALUE_TYPE.DATETIME
	 *                                  or the type id is not for a standard
	 *                                  type.
	 * @deprecated
	 */
	@Deprecated
	public BlackboardAttribute(int attributeTypeID, String moduleName, String context,
			long valueLong) {
		this(attributeTypeID, moduleName, valueLong);
		this.context = replaceNulls(context);
	}

	/**
	 * Creates a standard attribute with a double value. The attribute should be
	 * added to an appropriate artifact.
	 *
	 * @param attributeTypeID The standard attribute type id.
	 * @param moduleName      The display name of the module creating this
	 *                        attribute.
	 * @param valueDouble     The attribute value.
	 *
	 * @throws IllegalArgumentException If the value type of the specified
	 *                                  standard attribute type is not
	 *                                  TSK_BLACKBOARD_ATTRIBUTE_VALUE_TYPE.DOUBLE
	 *                                  or the type id is not for a standard
	 *                                  type.
	 * @deprecated
	 */
	@Deprecated
	public BlackboardAttribute(int attributeTypeID, String moduleName,
			double valueDouble) throws IllegalArgumentException {
		this(ATTRIBUTE_TYPE.fromID(attributeTypeID), moduleName, valueDouble);
	}

	/**
	 * Creates a standard attribute with a double value. The attribute should be
	 * added to an appropriate artifact.
	 *
	 * @param attributeTypeID The standard attribute type id.
	 * @param moduleName      The display name of the module creating this
	 *                        attribute.
	 * @param context         Extra information about the attribute.
	 * @param valueDouble     The attribute value.
	 *
	 * @throws IllegalArgumentException If the value type of the specified
	 *                                  standard attribute type is not
	 *                                  TSK_BLACKBOARD_ATTRIBUTE_VALUE_TYPE.DOUBLE
	 *                                  or the type id is not for a standard
	 *                                  type.
	 * @deprecated
	 */
	@Deprecated
	public BlackboardAttribute(int attributeTypeID, String moduleName, String context,
			double valueDouble) {
		this(attributeTypeID, moduleName, valueDouble);
		this.context = replaceNulls(context);
	}

	/**
	 * Creates a standard attribute with a string value. The attribute should be
	 * added to an appropriate artifact.
	 *
	 * @param attributeTypeID The standard attribute type id.
	 * @param moduleName      The display name of the module creating this
	 *                        attribute.
	 * @param valueString     The attribute value.
	 *
	 * @throws IllegalArgumentException If the value type of the specified
	 *                                  standard attribute type is not
	 *                                  TSK_BLACKBOARD_ATTRIBUTE_VALUE_TYPE.STRING
	 *                                  or the type id is not for a standard
	 *                                  type.
	 * @deprecated
	 */
	@Deprecated
	public BlackboardAttribute(int attributeTypeID, String moduleName, String valueString) throws IllegalArgumentException {
		this(ATTRIBUTE_TYPE.fromID(attributeTypeID), moduleName, valueString);
	}

	/**
	 * Creates a standard attribute with a string value. The attribute should be
	 * added to an appropriate artifact.
	 *
	 * @param attributeTypeID The standard attribute type id.
	 * @param moduleName      The display name of the module creating this
	 *                        attribute.
	 * @param context         Extra information about the attribute.
	 * @param valueString     The attribute value.
	 *
	 * @throws IllegalArgumentException If the value type of the specified
	 *                                  standard attribute type is not
	 *                                  TSK_BLACKBOARD_ATTRIBUTE_VALUE_TYPE.STRING
	 *                                  or the type id is not for a standard
	 *                                  type.
	 * @deprecated
	 */
	@Deprecated
	public BlackboardAttribute(int attributeTypeID, String moduleName, String context,
			String valueString) {
		this(attributeTypeID, moduleName, valueString);
		this.context = replaceNulls(context);
	}

	/**
	 * Creates a standard attribute with a byte array value. The attribute
	 * should be added to an appropriate artifact.
	 *
	 * @param attributeTypeID The standard attribute type id.
	 * @param moduleName      The display name of the module creating this
	 *                        attribute.
	 * @param valueBytes      The attribute value.
	 *
	 * @throws IllegalArgumentException If the value type of the specified
	 *                                  standard attribute type is not
	 *                                  TSK_BLACKBOARD_ATTRIBUTE_VALUE_TYPE.BYTE
	 *                                  or the type id is not for a standard
	 *                                  type.
	 * @deprecated
	 */
	@Deprecated
	public BlackboardAttribute(int attributeTypeID, String moduleName, byte[] valueBytes) throws IllegalArgumentException {
		this(ATTRIBUTE_TYPE.fromID(attributeTypeID), moduleName, valueBytes);
	}

	/**
	 * Creates a standard attribute with a byte array value. The attribute
	 * should be added to an appropriate artifact.
	 *
	 * @param attributeTypeID The standard attribute type id.
	 * @param moduleName      The display name of the module creating this
	 *                        attribute.
	 * @param context         Extra information about the attribute.
	 * @param valueBytes      The attribute value.
	 *
	 * @throws IllegalArgumentException If the value type of the specified
	 *                                  standard attribute type is not
	 *                                  TSK_BLACKBOARD_ATTRIBUTE_VALUE_TYPE.BYTE
	 *                                  or the type id is not for a standard
	 *                                  type.
	 * @deprecated
	 */
	@Deprecated
	public BlackboardAttribute(int attributeTypeID, String moduleName, String context,
			byte[] valueBytes) {
		this(attributeTypeID, moduleName, valueBytes);
		this.context = replaceNulls(context);
	}

	/**
	 * Sets the artifact id.
	 *
	 * @param artifactID The artifact id.
	 *
	 * @deprecated The preferred method for doing this is to add the attribute
	 * to a BlackboardArtifact object by calling BlackboardArtifact.addAttribute
	 * or BlackboardArtifact.addAttributes, both of which post the attributes to
	 * the blackboard.
	 */
	@Deprecated
	protected void setArtifactID(long artifactID) {
		setArtifactId(artifactID);
	}

	/**
	 * Sets the reference to the SleuthkitCase object that represents the case
	 * database.
	 *
	 * @param sleuthkitCase A reference to a SleuthkitCase object.
	 *
	 * @deprecated The preferred method for doing this is to add the attribute
	 * to a BlackboardArtifact object by calling BlackboardArtifact.addAttribute
	 * or BlackboardArtifact.addAttributes, both of which post the attributes to
	 * the blackboard.
	 */
	@Deprecated
	protected void setCase(SleuthkitCase sleuthkitCase) {
		setCaseDatabase(sleuthkitCase);
	}

	/**
	 * Gets the context of this attribute.
	 *
	 * @return The context, may be the empty string.
	 *
	 * @deprecated Setting context for an attribute is deprecated.
	 */
	@Deprecated
	public String getContext() {
		return context;
	}

	/**
	 * Gets the context of this attribute.
	 *
	 * @return The context, may be the empty string.
	 *
	 * @deprecated Setting context for an attribute is deprecated.
	 */
	@Deprecated
	String getContextString() {
		return context;
	}

	/**
	 * Gets the attribute type id.
	 *
	 * @return The type id.
	 *
	 * @deprecated Use BlackboardAttribute.getAttributeType.getTypeID instead.
	 */
	@Deprecated
	public int getAttributeTypeID() {
		return attributeType.getTypeID();
	}

	/**
	 * Gets the attribute type name.
	 *
	 * @return The type name.
	 *
	 * @throws org.sleuthkit.datamodel.TskCoreException
	 *
	 * @deprecated Use BlackboardAttribute.getAttributeType.getTypeName instead.
	 */
	@Deprecated
	public String getAttributeTypeName() throws TskCoreException {
		return attributeType.getTypeName();
	}

	/**
	 * Gets the attribute type display name.
	 *
	 * @return type The display name.
	 *
	 * @throws org.sleuthkit.datamodel.TskCoreException
	 *
	 * @deprecated Use BlackboardAttribute.getAttributeType.getDisplayName
	 * instead.
	 */
	@Deprecated
	public String getAttributeTypeDisplayName() throws TskCoreException {
		return attributeType.getDisplayName();
	}

	/**
	 * Gets the name of the first module identified as a sources of this
	 * attribute.
	 *
	 * @return A comma-separated-values list of module names, may be empty.
	 *
	 * @deprecated Use getSources instead.
	 */
	@Deprecated
	public String getModuleName() {
		return sources;
	}

}<|MERGE_RESOLUTION|>--- conflicted
+++ resolved
@@ -1416,24 +1416,19 @@
 		TSK_LAST_PRINTED_DATETIME(149, "TSK_LAST_PRINTED_DATETIME",
 	        bundle.getString("BlackboardAttribute.tsklastprinteddatetime.text"),
 	        TSK_BLACKBOARD_ATTRIBUTE_VALUE_TYPE.DATETIME),
-<<<<<<< HEAD
+		TSK_RULE(150, "TSK_RULE",
+	        bundle.getString("BlackboardAttribute.tskrule.text"),
+	        TSK_BLACKBOARD_ATTRIBUTE_VALUE_TYPE.STRING),				
+		TSK_ACTIVITY_TYPE(151, "TSK_ACTIVITY_TYPE",
+	        bundle.getString("BlackboardAttribute.tskActivityType.text"),
+	        TSK_BLACKBOARD_ATTRIBUTE_VALUE_TYPE.STRING),
 		/*
 		 * Use org.sleuthkit.datamodel.blackboardutils.attributes.GeoAreaPoints to create and
 		 * process TSK_GEO_AREAPOINTS attributes.
 		 */
-		TSK_GEO_AREAPOINTS(150, "TSK_GEO_AREAPOINTS",
+		TSK_GEO_AREAPOINTS(152, "TSK_GEO_AREAPOINTS",
 			bundle.getString("BlackboardAttribute.tskgeoareapoints.text"),
-			TSK_BLACKBOARD_ATTRIBUTE_VALUE_TYPE.JSON),
-=======
-		
-		TSK_RULE(150, "TSK_RULE",
-	        bundle.getString("BlackboardAttribute.tskrule.text"),
-	        TSK_BLACKBOARD_ATTRIBUTE_VALUE_TYPE.STRING),		
->>>>>>> f6fcb211
-		
-		TSK_ACTIVITY_TYPE(151, "TSK_ACTIVITY_TYPE",
-	        bundle.getString("BlackboardAttribute.tskActivityType.text"),
-	        TSK_BLACKBOARD_ATTRIBUTE_VALUE_TYPE.STRING)
+			TSK_BLACKBOARD_ATTRIBUTE_VALUE_TYPE.JSON),		
 
 		;
 
