--- conflicted
+++ resolved
@@ -675,16 +675,6 @@
 	 * @throws org.sleuthkit.datamodel.TskCoreException
 	 */
 	public List<OsAccount> getOsAccounts(Host host) throws TskCoreException {
-<<<<<<< HEAD
-
-		String queryString = "SELECT DISTINCT (accounts.os_account_obj_id) as os_account_obj_id, login_name, full_name, realm_id, addr, signature, status, type, created_date, db_status FROM tsk_os_accounts as accounts "
-				+ " JOIN tsk_os_account_instances as instances "
-				+ "		ON instances.os_account_obj_id = accounts.os_account_obj_id "
-				+ " JOIN data_source_info as datasources "
-				+ "		ON datasources.obj_id = instances.data_source_obj_id "
-				+ " WHERE datasources.host_id = " + host.getHostId()
-				+ " AND accounts.db_status = " + OsAccount.OsAccountDbStatus.ACTIVE.getId();
-=======
 		String queryString = "SELECT * FROM tsk_os_accounts accounts "
 				+ "WHERE accounts.os_account_obj_id IN "
 				+ "(SELECT instances.os_account_obj_id "
@@ -692,7 +682,6 @@
 				+ "INNER JOIN data_source_info datasources ON datasources.obj_id = instances.data_source_obj_id "
 				+ "WHERE datasources.host_id = " + host.getHostId() + ") "
 				+ "AND accounts.db_status = " + OsAccount.OsAccountDbStatus.ACTIVE.getId();
->>>>>>> 947bb92d
 
 		db.acquireSingleUserCaseReadLock();
 		try (CaseDbConnection connection = this.db.getConnection();
