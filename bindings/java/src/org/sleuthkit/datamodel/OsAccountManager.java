/*
 * Sleuth Kit Data Model
 *
 * Copyright 2020 Basis Technology Corp.
 * Contact: carrier <at> sleuthkit <dot> org
 *
 * Licensed under the Apache License, Version 2.0 (the "License");
 * you may not use this file except in compliance with the License.
 * You may obtain a copy of the License at
 *
 *     http://www.apache.org/licenses/LICENSE-2.0
 *
 * Unless required by applicable law or agreed to in writing, software
 * distributed under the License is distributed on an "AS IS" BASIS,
 * WITHOUT WARRANTIES OR CONDITIONS OF ANY KIND, either express or implied.
 * See the License for the specific language governing permissions and
 * limitations under the License.
 */
package org.sleuthkit.datamodel;

import com.google.common.base.Strings;
import java.sql.PreparedStatement;
import java.sql.ResultSet;
import java.sql.SQLException;
import java.sql.Statement;
<<<<<<< HEAD
import java.sql.Types;
=======
import java.util.HashMap;
>>>>>>> 58eae8b9
import java.util.HashSet;
import java.util.Map;
import java.util.NavigableSet;
import java.util.Objects;
import java.util.Optional;
import java.util.Set;
import java.util.concurrent.ConcurrentSkipListSet;
import java.util.logging.Level;
import java.util.logging.Logger;
import org.sleuthkit.datamodel.BlackboardAttribute.TSK_BLACKBOARD_ATTRIBUTE_VALUE_TYPE;
import org.sleuthkit.datamodel.SleuthkitCase.CaseDbConnection;

/**
 * Responsible for creating/updating/retrieving the OS accounts for files
 * and artifacts.
 *
 */
public final class OsAccountManager {

	private static final Logger LOGGER = Logger.getLogger(OsAccountManager.class.getName());

	private final SleuthkitCase db;

	//private final Map<OsAccountInstanceCacheKey, Long> osAccountInstanceCache = new HashMap<>();
	private final NavigableSet<OsAccountInstanceCacheKey> osAccountInstanceCache = new ConcurrentSkipListSet<>();
	/**
	 * Construct a OsUserManager for the given SleuthkitCase.
	 *
	 * @param skCase The SleuthkitCase
	 *
	 */
	OsAccountManager(SleuthkitCase skCase) {
		this.db = skCase;
	}

	/**
	 * Creates an OS account with given unique id and given realm id.
	 * If an account already exists with the given id, then the
	 * existing OS account is returned.
	 *
	 * @param uniqueAccountId Account sid/uid.
	 * @param realm           Account realm.
	 * 
	 * @return OsAccount.
	 *
	 * @throws TskCoreException If there is an error in creating the OSAccount.
	 *
	 */
	OsAccount createOsAccount(String uniqueAccountId,  OsAccountRealm realm) throws TskCoreException {

		// ensure unique id is provided
		if (Strings.isNullOrEmpty(uniqueAccountId)) {
			throw new IllegalArgumentException("Cannot create OS account with null uniqueId.");
		}
		
		if (realm == null) {
			throw new IllegalArgumentException("Cannot create OS account without a realm.");
		}
		
		try (CaseDbConnection connection = this.db.getConnection();) {

			// try to create account
			try {
				return createOsAccount(uniqueAccountId, null, realm, OsAccount.OsAccountStatus.UNKNOWN, connection);
			} catch (SQLException ex) {

				// Create may fail if an OsAccount already exists. 
				Optional<OsAccount> osAccount = this.getOsAccountByUniqueId(uniqueAccountId, realm);
				if (osAccount.isPresent()) {
					return osAccount.get();
				}

				// create failed for some other reason, throw an exception
				throw new TskCoreException(String.format("Error creating OsAccount with uniqueAccountId = %s in realm id = %d", uniqueAccountId, realm.getId()), ex);
			}
		} 
	}

	
	/**
	 * Creates an OS account with Windows-specific data. 
	 * If an account already exists with the given id or realm/login, then the
	 * existing OS account is returned.  
	 *
	 * @param sid           Account sid/uid, can be null if loginName is supplied. 
	 * @param loginName     Login name, can be null if sid is supplied. 
	 * @param realmName     Realm within which the accountId or login name is
	 *                      unique. Can be null if sid is supplied. 
	 * @param referringHost Host referring the account.
	 * @param realmScope    Realm scope.
	 *
	 * @return OsAccount.
	 *
	 * @throws TskCoreException If there is an error in creating the OSAccount.
	 *
	 */
	public OsAccount createWindowsAccount(String sid, String loginName, String realmName, Host referringHost, OsAccountRealm.RealmScope realmScope) throws TskCoreException {

		if (realmScope == null) {
			throw new IllegalArgumentException("RealmScope cannot be null. Use UNKNOWN if scope is not known.");
		}
		if (referringHost == null) {
			throw new IllegalArgumentException("A referring host is required to create an account.");
		}
		
		// ensure at least one of the two is supplied - unique id or a login name
		if (Strings.isNullOrEmpty(sid) && Strings.isNullOrEmpty(loginName)) {
			throw new IllegalArgumentException("Cannot create OS account with both uniqueId and loginName as null.");
		}
		// Realm name is required if the sid is null. 
		if (Strings.isNullOrEmpty(sid) && Strings.isNullOrEmpty(realmName)) {
			throw new IllegalArgumentException("Realm name or SID is required to create a Windows account.");
		}

		Optional<OsAccountRealm> realm = Optional.empty();
		try (CaseDbConnection connection = this.db.getConnection();) {

			// get the realm with given name
			realm = db.getOsAccountRealmManager().getWindowsRealm(sid, realmName, referringHost, connection);
			if (!realm.isPresent()) {
				// realm was not found, create it.
				realm = Optional.of(db.getOsAccountRealmManager().createWindowsRealm(sid, realmName, referringHost, realmScope));
			}
		
			// try to create account
			try {
				return createOsAccount(sid, loginName, realm.get(), OsAccount.OsAccountStatus.UNKNOWN, connection);
			} catch (SQLException ex) {

				// Create may fail if an OsAccount already exists. 
				Optional<OsAccount> osAccount;

				// First search for account by uniqueId
				if (!Strings.isNullOrEmpty(sid)) {
					osAccount = getOsAccountByUniqueId(sid, realm.get());
					if (osAccount.isPresent()) {
						return osAccount.get();
					}
				}

				// search by loginName
				if (!Strings.isNullOrEmpty(loginName)) {
					osAccount = getOsAccountByLoginName(loginName, realm.get());
					if (osAccount.isPresent()) {
						return osAccount.get();
					}
				}

				// create failed for some other reason, throw an exception
				throw new TskCoreException(String.format("Error creating OsAccount with sid = %s, loginName = %s, realm = %s, referring host = %d", 
															(sid != null) ? sid : "Null", (loginName != null) ? loginName : "Null", 
															(realmName != null) ? realmName : "Null", referringHost), ex);

			}
		} 
	}

	/**
	 * Creates a OS account with the given uid, name, and realm.
	 *
	 * @param uniqueId     Account sid/uid. May be null.
	 * @param loginName    Login name. May be null only if SID is not null.
	 * @param realm	       Realm.
	 * @param accountStatus Account status.
	 * @param connection   Database connection to use.
	 *
	 * @return OS account.
	 *
	 * @throws TskCoreException
	 */
	private OsAccount createOsAccount(String uniqueId, String loginName, OsAccountRealm realm, OsAccount.OsAccountStatus accountStatus, CaseDbConnection connection) throws TskCoreException, SQLException {

		if (Objects.isNull(realm)) {
			throw new IllegalArgumentException("Cannot create an OS Account, realm is NULL.");
		}
		
		String signature = getAccountSignature(uniqueId, loginName);

		db.acquireSingleUserCaseWriteLock();
		try {
			
			// first create a tsk_object for the OsAccount.
			
			// RAMAN TODO: need to get the correct parent obj id.  
			//            Create an Object Directory parent and used its id.
			long parentObjId = 0;
			
			int objTypeId = TskData.ObjectType.OS_ACCOUNT.getObjectType();
			long osAccountObjId = db.addObject(parentObjId, objTypeId, connection);
			
			String accountInsertSQL = "INSERT INTO tsk_os_accounts(os_account_obj_id, login_name, realm_id, unique_id, signature, status)"
					+ " VALUES (?, ?, ?, ?, ?, ?)"; // NON-NLS

			PreparedStatement preparedStatement = connection.getPreparedStatement(accountInsertSQL, Statement.NO_GENERATED_KEYS);
			preparedStatement.clearParameters();

			preparedStatement.setLong(1, osAccountObjId);
			
			preparedStatement.setString(2, loginName);
			if (!Objects.isNull(realm)) {
				preparedStatement.setLong(3, realm.getId());
			} else {
				preparedStatement.setNull(3, java.sql.Types.BIGINT);
			}

			preparedStatement.setString(4, uniqueId);
			preparedStatement.setString(5, signature);
			preparedStatement.setInt(6, accountStatus.getId());	

			connection.executeUpdate(preparedStatement);

			return new OsAccount(db, osAccountObjId, realm, loginName, uniqueId, signature, accountStatus );
		}  finally {
			db.releaseSingleUserCaseWriteLock();
		}
	}

	/**
	 * Get the OS account with the given unique id.
	 *
	 * @param uniqueId    Account sid/uid.
	 * @param host        Host for account realm, may be null.
	 *
	 * @return Optional with OsAccount, Optional.empty if no matching account is
	 *         found.
	 *
	 * @throws TskCoreException If there is an error getting the account.
	 */
	private Optional<OsAccount> getOsAccount(String uniqueId, Host host) throws TskCoreException {

		try (CaseDbConnection connection = db.getConnection()) {
			return getOsAccountByUniqueId(uniqueId, host, connection);
		}
	}

	/**
	 * Gets the OS account for the given unique id. 
	 *
	 * @param uniqueId   Account SID/uid.
	 * @param host       Host to match the realm, may be null.
	 * @param connection Database connection to use.
	 *
	 * @return Optional with OsAccount, Optional.empty if no account with matching uniqueId is found.
	 *
	 * @throws TskCoreException
	 */
	private Optional<OsAccount> getOsAccountByUniqueId(String uniqueId, Host host, CaseDbConnection connection) throws TskCoreException {

		String whereHostClause = (host == null) 
							? " 1 = 1 " 
							: " ( realms.scope_host_id = " + host.getId() + " OR realms.scope_host_id IS NULL) ";
		
		String queryString = "SELECT accounts.os_account_obj_id as os_account_obj_id, accounts.login_name, accounts.full_name, "
								+ " accounts.realm_id, accounts.unique_id, accounts.signature, "
								+ "	accounts.type, accounts.status, accounts.admin, accounts.created_date, "
								+ " realms.realm_name as realm_name, realms.realm_addr as realm_addr, realms.realm_signature, realms.scope_host_id, realms.scope_confidence "
							+ " FROM tsk_os_accounts as accounts"
							+ "		LEFT JOIN tsk_os_account_realms as realms"
							+ " ON accounts.realm_id = realms.id"
							+ " WHERE " + whereHostClause
							+ "		AND LOWER(accounts.unique_id) = LOWER('" + uniqueId + "')";
		
		try (Statement s = connection.createStatement();
				ResultSet rs = connection.executeQuery(s, queryString)) {

			if (!rs.next()) {
				return Optional.empty();	// no match found
			} else {
				OsAccountRealm realm = null;
				long realmId = rs.getLong("realm_id");
				if (!rs.wasNull()) {
					realm = new OsAccountRealm(realmId, rs.getString("realm_name"), rs.getString("realm_addr"), rs.getString("realm_signature"),
									host, OsAccountRealm.ScopeConfidence.fromID(rs.getInt("scope_confidence")));
				}

				return Optional.of(osAccountFromResultSet(rs, realm));
			}
		} catch (SQLException ex) {
			throw new TskCoreException(String.format("Error getting OS account for unique id = %s and host = %s", uniqueId, (host != null ? host.getName() : "null")), ex);
		}
	}

	
	/**
	 * Gets a OS Account by the realm and unique id.
	 *
	 * @param uniqueId   Account unique id.
	 * @param realm      Account realm.
	 *
	 * @return Optional with OsAccount, Optional.empty, if no user is found with
	 *         matching realm and unique id.
	 *
	 * @throws TskCoreException
	 */
	Optional<OsAccount> getOsAccountByUniqueId(String uniqueId, OsAccountRealm realm) throws TskCoreException {

		String queryString = "SELECT * FROM tsk_os_accounts"
				+ " WHERE LOWER(unique_id) = LOWER('" + uniqueId + "')" 
				+ " AND realm_id = " + realm.getId();
		
		try (  CaseDbConnection connection = this.db.getConnection();
				Statement s = connection.createStatement();
				ResultSet rs = connection.executeQuery(s, queryString)) {

			if (!rs.next()) {
				return Optional.empty();	// no match found
			} else {
				return Optional.of(osAccountFromResultSet(rs, realm));
			}
		} catch (SQLException ex) {
			throw new TskCoreException(String.format("Error getting OS account for realm = %s and uniqueId = %s.", (realm != null) ? realm.getSignature() : "NULL", uniqueId), ex);
		}
	}
	
	/**
	 * Gets a OS Account by the realm and login name.
	 *
	 * @param loginName Login name.
	 * @param realm     Account realm.
	 *
	 * @return Optional with OsAccount, Optional.empty, if no user is found with
	 *         matching realm and login name.
	 *
	 * @throws TskCoreException
	 */
	Optional<OsAccount> getOsAccountByLoginName(String loginName, OsAccountRealm realm) throws TskCoreException {

		String queryString = "SELECT * FROM tsk_os_accounts"
				+ " WHERE LOWER(login_name) = LOWER('" + loginName + "')" 
				+ " AND realm_id = " + realm.getId();
		
		try (	CaseDbConnection connection = this.db.getConnection();
				Statement s = connection.createStatement();
				ResultSet rs = connection.executeQuery(s, queryString)) {

			if (!rs.next()) {
				return Optional.empty();	// no match found
			} else {
				return Optional.of(osAccountFromResultSet(rs, realm));
			}
		} catch (SQLException ex) {
			throw new TskCoreException(String.format("Error getting OS account for realm = %s and loginName = %s.", (realm != null) ? realm.getSignature() : "NULL", loginName), ex);
		}
	}

	/**
	 * Get the OS Account with the given object id.
	 *
	 * @param osAccountObjId Object id for the account.
	 *
	 * @return OsAccount.
	 *
	 * @throws TskCoreException         If there is an error getting the account.
	 * @throws IllegalArgumentException If no matching object id is found.
	 */
	OsAccount getOsAccount(long osAccountObjId) throws TskCoreException {

		try (CaseDbConnection connection = this.db.getConnection()) {
			return getOsAccount(osAccountObjId, connection);
		}
	}
	
	/**
	 * Get the OsAccount with the given object id.
	 *
	 * @param osAccountObjId Object id for the account.
	 * @param connection Database connection to use.
	 *
	 * @return OsAccount.
	 *
	 * @throws TskCoreException         If there is an error getting the account.
	 * @throws IllegalArgumentException If no matching object id is found.
	 */
	private OsAccount getOsAccount(long osAccountObjId, CaseDbConnection connection) throws TskCoreException {

		String queryString = "SELECT * FROM tsk_os_accounts"
				+ " WHERE os_account_obj_id = " + osAccountObjId;

		try (	Statement s = connection.createStatement();
				ResultSet rs = connection.executeQuery(s, queryString)) {

			if (!rs.next()) {
				throw new IllegalArgumentException(String.format("No account found with obj id = %d ", osAccountObjId));
			} else {
		
				OsAccountRealm realm = null;
				long realmId = rs.getLong("realm_id");

				if (!rs.wasNull()) {
					realm = db.getOsAccountRealmManager().getRealm(realmId, connection);
				}

				return osAccountFromResultSet(rs, realm);
			}
		} catch (SQLException ex) {
			throw new TskCoreException(String.format("Error getting account with obj id = %d ", osAccountObjId), ex);
		}
	}
	

	
	/**
	 * Get the account instance for given account, host and data source id.
	 *
	 * @param osAccount       Account to check for.
	 * @param host            Host Host for the account instance.
	 * @param dataSourceObjId Data source object id.
	 * @param connection      Database connection to use.
	 *
	 * @return Optional with id of the account instance. Optional.empty() if no
	 *         matching instance is found.
	 *
	 * @throws TskCoreException
	 */
	private Optional<Long> getOsAccountInstanceId(OsAccount osAccount, Host host, long dataSourceObjId, CaseDbConnection connection) throws TskCoreException {

		String queryString = "SELECT * FROM tsk_os_account_instances"
				+ " WHERE os_account_obj_id = " + osAccount.getId()
				+ " AND data_source_obj_id = " + dataSourceObjId
				+ " AND host_id = " + host.getId();

		try (Statement s = connection.createStatement();
				ResultSet rs = connection.executeQuery(s, queryString)) {

			if (rs.next()) {
				return Optional.ofNullable(rs.getLong("id"));
			}
			return Optional.empty();
		} catch (SQLException ex) {
			throw new TskCoreException(String.format("Error getting account instance with account obj id = %d, data source obj id = %d, host  = %s ", osAccount.getId(), dataSourceObjId, host.getName()), ex);
		}
	}
	
	/**
	 * Adds a row to the tsk_os_account_instances table. Does nothing if the
	 * instance already exists in the table.
	 *
	 * @param osAccount       Account for which an instance needs to be added.
	 * @param host            Host on which the instance is found.
	 * @param dataSourceObjId Object id of the data source where the instance is
	 *                        found.
	 * @param instanceType    Instance type.
	 *
	 * @throws TskCoreException
	 */
	public void createOsAccountInstance(OsAccount osAccount, Host host, long dataSourceObjId, OsAccount.OsAccountInstanceType instanceType) throws TskCoreException {

		if (osAccount == null) {
			throw new IllegalArgumentException("Cannot find account instance with null account.");
		}
		if (host == null) {
			throw new IllegalArgumentException("Cannot find account instance with null host.");
		}

		// check cache first
		OsAccountInstanceCacheKey accountInstancekey = new OsAccountInstanceCacheKey(osAccount.getId(), host.getId(), dataSourceObjId);
        if (osAccountInstanceCache.contains(accountInstancekey)) {
            return;
        }
			
		// create the instance 
		CaseDbConnection connection = this.db.getConnection();
		db.acquireSingleUserCaseWriteLock();
		try {
			String accountInsertSQL = "INSERT INTO tsk_os_account_instances(os_account_obj_id, data_source_obj_id, host_id, instance_type)"
					+ " VALUES (?, ?, ?, ?)"; // NON-NLS

			PreparedStatement preparedStatement = connection.getPreparedStatement(accountInsertSQL, Statement.RETURN_GENERATED_KEYS);
			preparedStatement.clearParameters();

			preparedStatement.setLong(1, osAccount.getId());
			preparedStatement.setLong(2, dataSourceObjId);
			preparedStatement.setLong(3, host.getId());
			preparedStatement.setInt(4, instanceType.getId());
			
			connection.executeUpdate(preparedStatement);
			
			// add to the cache.
            osAccountInstanceCache.add(accountInstancekey);
			
		} catch (SQLException ex) {
			// Create may fail if an OsAccount instance already exists. 
			Optional<Long> instanceId = getOsAccountInstanceId(osAccount, host, dataSourceObjId, connection);
			if (instanceId.isPresent()) {
				//add to the cache.
				osAccountInstanceCache.add(accountInstancekey);
				return;
			}

			// create failed due to a real error - throw it up.
			throw new TskCoreException(String.format("Error adding os account instance for account = %s, host name = %s, data source object id = %d", osAccount.getUniqueIdWithinRealm().orElse(osAccount.getLoginName().orElse("UNKNOWN")), host.getName(), dataSourceObjId), ex);
		} finally {
			connection.close();
			db.releaseSingleUserCaseWriteLock();
		}
	}
	
	/**
	 * Get all accounts that had an instance on the specified host.
	 * 
	 * @param host Host for which to look accounts for.
	 * 
	 * @return Set of OsAccounts, may be empty.
	 * @throws org.sleuthkit.datamodel.TskCoreException
	 */
	public Set<OsAccount> getAccounts(Host host) throws TskCoreException {
	
		String queryString = "SELECT * FROM tsk_os_accounts as accounts "
				+ " JOIN tsk_os_account_instances as instances "
				+ " ON instances.os_account_obj_id = accounts.os_account_obj_id "
				+ " WHERE instances.host_id = " + host.getId();

		try (CaseDbConnection connection = this.db.getConnection();
				Statement s = connection.createStatement();
				ResultSet rs = connection.executeQuery(s, queryString)) {

			Set<OsAccount> accounts = new HashSet<>();
			while (rs.next()) {
				OsAccountRealm realm = null;
				long realmId = rs.getLong("realm_id");
				if (!rs.wasNull()) {
					realm = db.getOsAccountRealmManager().getRealm(realmId, connection);
				}

				accounts.add(osAccountFromResultSet(rs, realm));
			} 
			return accounts;
		} catch (SQLException ex) {
			throw new TskCoreException(String.format("Error getting OS accounts for host id = %d", host.getId()), ex);
		}
	}
	
	/**
	 * Get all accounts.
	 * 
	 * @return Set of OsAccounts, may be empty.
	 * @throws org.sleuthkit.datamodel.TskCoreException
	 */
	public Set<OsAccount> getAccounts() throws TskCoreException{
		String queryString = "SELECT * FROM tsk_os_accounts";

		try (CaseDbConnection connection = this.db.getConnection();
				Statement s = connection.createStatement();
				ResultSet rs = connection.executeQuery(s, queryString)) {

			Set<OsAccount> accounts = new HashSet<>();
			while (rs.next()) {
				OsAccountRealm realm = null;
				long realmId = rs.getLong("realm_id");
				if (!rs.wasNull()) {
					realm = db.getOsAccountRealmManager().getRealm(realmId, connection);
				}

				accounts.add(osAccountFromResultSet(rs, realm));
			} 
			return accounts;
		} catch (SQLException ex) {
			throw new TskCoreException(String.format("Error getting OS accounts"), ex);
		}
	}
		
	/**
	 * Gets an OS account using Windows-specific data. 
	 * 
	 * @param sid           Account SID, maybe null if loginName is supplied.
	 * @param loginName     Login name, maybe null if sid is supplied. 
	 * @param realmName     Realm within which the accountId or login name is
	 *                      unique.  Can be null if sid is supplied. 
	 * @param referringHost Host referring the account.
	 *
	 * @return Optional with OsAccount, Optional.empty if no matching OsAccount is found.
	 * 
	 * @throws TskCoreException 
	 */
	public Optional<OsAccount> getWindowsAccount(String sid, String loginName, String realmName, Host referringHost) throws TskCoreException {
		
		if (referringHost == null) {
			throw new IllegalArgumentException("A referring host is required to get an account.");
		}
		
		// ensure at least one of the two is supplied - sid or a login name
		if (Strings.isNullOrEmpty(sid) && Strings.isNullOrEmpty(loginName)) {
			throw new IllegalArgumentException("Cannot get an OS account with both SID and loginName as null.");
		}
		
		// first get the realm for the given sid
		Optional<OsAccountRealm> realm = db.getOsAccountRealmManager().getWindowsRealm(sid, realmName, referringHost);
		if (!realm.isPresent()) {	
			return Optional.empty();
		}
		
		// search by SID
		if (!Strings.isNullOrEmpty(sid)) {
			return this.getOsAccountByUniqueId(sid, realm.get());
		}

		// search by login name
		return this.getOsAccountByLoginName(loginName, realm.get());
	}
	
	/**
	 * Gets an OS account with the given login name and realm name.
	 *
	 * @param loginName   Account SID.
	 * @param realmName   Domain name.
	 * @param host        Host for the realm.
	 *
	 * @return Optional with OsAccount, Optional.empty if no matching OS account
	 *         is found.
	 *
	 * @throws TskCoreException
	 */
	private Optional<OsAccount> getOsAccountByLogin(String loginName, String realmName, Host host) throws TskCoreException {

		try (CaseDbConnection connection = db.getConnection()) {

			// first get the realm 
			Optional<OsAccountRealm> realm = db.getOsAccountRealmManager().getRealmByName(realmName, host, connection);
			if (!realm.isPresent()) {
				throw new TskCoreException(String.format("No realm found with name %s", realmName));
			}

			return getOsAccountByLoginName(loginName, realm.get());
		}
	}
		
	/**
	 * Adds a rows to the tsk_os_account_attributes table for the given set of
	 * attribute.
	 *
	 * @param account	       Account for which the attributes is being added.
	 * @param accountAttribute Attribute to add.
	 *
	 * @throws TskCoreException,
	 */
	void addOsAccountAttributes(OsAccount account, Set<OsAccountAttribute> accountAttributes) throws TskCoreException {
		
		db.acquireSingleUserCaseWriteLock();
	
		try (CaseDbConnection connection = db.getConnection()) {
			for (OsAccountAttribute accountAttribute : accountAttributes) {

				String attributeInsertSQL = "INSERT INTO tsk_os_account_attributes(os_account_obj_id, host_id, source_obj_id, attribute_type_id, value_type, value_byte, value_text, value_int32, value_int64, value_double)"
						+ " VALUES (?, ?, ?, ?, ?, ?, ?, ?, ?, ?)"; // NON-NLS

				PreparedStatement preparedStatement = connection.getPreparedStatement(attributeInsertSQL, Statement.RETURN_GENERATED_KEYS);
				preparedStatement.clearParameters();

				preparedStatement.setLong(1, account.getId());
				if (accountAttribute.getHostId().isPresent()) {
					preparedStatement.setLong(2, accountAttribute.getHostId().get());
				} else {
					preparedStatement.setNull(2, java.sql.Types.BIGINT);
				}
				preparedStatement.setLong(3, accountAttribute.getSourceObjId());

				preparedStatement.setLong(4, accountAttribute.getAttributeType().getTypeID());
				preparedStatement.setLong(5, accountAttribute.getAttributeType().getValueType().getType());

				if (accountAttribute.getAttributeType().getValueType() == TSK_BLACKBOARD_ATTRIBUTE_VALUE_TYPE.BYTE) {
					preparedStatement.setBytes(6, accountAttribute.getValueBytes());
				} else {
					preparedStatement.setBytes(6, null);
				}

				if (accountAttribute.getAttributeType().getValueType() == TSK_BLACKBOARD_ATTRIBUTE_VALUE_TYPE.STRING
						|| accountAttribute.getAttributeType().getValueType() == TSK_BLACKBOARD_ATTRIBUTE_VALUE_TYPE.JSON) {
					preparedStatement.setString(7, accountAttribute.getValueString());
				} else {
					preparedStatement.setString(7, null);
				}
				if (accountAttribute.getAttributeType().getValueType() == TSK_BLACKBOARD_ATTRIBUTE_VALUE_TYPE.INTEGER) {
					preparedStatement.setInt(8, accountAttribute.getValueInt());
				} else {
					preparedStatement.setNull(8, java.sql.Types.INTEGER);
				}

				if (accountAttribute.getAttributeType().getValueType() == TSK_BLACKBOARD_ATTRIBUTE_VALUE_TYPE.DATETIME
						|| accountAttribute.getAttributeType().getValueType() == TSK_BLACKBOARD_ATTRIBUTE_VALUE_TYPE.LONG) {
					preparedStatement.setLong(9, accountAttribute.getValueLong());
				} else {
					preparedStatement.setNull(9, java.sql.Types.BIGINT);
				}

				if (accountAttribute.getAttributeType().getValueType() == TSK_BLACKBOARD_ATTRIBUTE_VALUE_TYPE.DOUBLE) {
					preparedStatement.setDouble(10, accountAttribute.getValueDouble());
				} else {
					preparedStatement.setNull(10, java.sql.Types.DOUBLE);
				}

				connection.executeUpdate(preparedStatement);
			
			}
		} catch (SQLException ex) {
			LOGGER.log(Level.SEVERE, null, ex);
			throw new TskCoreException(String.format("Error adding OS Account attribute for account id = %d", account.getId()), ex);
		} 
		
		finally {
			db.releaseSingleUserCaseWriteLock();
		}

	}
	
	/**
	 * Updates the database for the given OsAccount.
	 *
	 * @param osAccount   OsAccount that needs to be updated in the database.
	 *
	 * @return OsAccount Updated account.
	 *
	 * @throws TskCoreException
	 */
	OsAccount updateAccount(OsAccount osAccount) throws TskCoreException {
		
		// do nothing if the account is not dirty.
		if (!osAccount.isDirty()) {
			return osAccount;
		}
		
		db.acquireSingleUserCaseWriteLock();
		try(CaseDbConnection connection = db.getConnection()) {
			String updateSQL = "UPDATE tsk_os_accounts SET "
										+ "		login_name = ?, "	// 1
										+ "		unique_id = ?, "	// 2
										+ "		signature = ?, "	// 3
										+ "		full_name = ?, "	// 4
										+ "		status = ?, "		// 5
										+ "		admin = ?, "		// 6
										+ "		type = ?, "			// 7
										+ "		created_date = ? "	//8
								+ " WHERE os_account_obj_id = ?";	//9
			
			PreparedStatement preparedStatement = connection.getPreparedStatement(updateSQL, Statement.NO_GENERATED_KEYS);
			preparedStatement.clearParameters();

			preparedStatement.setString(1, osAccount.getLoginName().orElse(null));
			preparedStatement.setString(2, osAccount.getUniqueIdWithinRealm().orElse(null));
			
			preparedStatement.setString(3, osAccount.getSignature());
			
			preparedStatement.setString(4, osAccount.getFullName().orElse(null));
			
			preparedStatement.setInt(5, osAccount.getOsAccountStatus().getId());
			if(osAccount.isAdmin().isPresent()) {
				preparedStatement.setInt(6, osAccount.isAdmin().get() ? 1 : 0);
			} else {
				preparedStatement.setNull(6, Types.INTEGER);
			}
			preparedStatement.setInt(7, osAccount.getOsAccountType().getId());

			preparedStatement.setLong(8, osAccount.getCreationTime().orElse(null));
			preparedStatement.setLong(9, osAccount.getId());
			
			connection.executeUpdate(preparedStatement);
			
			osAccount.resetDirty();
			return osAccount;
		}
		catch (SQLException ex) {
			Logger.getLogger(OsAccountManager.class.getName()).log(Level.SEVERE, null, ex);
			throw new TskCoreException(String.format("Error updating account with unique id = %s, account id = %d", osAccount.getUniqueIdWithinRealm().orElse("Unknown"), osAccount.getId()), ex);
		}	finally {
			db.releaseSingleUserCaseWriteLock();
		}
		
	}
	/**
	 * Takes in a result with a row from tsk_os_accounts table and creates 
	 * an OsAccount.
	 * 
	 * @param rs ResultSet.
	 * @param realm Realm.
	 * @return OsAccount OS Account.
	 * 
	 * @throws SQLException 
	 */
	private OsAccount osAccountFromResultSet(ResultSet rs, OsAccountRealm realm) throws SQLException {
		
		OsAccount osAccount = new OsAccount(db, rs.getLong("os_account_obj_id"), realm, rs.getString("login_name"), rs.getString("unique_id"), rs.getString("signature"), OsAccount.OsAccountStatus.fromID(rs.getInt("status")));
		
		// set other optional fields
		
		String fullName = rs.getString("full_name");
		if (!rs.wasNull()) {
			osAccount.setFullName(fullName);
		}

		int admin = rs.getInt("admin");
		if (!rs.wasNull()) {	
			osAccount.setIsAdmin(admin != 0);
		}
		
		int type = rs.getInt("type");
		if (!rs.wasNull()) {
			osAccount.setOsAccountType(OsAccount.OsAccountType.fromID(type));
		}
		
		long creationTime = rs.getLong("created_date");
		if (!rs.wasNull()) {
			osAccount.setCreationTime(creationTime);
		}

		return osAccount;
	}
	
	/**
	 * Created an account signature for an OS Account. This signature is simply
	 * to prevent duplicate accounts from being created. Signature is set to:
	 * uniqueId: if the account has a uniqueId, otherwise
	 * loginName: if the account has a login name.
	 *
	 * @param uniqueId  Unique id.
	 * @param loginName Login name.
	 *
	 * @return Account signature.
	 */
	static String getAccountSignature(String uniqueId,  String loginName) {
		// Create a signature. 
		String signature;
		if (Strings.isNullOrEmpty(uniqueId) == false) {
			signature = uniqueId; 
		} else if (Strings.isNullOrEmpty(loginName) == false)  {
			signature = loginName; 
		} else {
			throw new IllegalArgumentException("OS Account must have either a uniqueID or a login name.");
		}
		return signature;
	}
	
	/**
	 * Key for the OS account instance cache.
	 */
	private final class OsAccountInstanceCacheKey implements Comparable<OsAccountInstanceCacheKey> {

		long accountObjId;
		long hostId;
		long datasourceObjId;

		/**
		 * Create the key into the OS Account instance cache.
		 *
		 * @param accountObjId    Account object id.
		 * @param hostId          Host id.
		 * @param datasourceObjId Data source obj id.
		 */
		OsAccountInstanceCacheKey(long accountObjId, long hostId, long datasourceObjId) {
			this.accountObjId = accountObjId;
			this.hostId = hostId;
			this.datasourceObjId = datasourceObjId;
		}

		@Override
		public int hashCode() {
			int hash = 5;
			hash = 67 * hash + (int) (this.accountObjId ^ (this.accountObjId >>> 32));
			hash = 67 * hash + (int) (this.hostId ^ (this.hostId >>> 32));
			hash = 67 * hash + (int) (this.datasourceObjId ^ (this.datasourceObjId >>> 32));
			return hash;
		}

		@Override
		public boolean equals(Object obj) {
			if (this == obj) {
				return true;
			}
			if (obj == null) {
				return false;
			}
			if (getClass() != obj.getClass()) {
				return false;
			}
			final OsAccountInstanceCacheKey other = (OsAccountInstanceCacheKey) obj;
			if (this.accountObjId != other.accountObjId) {
				return false;
			}
			if (this.hostId != other.hostId) {
				return false;
			}
			if (this.datasourceObjId != other.datasourceObjId) {
				return false;
			}
			return true;
		}

		@Override
		public int compareTo(OsAccountInstanceCacheKey other) {
			
			if (this.accountObjId != other.accountObjId) {
				 return Long.compare(this.accountObjId, other.accountObjId);
			}
			if (this.hostId != other.hostId) {
				return Long.compare(this.hostId, other.hostId);
			}
			return Long.compare(this.datasourceObjId, other.datasourceObjId);
		}

	}
}<|MERGE_RESOLUTION|>--- conflicted
+++ resolved
@@ -1,7 +1,7 @@
 /*
  * Sleuth Kit Data Model
  *
- * Copyright 2020 Basis Technology Corp.
+ * Copyright 2020-2021 Basis Technology Corp.
  * Contact: carrier <at> sleuthkit <dot> org
  *
  * Licensed under the Apache License, Version 2.0 (the "License");
@@ -23,13 +23,8 @@
 import java.sql.ResultSet;
 import java.sql.SQLException;
 import java.sql.Statement;
-<<<<<<< HEAD
 import java.sql.Types;
-=======
-import java.util.HashMap;
->>>>>>> 58eae8b9
 import java.util.HashSet;
-import java.util.Map;
 import java.util.NavigableSet;
 import java.util.Objects;
 import java.util.Optional;
@@ -426,8 +421,6 @@
 			throw new TskCoreException(String.format("Error getting account with obj id = %d ", osAccountObjId), ex);
 		}
 	}
-	
-
 	
 	/**
 	 * Get the account instance for given account, host and data source id.
