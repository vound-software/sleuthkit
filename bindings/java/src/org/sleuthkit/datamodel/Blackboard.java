--- conflicted
+++ resolved
@@ -269,11 +269,7 @@
 				+ " arts.obj_id AS obj_id, arts.artifact_obj_id AS artifact_obj_id, arts.data_source_obj_id AS data_source_obj_id, arts.artifact_type_id AS artifact_type_id, "
 				+ " types.type_name AS type_name, types.display_name AS display_name, types.category_type as category_type,"//NON-NLS
 				+ " arts.review_status_id AS review_status_id, " //NON-NLS
-<<<<<<< HEAD
-				+ " results.conclusion AS conclusion, results.significance AS significance, results.confidence AS confidence,  "
-=======
 				+ " results.conclusion AS conclusion,  results.significance AS significance,  results.method_category AS method_category,  "
->>>>>>> a735e119
 				+ " results.configuration AS configuration,  results.justification AS justification "
 				+ " FROM blackboard_artifacts AS arts "
 				+ " JOIN blackboard_artifact_types AS types " //NON-NLS
