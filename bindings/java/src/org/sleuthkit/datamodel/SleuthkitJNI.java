--- conflicted
+++ resolved
@@ -233,15 +233,9 @@
 		 *                         unallocated space.
 		 * @param skipFatFsOrphans Pass true to skip processing of orphan files
 		 *                         for FAT file systems.
-<<<<<<< HEAD
-		 * @param imageCopyPath  Path that a copy of the image should be
-		 *                         written to. Use empty string to disable image
-		 *                         writing
-=======
 		 * @param imageCopyPath    Path to which a copy of the image should be
 		 *                         written. Use the empty string to disable
 		 *                         image writing.
->>>>>>> 1776a39a
 		 *
 		 * @return An object that can be used to exercise fine-grained control
 		 *         of the process of adding the image to the case database.
