--- conflicted
+++ resolved
@@ -946,20 +946,12 @@
 				assocObjectArtifacts.add(artifact);
 			}
 		}
-<<<<<<< HEAD
-		Optional<Long> ingestJobId = getIngestJobId();
-		try {
-		getSleuthkitCase().getBlackboard().postArtifacts(assocObjectArtifacts, getModuleName(), ingestJobId.orElse(null));
-		} catch (BlackboardException ex) {
-			throw new TskCoreException("Error posting TSK_ASSOCIATED_ARTIFACT artifacts", ex);
-=======
-		
+
 		try {
 			Optional<Long> ingestJobId = getIngestJobId();
 			getSleuthkitCase().getBlackboard().postArtifacts(assocObjectArtifacts, getModuleName(), ingestJobId.orElse(null));
 		} catch (BlackboardException ex) {
 			throw new TskCoreException("Error posting TSK_ASSOCIATED_ARTIFACT artifacts for attachments", ex);
->>>>>>> 49991cdd
 		}
 	}
 
