/*
 * Sleuth Kit Data Model
 *
 * Copyright 2011-2019 Basis Technology Corp.
 * Contact: carrier <at> sleuthkit <dot> org
 *
 * Licensed under the Apache License, Version 2.0 (the "License");
 * you may not use this file except in compliance with the License.
 * You may obtain a copy of the License at
 *
 *	 http://www.apache.org/licenses/LICENSE-2.0
 *
 * Unless required by applicable law or agreed to in writing, software
 * distributed under the License is distributed on an "AS IS" BASIS,
 * WITHOUT WARRANTIES OR CONDITIONS OF ANY KIND, either express or implied.
 * See the License for the specific language governing permissions and
 * limitations under the License.
 */
package org.sleuthkit.datamodel;

import java.io.Serializable;
import java.io.UnsupportedEncodingException;
import java.text.MessageFormat;
import java.util.ArrayList;
import java.util.Collection;
import java.util.HashMap;
import java.util.HashSet;
import java.util.List;
import java.util.Map;
import java.util.Objects;
import java.util.ResourceBundle;
import java.util.Set;
import org.sleuthkit.datamodel.BlackboardArtifact.ARTIFACT_TYPE;
import org.sleuthkit.datamodel.BlackboardAttribute.ATTRIBUTE_TYPE;
import org.sleuthkit.datamodel.SleuthkitCase.ObjectInfo;

/**
 * An artifact that has been posted to the blackboard. An artifact is a typed
 * collection of name value pairs (attributes) that is associated with its
 * source content (either a data source, or file within a data source). Both
 * standard artifact types and custom artifact types are supported.
 *
 * IMPORTANT NOTE: No more than one attribute of a given type should be added to
 * an artifact.
 */
public class BlackboardArtifact implements Content {

	private static final ResourceBundle bundle = ResourceBundle.getBundle("org.sleuthkit.datamodel.Bundle");
	private final long artifactId;
	private final long sourceObjId;				// refers to objID of parent/source object
	private final long artifactObjId;			// objId of the artifact in tsk_objects. TBD: replace artifactID with this
	private final long dataSourceObjId;			// objId of the data source in tsk_objects.
	private final int artifactTypeId;
	private final String artifactTypeName;
	private final String displayName;
	private ReviewStatus reviewStatus;
	private final SleuthkitCase sleuthkitCase;
	private final List<BlackboardAttribute> attrsCache = new ArrayList<BlackboardAttribute>();
	private boolean loadedCacheFromDb = false;
	private Content parent;
	private String uniquePath;

	private byte[] contentBytes = null;

	private volatile boolean checkedHasChildren;
	private volatile boolean hasChildren;
	private volatile int childrenCount;

	/**
	 * Constructs an artifact that has been posted to the blackboard. An
	 * artifact is a typed collection of name value pairs (attributes) that is
	 * associated with its source content (either a data source, or file within
	 * a data source). Both standard artifact types and custom artifact types
	 * are supported.
	 *
	 * @param sleuthkitCase    The SleuthKit case (case database) that contains
	 *                         the artifact data.
	 * @param artifactID       The unique id for this artifact
	 * @param sourceObjId      The unique id of the content with which this
	 *                         artifact is associated.
	 * @param artifactObjId    The unique id this artifact, in tsk_objects
	 * @param dataSourceObjId  Object ID of the datasource where the artifact
	 *                         was found.
	 * @param artifactTypeID   The type id of this artifact.
	 * @param artifactTypeName The type name of this artifact.
	 * @param displayName      The display name of this artifact.
	 * @param reviewStatus     The review status of this artifact.
	 */
	BlackboardArtifact(SleuthkitCase sleuthkitCase, long artifactID, long sourceObjId, long artifactObjId, long dataSourceObjId, int artifactTypeID, String artifactTypeName, String displayName, ReviewStatus reviewStatus) {

		this.sleuthkitCase = sleuthkitCase;
		this.artifactId = artifactID;
		this.sourceObjId = sourceObjId;
		this.artifactObjId = artifactObjId;
		this.artifactTypeId = artifactTypeID;
		this.dataSourceObjId = dataSourceObjId;
		this.artifactTypeName = artifactTypeName;
		this.displayName = displayName;
		this.reviewStatus = reviewStatus;

		this.checkedHasChildren = false;
		this.hasChildren = false;
		this.childrenCount = -1;

	}

	/**
	 * Constructs an artifact that has been posted to the blackboard. An
	 * artifact is a typed collection of name value pairs (attributes) that is
	 * associated with its source content (either a data source, or file within
	 * a data source). Both standard artifact types and custom artifact types
	 * are supported.
	 *
	 * @param sleuthkitCase    The SleuthKit case (case database) that contains
	 *                         the artifact data.
	 * @param artifactID       The unique id for this artifact.
	 * @param sourceObjId      The unique id of the content with which this
	 *                         artifact is associated.
	 * @param artifactObjID    The unique id this artifact. in tsk_objects
	 * @param dataSourceObjID  Unique id of the data source.
	 * @param artifactTypeID   The type id of this artifact.
	 * @param artifactTypeName The type name of this artifact.
	 * @param displayName      The display name of this artifact.
	 * @param reviewStatus     The review status of this artifact.
	 */
	BlackboardArtifact(SleuthkitCase sleuthkitCase, long artifactID, long sourceObjId, long artifactObjID, long dataSourceObjID, int artifactTypeID, String artifactTypeName, String displayName, ReviewStatus reviewStatus, boolean isNew) {
		this(sleuthkitCase, artifactID, sourceObjId, artifactObjID, dataSourceObjID, artifactTypeID, artifactTypeName, displayName, reviewStatus);
		if (isNew) {
			/*
			 * If this object represents a newly created artifact, then its
			 * collection of attributes has already been populated and there is
			 * no need to fetch them form the case database.
			 */
			this.loadedCacheFromDb = true;
		}
	}

	/**
	 * Gets the SleuthKit case (case database) that contains the data for this
	 * artifact.
	 *
	 * @return The SleuthKit case (case database) object.
	 */
	public SleuthkitCase getSleuthkitCase() {
		return sleuthkitCase;
	}

	/**
	 * Gets the unique id for this artifact.
	 *
	 * @return The artifact id.
	 */
	public long getArtifactID() {
		return this.artifactId;
	}

	/**
	 * Gets the object id of the source content (data source or file within a
	 * data source) of this artifact
	 *
	 * @return The object id.
	 */
	public long getObjectID() {
		return this.sourceObjId;
	}

	/**
	 * Gets the object id of the data source for this artifact.
	 *
	 * @return The data source object id.
	 */
	long getDataSourceObjectID() {
		return this.dataSourceObjId;
	}

	/**
	 * Gets the artifact type id for this artifact.
	 *
	 * @return The artifact type id.
	 */
	public int getArtifactTypeID() {
		return this.artifactTypeId;
	}

	/**
	 * Gets the artifact type name for this artifact.
	 *
	 * @return The artifact type name.
	 */
	public String getArtifactTypeName() {
		return this.artifactTypeName;
	}

	/**
	 * Gets the artifact type display name for this artifact.
	 *
	 * @return The artifact type display name.
	 */
	public String getDisplayName() {
		return this.displayName;
	}

	/**
	 * Gets a short description for this artifact.
	 *
	 * @return The description, may be the empty string.
	 *
	 * @throws TskCoreException if there is a problem creating the description.
	 */
	public String getShortDescription() throws TskCoreException {
		BlackboardAttribute attr = null;
		StringBuilder shortDescription = new StringBuilder("");
		switch (ARTIFACT_TYPE.fromID(artifactTypeId)) {
			case TSK_WEB_BOOKMARK:  //web_bookmark, web_cookie, web_download, and web_history are the same attribute for now
			case TSK_WEB_COOKIE:
			case TSK_WEB_DOWNLOAD:
			case TSK_WEB_HISTORY:
				attr = getAttribute(new BlackboardAttribute.Type(ATTRIBUTE_TYPE.TSK_DOMAIN));
				break;
			case TSK_KEYWORD_HIT:
				attr = getAttribute(new BlackboardAttribute.Type(ATTRIBUTE_TYPE.TSK_KEYWORD_PREVIEW));
				break;
			case TSK_DEVICE_ATTACHED:
				attr = getAttribute(new BlackboardAttribute.Type(ATTRIBUTE_TYPE.TSK_DEVICE_ID));
				break;
			case TSK_CONTACT: //contact, message, and calllog are the same attributes for now
			case TSK_MESSAGE:
			case TSK_CALLLOG:
				//get the first of these attributes which exists and is non null
				final ATTRIBUTE_TYPE[] typesThatCanHaveName = {ATTRIBUTE_TYPE.TSK_NAME,
					ATTRIBUTE_TYPE.TSK_PHONE_NUMBER,
					ATTRIBUTE_TYPE.TSK_PHONE_NUMBER_FROM,
					ATTRIBUTE_TYPE.TSK_PHONE_NUMBER_TO,
					ATTRIBUTE_TYPE.TSK_PHONE_NUMBER_HOME,
					ATTRIBUTE_TYPE.TSK_PHONE_NUMBER_MOBILE,
					ATTRIBUTE_TYPE.TSK_PHONE_NUMBER_OFFICE,
					ATTRIBUTE_TYPE.TSK_EMAIL,
					ATTRIBUTE_TYPE.TSK_EMAIL_FROM,
					ATTRIBUTE_TYPE.TSK_EMAIL_TO,
					ATTRIBUTE_TYPE.TSK_EMAIL_HOME,
					ATTRIBUTE_TYPE.TSK_EMAIL_OFFICE}; //in the order we want to use them 
				for (ATTRIBUTE_TYPE t : typesThatCanHaveName) {
					attr = getAttribute(new BlackboardAttribute.Type(t));
					if (attr != null && !attr.getDisplayString().isEmpty()) {
						break;
					}
				}
				break;
			default:
				break;
		}
		if (attr != null) {
			shortDescription.append(attr.getAttributeType().getDisplayName()).append(": ").append(attr.getDisplayString());
		} else {
			shortDescription.append(getDisplayName());
		}
		//get the first of these date attributes which exists and is non null
		final ATTRIBUTE_TYPE[] typesThatCanHaveDate = {ATTRIBUTE_TYPE.TSK_DATETIME,
			ATTRIBUTE_TYPE.TSK_DATETIME_SENT,
			ATTRIBUTE_TYPE.TSK_DATETIME_RCVD,
			ATTRIBUTE_TYPE.TSK_DATETIME_CREATED,
			ATTRIBUTE_TYPE.TSK_DATETIME_MODIFIED,
			ATTRIBUTE_TYPE.TSK_DATETIME_ACCESSED,
			ATTRIBUTE_TYPE.TSK_DATETIME_START,
			ATTRIBUTE_TYPE.TSK_DATETIME_END};  //in the order we want to use them 
		BlackboardAttribute date;
		for (ATTRIBUTE_TYPE t : typesThatCanHaveDate) {
			date = getAttribute(new BlackboardAttribute.Type(t));
			if (date != null && !date.getDisplayString().isEmpty()) {
				shortDescription.append(" ");
				shortDescription.append(MessageFormat.format(bundle.getString("BlackboardArtifact.shortDescriptionDate.text"), date.getDisplayString()));  //NON-NLS
				break;
			}
		}
		return shortDescription.toString();
	}

	/**
	 * Gets the review status of this artifact, i.e., whether it has been
	 * approved, rejected, or is still waiting for a decision from the user.
	 *
	 * @return The review status.
	 */
	public ReviewStatus getReviewStatus() {
		return reviewStatus;
	}

	/**
	 * Sets the review status of this artifact, i.e., whether it has been
	 * approved, rejected, or is still waiting for a decision from the user.
	 *
	 * @param newStatus new status of the artifact
	 *
	 * @throws TskCoreException If an error occurs
	 */
	public void setReviewStatus(ReviewStatus newStatus) throws TskCoreException {
		getSleuthkitCase().setReviewStatus(this, newStatus);
		reviewStatus = newStatus;
	}

	/**
	 * Adds an attribute to this artifact.
	 *
	 * IMPORTANT NOTE: No more than one attribute of a given type should be
	 * added to an artifact.
	 *
	 * @param attribute The attribute to add
	 *
	 * @throws TskCoreException If an error occurs and the attribute was not
	 *                          added to the artifact.
	 */
	public void addAttribute(BlackboardAttribute attribute) throws TskCoreException {
		attribute.setArtifactId(artifactId);
		attribute.setCaseDatabase(getSleuthkitCase());
		getSleuthkitCase().addBlackboardAttribute(attribute, this.artifactTypeId);
		attrsCache.add(attribute);
	}

	/**
	 * Gets the attributes of this artifact.
	 *
	 * @return The attributes.
	 *
	 * @throws TskCoreException If an error occurs and the attributes cannot be
	 *                          fetched.
	 */
	public List<BlackboardAttribute> getAttributes() throws TskCoreException {
		ArrayList<BlackboardAttribute> attributes;
		if (false == loadedCacheFromDb) {
			attributes = getSleuthkitCase().getBlackboardAttributes(this);
			attrsCache.clear();
			attrsCache.addAll(attributes);
			loadedCacheFromDb = true;
		} else {
			attributes = new ArrayList<BlackboardAttribute>(attrsCache);
		}
		return attributes;
	}

	/**
	 * Gets the attribute of this artifact that matches a given type.
	 *
	 * IMPORTANT NOTE: No more than one attribute of a given type should be
	 * added to an artifact.
	 *
	 * @param attributeType The attribute type.
	 *
	 * @return The first attribute of the given type, or null if there are no
	 *         attributes of that type.
	 *
	 * @throws TskCoreException If an error occurs and the attribute is not
	 *                          fetched.
	 */
	public BlackboardAttribute getAttribute(BlackboardAttribute.Type attributeType) throws TskCoreException {
		List<BlackboardAttribute> attributes = this.getAttributes();
		for (BlackboardAttribute attribute : attributes) {
			if (attribute.getAttributeType().equals(attributeType)) {
				return attribute;
			}
		}
		return null;
	}

	/**
	 * Adds a collection of attributes to this artifact in a single operation
	 * (faster than adding each attribute individually).
	 *
	 * @param attributes The collection of attributes.
	 *
	 * @throws TskCoreException If an error occurs and the attributes were not
	 *                          added to the artifact.
	 */
	public void addAttributes(Collection<BlackboardAttribute> attributes) throws TskCoreException {
		if (attributes.isEmpty()) {
			return;
		}
		for (BlackboardAttribute attribute : attributes) {
			attribute.setArtifactId(artifactId);
			attribute.setCaseDatabase(getSleuthkitCase());
		}
		getSleuthkitCase().addBlackboardAttributes(attributes, artifactTypeId);
		attrsCache.addAll(attributes);
	}

	/**
	 * This overiding implementation returns the unique path of the parent. It
	 * does not include the Artifact name in the unique path.
	 *
	 * @throws org.sleuthkit.datamodel.TskCoreException
	 */
	@Override
	public synchronized String getUniquePath() throws TskCoreException {

		// Return the path of the parrent file
		if (uniquePath == null) {
			uniquePath = "";
			Content myParent = getParent();
			if (myParent != null) {
				uniquePath = myParent.getUniquePath();
			}
		}
		return uniquePath;
	}

	@Override
	public synchronized Content getParent() throws TskCoreException {
		if (parent == null) {
			ObjectInfo parentInfo;
			parentInfo = getSleuthkitCase().getParentInfo(this);
			if (parentInfo == null) {
				parent = null;
			} else {
				parent = getSleuthkitCase().getContentById(parentInfo.getId());
			}
		}
		return parent;
	}

	/**
	 * Get all artifacts associated with this content
	 *
	 * @return a list of blackboard artifacts
	 *
	 * @throws TskCoreException if critical error occurred within tsk core
	 */
	@Override
	public ArrayList<BlackboardArtifact> getAllArtifacts() throws TskCoreException {
		// Currently we don't have any artifacts derived from an artifact.
		return new ArrayList<BlackboardArtifact>();
	}

	/**
	 * Get all artifacts associated with this content that have the given type
	 * name
	 *
	 * @param artifactTypeName name of the type to look up
	 *
	 * @return a list of blackboard artifacts matching the type
	 *
	 * @throws TskCoreException if critical error occurred within tsk core
	 */
	@Override
	public ArrayList<BlackboardArtifact> getArtifacts(String artifactTypeName) throws TskCoreException {
		// Currently we don't have any artifacts derived from an artifact.
		return new ArrayList<BlackboardArtifact>();
	}

	/**
	 * Get all artifacts associated with this content that have the given type
	 * id
	 *
	 * @param artifactTypeID type id to look up
	 *
	 * @return a list of blackboard artifacts matching the type
	 *
	 * @throws TskCoreException if critical error occurred within tsk core
	 */
	@Override
	public ArrayList<BlackboardArtifact> getArtifacts(int artifactTypeID) throws TskCoreException {
		// Currently we don't have any artifacts derived from an artifact.
		return new ArrayList<BlackboardArtifact>();
	}

	/**
	 * Get all artifacts associated with this content that have the given type
	 *
	 * @param type type to look up
	 *
	 * @return a list of blackboard artifacts matching the type
	 *
	 * @throws TskCoreException if critical error occurred within tsk core
	 */
	@Override
	public ArrayList<BlackboardArtifact> getArtifacts(BlackboardArtifact.ARTIFACT_TYPE type) throws TskCoreException {
		// Currently we don't have any artifacts derived from an artifact.
		return new ArrayList<BlackboardArtifact>();
	}

	/**
	 * Get count of all artifacts associated with this content
	 *
	 * @return count of all blackboard artifacts for this content
	 *
	 * @throws TskCoreException if critical error occurred within tsk core
	 */
	@Override
	public long getAllArtifactsCount() throws TskCoreException {
		// Currently we don't have any artifacts derived from an artifact.
		return 0;
	}

	/**
	 * Get count of all artifacts associated with this content that have the
	 * given type name
	 *
	 * @param artifactTypeName name of the type to look up
	 *
	 * @return count of blackboard artifacts matching the type
	 *
	 * @throws TskCoreException if critical error occurred within tsk core
	 */
	@Override
	public long getArtifactsCount(String artifactTypeName) throws TskCoreException {
		// Currently we don't have any artifacts derived from an artifact.
		return 0;
	}

	/**
	 * Get count of all artifacts associated with this content that have the
	 * given type id
	 *
	 * @param artifactTypeID type id to look up
	 *
	 * @return count of blackboard artifacts matching the type
	 *
	 * @throws TskCoreException if critical error occurred within tsk core
	 */
	@Override
	public long getArtifactsCount(int artifactTypeID) throws TskCoreException {
		// Currently we don't have any artifacts derived from an artifact.
		return 0;
	}

	/**
	 * Get count of all artifacts associated with this content that have the
	 * given type
	 *
	 * @param type type to look up
	 *
	 * @return count of blackboard artifacts matching the type
	 *
	 * @throws TskCoreException if critical error occurred within tsk core
	 */
	@Override
	public long getArtifactsCount(BlackboardArtifact.ARTIFACT_TYPE type) throws TskCoreException {
		// Currently we don't have any artifacts derived from an artifact.
		return 0;
	}

	/**
	 * Return the TSK_GEN_INFO artifact for the file so that individual
	 * attributes can be added to it. Creates one if it does not already exist.
	 *
	 * @return Instance of the TSK_GEN_INFO artifact
	 *
	 * @throws TskCoreException
	 */
	@Override
	public BlackboardArtifact getGenInfoArtifact() throws TskCoreException {
		// Currently we don't have any artifacts derived from an artifact.
		return null;
	}

	/**
	 * Return the TSK_GEN_INFO artifact for the file so that individual
	 * attributes can be added to it. If one does not create, behavior depends
	 * on the create argument.
	 *
	 * @param create If true, an artifact will be created if it does not already
	 *               exist.
	 *
	 * @return Instance of the TSK_GEN_INFO artifact or null if artifact does
	 *         not already exist and create was set to false
	 *
	 * @throws TskCoreException
	 */
	@Override
	public BlackboardArtifact getGenInfoArtifact(boolean create) throws TskCoreException {
		// Currently we don't have any artifacts derived from an artifact.
		if (create) {
			throw new TskCoreException("Artifacts of artifacts are not supported.");
		}

		return null;
	}

	/**
	 * Return attributes of a given type from TSK_GEN_INFO.
	 *
	 * @param attr_type Attribute type to find inside of the TSK_GEN_INFO
	 *                  artifact.
	 *
	 * @return Attributes
	 *
	 * @throws org.sleuthkit.datamodel.TskCoreException
	 */
	@Override
	public ArrayList<BlackboardAttribute> getGenInfoAttributes(BlackboardAttribute.ATTRIBUTE_TYPE attr_type) throws TskCoreException {
		// Currently we don't have any artifacts derived from an artifact.
		return new ArrayList<>();
	}

	/**
	 * Get the names of all the hashsets that this content is in.
	 *
	 * @return the names of the hashsets that this content is in
	 *
	 * @throws TskCoreException if critical error occurred within tsk core
	 */
	@Override
	public Set<String> getHashSetNames() throws TskCoreException {
		// Currently we don't have any artifacts derived from an artifact.
		return new HashSet<String>();
	}

	/**
	 * Create and add an artifact associated with this content to the blackboard
	 *
	 * @param artifactTypeID id of the artifact type (if the id doesn't already
	 *                       exist an exception will be thrown)
	 *
	 * @return the blackboard artifact created (the artifact type id can be
	 *         looked up from this)
	 *
	 * @throws TskCoreException if critical error occurred within tsk core
	 */
	@Override
	public BlackboardArtifact newArtifact(int artifactTypeID) throws TskCoreException {
		throw new TskCoreException("Cannot create artifact of an artifact. Not supported.");
	}

	/**
	 * Create and add an artifact associated with this content to the blackboard
	 *
	 * @param type artifact enum type
	 *
	 * @return the blackboard artifact created (the artifact type id can be
	 *         looked up from this)
	 *
	 * @throws TskCoreException if critical error occurred within tsk core
	 */
	@Override
	public BlackboardArtifact newArtifact(BlackboardArtifact.ARTIFACT_TYPE type) throws TskCoreException {
		throw new TskCoreException("Cannot create artifact of an artifact. Not supported.");
	}

	/**
	 * Accepts a Sleuthkit item visitor (Visitor design pattern).
	 *
	 * @param visitor A SleuthkitItemVisitor supplying an algorithm to run using
	 *                this derived file as input.
	 *
	 * @return The output of the algorithm.
	 */
	@Override
	public <T> T accept(ContentVisitor<T> visitor) {
		return visitor.visit(this);
	}

	/**
	 * Tests this artifact for equality with another object.
	 *
	 * @param object The other object.
	 *
	 * @return True or false.
	 */
	@Override
	public boolean equals(Object object) {
		if (object == null) {
			return false;
		}
		if (getClass() != object.getClass()) {
			return false;
		}
		final BlackboardArtifact other = (BlackboardArtifact) object;
		return artifactId == other.getArtifactID();
	}

	/**
	 * Gets the hash code for this artifact.
	 *
	 * @return The hash code.
	 */
	@Override
	public int hashCode() {
		int hash = 7;
		hash = 41 * hash + (int) (this.artifactId ^ (this.artifactId >>> 32));
		return hash;
	}

	/**
	 * Gets a string representation of this artifact.
	 *
	 * @return The string.
	 */
	@Override
	public String toString() {
		return "BlackboardArtifact{" + "artifactID=" + artifactId + ", objID=" + getObjectID() + ", artifactObjID=" + artifactObjId + ", artifactTypeID=" + artifactTypeId + ", artifactTypeName=" + artifactTypeName + ", displayName=" + displayName + ", Case=" + getSleuthkitCase() + '}'; //NON-NLS
	}

	/**
	 * Accepts a visitor SleuthkitItemVisitor that will perform an operation on
	 * this artifact type and return some object as the result of the operation.
	 *
	 * @param visitor The visitor, where the type parameter of the visitor is
	 *                the type of the object that will be returned as the result
	 *                of the visit operation.
	 *
	 * @return An object of type T.
	 */
	@Override
	public <T> T accept(SleuthkitItemVisitor<T> visitor) {
		return visitor.visit(this);
	}

	/**
	 * Get the (reported) size of the content object. Artifact content is a
	 * string dump of all its attributes.
	 *
	 * @return size of the content in bytes
	 */
	@Override
	public long getSize() {

		if (contentBytes == null) {
			try {
				loadArtifactContent();
			} catch (TskCoreException ex) {
				return 0;
			}
		}

		return contentBytes.length;
	}

	/**
	 * Close the Content object.
	 */
	@Override
	public void close() {
		contentBytes = null;
	}

	/**
	 * Reads content data for this artifact Artifact content is a string dump of
	 * all its attributes.
	 *
	 * @param buf    a character array of data (in bytes) to copy read data to
	 * @param offset byte offset in the content to start reading from
	 * @param len    number of bytes to read into buf.
	 *
	 * @return num of bytes read, or -1 on error
	 *
	 * @throws TskCoreException if critical error occurred during read in the
	 *                          tsk core
	 */
	@Override
	public final int read(byte[] buf, long offset, long len) throws TskCoreException {

		if (contentBytes == null) {
			loadArtifactContent();
		}

		if (0 == contentBytes.length) {
			return 0;
		}

		// Copy bytes
		long readLen = Math.min(contentBytes.length - offset, len);
		System.arraycopy(contentBytes, 0, buf, 0, (int) readLen);

		return (int) readLen;
	}

	@Override
	public String getName() {
		return this.displayName + getArtifactID();
	}

	@Override
	public Content getDataSource() throws TskCoreException {
		Content myParent = getParent();
		if (myParent == null) {
			return null;
		}

		return myParent.getDataSource();
	}

	/**
	 * Load and save the content for the artifact. Artifact content is a string
	 * dump of all its attributes.
	 *
	 * @throws TskCoreException if critical error occurred during read
	 */
	private void loadArtifactContent() throws TskCoreException {
		StringBuilder artifactContents = new StringBuilder();

		Content dataSource = null;
		try {
			dataSource = getDataSource();
		} catch (TskCoreException ex) {
			throw new TskCoreException("Unable to get datasource for artifact: " + this.toString(), ex);
		}
		if (dataSource == null) {
			throw new TskCoreException("Datasource was null for artifact: " + this.toString());
		}

		try {
			for (BlackboardAttribute attribute : getAttributes()) {
				artifactContents.append(attribute.getAttributeType().getDisplayName());
				artifactContents.append(" : ");
				artifactContents.append(attribute.getDisplayString());
				artifactContents.append(System.lineSeparator());
			}
		} catch (TskCoreException ex) {
			throw new TskCoreException("Unable to get attributes for artifact: " + this.toString(), ex);
		}

		try {
			contentBytes = artifactContents.toString().getBytes("UTF-8");
		} catch (UnsupportedEncodingException ex) {
			throw new TskCoreException("Failed to convert artifact string to bytes for artifact: " + this.toString(), ex);
		}

	}

	/**
	 * An artifact type.
	 */
	public static final class Type implements Serializable {

		private static final long serialVersionUID = 1L;
		private final String typeName;
		private final int typeID;
		private final String displayName;

		/**
		 * Constructs a custom artifact type.
		 *
		 * @param typeName    The name of the type.
		 * @param typeID      The id of the type.
		 * @param displayName The display name of the type.
		 */
		public Type(int typeID, String typeName, String displayName) {
			this.typeID = typeID;
			this.typeName = typeName;
			this.displayName = displayName;
		}

		/**
		 * Constructs a standard artifact type.
		 *
		 * @param type An element of the ARTIFACT_TYPE enum.
		 */
		public Type(ARTIFACT_TYPE type) {
			this(type.getTypeID(), type.getLabel(), type.getDisplayName());
		}

		/**
		 * Gets the type for this artifact type.
		 *
		 * @return The type name.
		 */
		public String getTypeName() {
			return this.typeName;
		}

		/**
		 * Gets the type id for this artifact type.
		 *
		 * @return The type id.
		 */
		public int getTypeID() {
			return this.typeID;
		}

		/**
		 * Gets display name of this artifact type.
		 *
		 * @return The display name.
		 */
		public String getDisplayName() {
			return this.displayName;
		}

		/**
		 * Tests this artifact type for equality with another object.
		 *
		 * @param that The other object.
		 *
		 * @return True or false.
		 */
		@Override
		public boolean equals(Object that) {
			if (this == that) {
				return true;
			} else if (!(that instanceof Type)) {
				return false;
			} else {
				return ((Type) that).sameType(this);
			}
		}

		/**
		 * Compares two artifact types to see if they are the same type.
		 *
		 * @param that The other type.
		 *
		 * @return True or false.
		 */
		private boolean sameType(Type that) {
			return this.typeName.equals(that.getTypeName())
					&& this.displayName.equals(that.getDisplayName())
					&& this.typeID == that.getTypeID();
		}

		/**
		 * Gets the hash code for this artifact type.
		 *
		 * @return The hash code.
		 */
		@Override
		public int hashCode() {
			int hash = 11;
			hash = 83 * hash + Objects.hashCode(this.typeID);
			hash = 83 * hash + Objects.hashCode(this.displayName);
			hash = 83 * hash + Objects.hashCode(this.typeName);
			return hash;
		}
	}

	/**
	 * Enum for the standard artifact types. Refer to
	 * http://wiki.sleuthkit.org/index.php?title=Artifact_Examples for details
	 * on the standard attributes for each standard artifact type.
	 */
	public enum ARTIFACT_TYPE implements SleuthkitVisitableItem {

		/**
		 * A generic information artifact, the default type.
		 */
		TSK_GEN_INFO(1, "TSK_GEN_INFO", //NON-NLS
				bundle.getString("BlackboardArtifact.tskGenInfo.text")),
		/**
		 * A Web bookmark.
		 */
		TSK_WEB_BOOKMARK(2, "TSK_WEB_BOOKMARK", //NON-NLS
				bundle.getString("BlackboardArtifact.tskWebBookmark.text")),
		/**
		 * A Web cookie
		 */
		TSK_WEB_COOKIE(3, "TSK_WEB_COOKIE",
				bundle.getString("BlackboardArtifact.tskWebCookie.text")), //NON-NLS				
		/**
		 * A Web history.
		 */
		TSK_WEB_HISTORY(4, "TSK_WEB_HISTORY", //NON-NLS
				bundle.getString("BlackboardArtifact.tskWebHistory.text")),
		/**
		 * A Web download.
		 */
		TSK_WEB_DOWNLOAD(5, "TSK_WEB_DOWNLOAD", //NON-NLS
				bundle.getString("BlackboardArtifact.tskWebDownload.text")),
		/**
		 * A recent object.
		 */
		TSK_RECENT_OBJECT(6, "TSK_RECENT_OBJ", //NON-NLS
				bundle.getString("BlackboardArtifact.tsk.recentObject.text")),
		/**
		 * A GPS track point (geolocation data).
		 */
		TSK_GPS_TRACKPOINT(7, "TSK_GPS_TRACKPOINT", //NON-NLS
				bundle.getString("BlackboardArtifact.tskGpsTrackpoint.text")),
		/**
		 * An installed program.
		 */
		TSK_INSTALLED_PROG(8, "TSK_INSTALLED_PROG", //NON-NLS
				bundle.getString("BlackboardArtifact.tskInstalledProg.text")),
		/**
		 * A search hit for a keyword.
		 */
		TSK_KEYWORD_HIT(9, "TSK_KEYWORD_HIT",
				bundle.getString("BlackboardArtifact.tskKeywordHits.text")),
		/**
		 * A hit for a hash set (hash database).
		 */
		TSK_HASHSET_HIT(10, "TSK_HASHSET_HIT", //NON-NLS
				bundle.getString("BlackboardArtifact.tskHashsetHit.text")),
		/**
		 * An attached device.
		 */
		TSK_DEVICE_ATTACHED(11, "TSK_DEVICE_ATTACHED", //NON-NLS
				bundle.getString("BlackboardArtifact.tskDeviceAttached.text")),
		/**
		 * An meta-artifact to call attention to a file deemed to be
		 * interesting.
		 */
		TSK_INTERESTING_FILE_HIT(12, "TSK_INTERESTING_FILE_HIT", //NON-NLS
				bundle.getString("BlackboardArtifact.tskInterestingFileHit.text")), ///< an interesting/notable file hit
		/**
		 * An email message.
		 */
		TSK_EMAIL_MSG(13, "TSK_EMAIL_MSG", //NON-NLS
				bundle.getString("BlackboardArtifact.tskEmailMsg.text")),
		/**
		 * Text extracted from the source content.
		 */
		TSK_EXTRACTED_TEXT(14, "TSK_EXTRACTED_TEXT", //NON-NLS
				bundle.getString("BlackboardArtifact.tskExtractedText.text")),
		/**
		 * A Web search engine query extracted from Web history.
		 */
		TSK_WEB_SEARCH_QUERY(15, "TSK_WEB_SEARCH_QUERY", //NON-NLS
				bundle.getString("BlackboardArtifact.tskWebSearchQuery.text")),
		/**
		 * EXIF metadata.
		 */
		TSK_METADATA_EXIF(16, "TSK_METADATA_EXIF", //NON-NLS
				bundle.getString("BlackboardArtifact.tskMetadataExif.text")),
		/**
		 * A tag applied to a file.
		 *
		 * @deprecated Tags are no longer treated as artifacts.
		 */
		@Deprecated
		TSK_TAG_FILE(17, "TSK_TAG_FILE", //NON-NLS
				bundle.getString("BlackboardArtifact.tagFile.text")),
		/**
		 * A tag applied to an artifact.
		 *
		 * @deprecated Tags are no longer treated as artifacts.
		 */
		@Deprecated
		TSK_TAG_ARTIFACT(18, "TSK_TAG_ARTIFACT", //NON-NLS
				bundle.getString("BlackboardArtifact.tskTagArtifact.text")),
		/**
		 * Information pertaining to an operating system.
		 */
		TSK_OS_INFO(19, "TSK_OS_INFO", //NON-NLS
				bundle.getString("BlackboardArtifact.tskOsInfo.text")),
		/**
		 * An operating system user account.
		 */
		TSK_OS_ACCOUNT(20, "TSK_OS_ACCOUNT", //NON-NLS
				bundle.getString("BlackboardArtifact.tskOsAccount.text")),
		/**
		 * An application or Web service account.
		 */
		TSK_SERVICE_ACCOUNT(21, "TSK_SERVICE_ACCOUNT", //NON-NLS
				bundle.getString("BlackboardArtifact.tskServiceAccount.text")),
		/**
		 * Output from an external tool or module (raw text).
		 *
		 * @deprecated Tool output should be saved as a report.
		 */
		@Deprecated
		TSK_TOOL_OUTPUT(22, "TSK_TOOL_OUTPUT", //NON-NLS
				bundle.getString("BlackboardArtifact.tskToolOutput.text")),
		/**
		 * A contact extracted from a phone, or from an address
		 * book/email/messaging application.
		 */
		TSK_CONTACT(23, "TSK_CONTACT", //NON-NLS
				bundle.getString("BlackboardArtifact.tskContact.text")),
		/**
		 * An SMS/MMS message extracted from phone, or from another messaging
		 * application, like IM.
		 */
		TSK_MESSAGE(24, "TSK_MESSAGE", //NON-NLS
				bundle.getString("BlackboardArtifact.tskMessage.text")),
		/**
		 * A phone call log extracted from a phone or softphone application.
		 */
		TSK_CALLLOG(25, "TSK_CALLLOG", //NON-NLS
				bundle.getString("BlackboardArtifact.tskCalllog.text")),
		/**
		 * A calendar entry from a phone, PIM, or a calendar application.
		 */
		TSK_CALENDAR_ENTRY(26, "TSK_CALENDAR_ENTRY", //NON-NLS
				bundle.getString("BlackboardArtifact.tskCalendarEntry.text")),
		/**
		 * A speed dial entry from a phone.
		 */
		TSK_SPEED_DIAL_ENTRY(27, "TSK_SPEED_DIAL_ENTRY", //NON-NLS
				bundle.getString("BlackboardArtifact.tskSpeedDialEntry.text")),
		/**
		 * A bluetooth pairing entry.
		 */
		TSK_BLUETOOTH_PAIRING(28, "TSK_BLUETOOTH_PAIRING", //NON-NLS
				bundle.getString("BlackboardArtifact.tskBluetoothPairing.text")),
		/**
		 * A GPS bookmark.
		 */
		TSK_GPS_BOOKMARK(29, "TSK_GPS_BOOKMARK", //NON-NLS
				bundle.getString("BlackboardArtifact.tskGpsBookmark.text")),
		/**
		 * A GPS last known location record.
		 */
		TSK_GPS_LAST_KNOWN_LOCATION(30, "TSK_GPS_LAST_KNOWN_LOCATION", //NON-NLS
				bundle.getString("BlackboardArtifact.tskGpsLastKnownLocation.text")),
		/**
		 * A GPS search record.
		 */
		TSK_GPS_SEARCH(31, "TSK_GPS_SEARCH", //NON-NLS
				bundle.getString("BlackboardArtifact.tskGpsSearch.text")),
		/**
		 * Application run information.
		 */
		TSK_PROG_RUN(32, "TSK_PROG_RUN", //NON-NLS
				bundle.getString("BlackboardArtifact.tskProgRun.text")),
		/**
		 * An encrypted file.
		 */
		TSK_ENCRYPTION_DETECTED(33, "TSK_ENCRYPTION_DETECTED", //NON-NLS
				bundle.getString("BlackboardArtifact.tskEncryptionDetected.text")),
		/**
		 * A file with an extension that does not match its MIME type.
		 */
		TSK_EXT_MISMATCH_DETECTED(34, "TSK_EXT_MISMATCH_DETECTED", //NON-NLS
				bundle.getString("BlackboardArtifact.tskExtMismatchDetected.text")),
		/**
		 * An meta-artifact to call attention to an artifact deemed to be
		 * interesting.
		 */
		TSK_INTERESTING_ARTIFACT_HIT(35, "TSK_INTERESTING_ARTIFACT_HIT", //NON-NLS
				bundle.getString("BlackboardArtifact.tskInterestingArtifactHit.text")),
		/**
		 * A route based on GPS coordinates.
		 */
		TSK_GPS_ROUTE(36, "TSK_GPS_ROUTE", //NON-NLS
				bundle.getString("BlackboardArtifact.tskGpsRoute.text")),
		/**
		 * A remote drive.
		 */
		TSK_REMOTE_DRIVE(37, "TSK_REMOTE_DRIVE", //NON-NLS
				bundle.getString("BlackboardArtifact.tskRemoteDrive.text")),
		/**
		 * A human face was detected in a media file.
		 */
		TSK_FACE_DETECTED(38, "TSK_FACE_DETECTED", //NON-NLS
				bundle.getString("BlackboardArtifact.tskFaceDetected.text")),
		/**
		 * An account.
		 */
		TSK_ACCOUNT(39, "TSK_ACCOUNT", //NON-NLS
				bundle.getString("BlackboardArtifact.tskAccount.text")),
		/**
		 * An encrypted file.
		 */
		TSK_ENCRYPTION_SUSPECTED(40, "TSK_ENCRYPTION_SUSPECTED", //NON-NLS
				bundle.getString("BlackboardArtifact.tskEncryptionSuspected.text")),
		/*
		 * A classifier detected an object in a media file.
		 */
		TSK_OBJECT_DETECTED(41, "TSK_OBJECT_DETECTED", //NON-NLS
				bundle.getString("BlackboardArtifact.tskObjectDetected.text")),
		/**
		 * A wireless network.
		 */
		TSK_WIFI_NETWORK(42, "TSK_WIFI_NETWORK", //NON-NLS
				bundle.getString("BlackboardArtifact.tskWIFINetwork.text")),
		/**
		 * Information related to a device.
		 */
		TSK_DEVICE_INFO(43, "TSK_DEVICE_INFO", //NON-NLS
				bundle.getString("BlackboardArtifact.tskDeviceInfo.text")),
		/**
		 * A SIM card.
		 */
		TSK_SIM_ATTACHED(44, "TSK_SIM_ATTACHED", //NON-NLS
				bundle.getString("BlackboardArtifact.tskSimAttached.text")),
		/**
		 * A bluetooth adapter.
		 */
		TSK_BLUETOOTH_ADAPTER(45, "TSK_BLUETOOTH_ADAPTER", //NON-NLS
				bundle.getString("BlackboardArtifact.tskBluetoothAdapter.text")),
		/**
		 * A wireless network adapter.
		 */
		TSK_WIFI_NETWORK_ADAPTER(46, "TSK_WIFI_NETWORK_ADAPTER", //NON-NLS
				bundle.getString("BlackboardArtifact.tskWIFINetworkAdapter.text")),
		/**
		 * Indicates a verification failure
		 */
		TSK_VERIFICATION_FAILED(47, "TSK_VERIFICATION_FAILED", //NON-NLS
				bundle.getString("BlackboardArtifact.tskVerificationFailed.text")),
		/**
		 * Categorization information for a data source.
		 */
		TSK_DATA_SOURCE_USAGE(48, "TSK_DATA_SOURCE_USAGE", //NON-NLS
				bundle.getString("BlackboardArtifact.tskDataSourceUsage.text")),
		/**
		 * Indicates auto fill data from a Web form
		 */
		TSK_WEB_FORM_AUTOFILL(49, "TSK_WEB_FORM_AUTOFILL", //NON-NLS
				bundle.getString("BlackboardArtifact.tskWebFormAutofill.text")),
		/**
		 * Indicates an person's address filled in a web form
		 */
<<<<<<< HEAD
		TSK_WEB_FORM_ADDRESS(50, "TSK_WEB_FORM_ADDRESSES ", //NON-NLS
				bundle.getString("BlackboardArtifact.tskWebFormAddresses.text")),
		/**
		 * A generic (timeline) event.
		 */
		TSK_TL_EVENT(51, "TSK_TL_EVENT", //NON-NLS
				bundle.getString("BlackboardArtifact.tskTLEvent.text"));
=======
		TSK_WEB_FORM_ADDRESS (50, "TSK_WEB_FORM_ADDRESSES ",  //NON-NLS
				bundle.getString("BlackboardArtifact.tskWebFormAddresses.text")),
		/**
		 * Indicates source of a file/object
		 */
		TSK_DOWNLOAD_SOURCE (51, "TSK_DOWNLOAD_SOURCE",  //NON-NLS
				bundle.getString("BlackboardArtifact.tskDownloadSource.text")),
		
		/**
		 * Indicates web cache data
		 */
		TSK_WEB_CACHE (52, "TSK_WEB_CACHE",  //NON-NLS
				bundle.getString("BlackboardArtifact.tskWebCache.text"));
		
>>>>>>> b83cead1
		private final String label;
		private final int typeId;
		private final String displayName;

		/**
		 * Constructs a value for the standard artifact types enum.
		 *
		 * @param typeId      The type id.
		 * @param label       The type name.
		 * @param displayName The type display name.
		 */
		private ARTIFACT_TYPE(int typeId, String label, String displayName) {
			this.typeId = typeId;
			this.label = label;
			this.displayName = displayName;
		}

		/**
		 * Gets the type id for this standard artifact type.
		 *
		 * @return type id
		 */
		public int getTypeID() {
			return this.typeId;
		}

		/**
		 * Gets the type name (label) for this standard artifact type.
		 *
		 * @return The type name.
		 */
		public String getLabel() {
			return this.label;
		}

		/**
		 * Gets the standard artifact type enum value that corresponds to a
		 * given type name (label).
		 *
		 * @param label The type name
		 *
		 * @return The enum element.
		 */
		static public ARTIFACT_TYPE fromLabel(String label) {
			for (ARTIFACT_TYPE value : ARTIFACT_TYPE.values()) {
				if (value.getLabel().equals(label)) {
					return value;
				}
			}
			throw new IllegalArgumentException("No ARTIFACT_TYPE matching type: " + label);
		}

		/**
		 * Gets the artifact type enum value that corresponds to a given type
		 * id. This method should only be used when the id is known to be one of
		 * the built-in types - otherwise use getArtifactType() in
		 * SleuthkitCase.
		 *
		 * @param id The type id.
		 *
		 * @return the corresponding enum
		 */
		static public ARTIFACT_TYPE fromID(int id) {
			for (ARTIFACT_TYPE value : ARTIFACT_TYPE.values()) {
				if (value.getTypeID() == id) {
					return value;
				}
			}
			throw new IllegalArgumentException("No ARTIFACT_TYPE matching type: " + id);
		}

		/**
		 * Gets the display name of this standard artifact type.
		 *
		 * @return The display name.
		 */
		public String getDisplayName() {
			return displayName;
		}

		/**
		 * Accepts a visitor SleuthkitItemVisitor that will perform an operation
		 * on this artifact type and return some object as the result of the
		 * operation.
		 *
		 * @param visitor The visitor, where the type parameter of the visitor
		 *                is the type of the object that will be returned as the
		 *                result of the visit operation.
		 *
		 * @return An object of type T.
		 */
		@Override
		public <T> T accept(SleuthkitItemVisitor<T> visitor) {
			return visitor.visit(this);
		}

	}

	/**
	 * Enum to represent the review status of an artifact.
	 */
	public enum ReviewStatus {

		APPROVED(1, "APPROVED", "ReviewStatus.Approved"), //approved by human user
		REJECTED(2, "REJECTED", "ReviewStatus.Rejected"), //rejected by humna user
		UNDECIDED(3, "UNDECIDED", "ReviewStatus.Undecided"); // not yet reviewed by human user

		private final Integer id;
		private final String name;
		private final String displayName;
		private final static Map<Integer, ReviewStatus> idToStatus = new HashMap<Integer, ReviewStatus>();

		static {
			for (ReviewStatus status : values()) {
				idToStatus.put(status.getID(), status);
			}
		}

		/**
		 * Constructs a value for the review status enum.
		 *
		 * @param id             The status id.
		 * @param name           The status name
		 * @param displayNameKey The bundle.properties key for the status
		 *                       display name.
		 */
		private ReviewStatus(Integer id, String name, String displayNameKey) {
			this.id = id;
			this.name = name;
			this.displayName = ResourceBundle.getBundle("org.sleuthkit.datamodel.Bundle").getString(displayNameKey);
		}

		/**
		 * Gets the review status value with the given id, if one exists.
		 *
		 * @param id A review status id.
		 *
		 * @return The review status with the given id, or null if none exists.
		 */
		public static ReviewStatus withID(int id) {
			return idToStatus.get(id);
		}

		/**
		 * Gets the id of this review status.
		 *
		 * @return The id of this review status.
		 */
		public Integer getID() {
			return id;
		}

		/**
		 * Gets the name of this review status.
		 *
		 * @return The name of this review status.
		 */
		String getName() {
			return name;
		}

		/**
		 * Gets the display name of this review status.
		 *
		 * @return The display name of this review status.
		 */
		public String getDisplayName() {
			return displayName;
		}
	}

	/**
	 * Constructs an artifact that has been posted to the blackboard. An
	 * artifact is a typed collection of name value pairs (attributes) that is
	 * associated with its source content (either a data source, or file within
	 * a data source). Both standard artifact types and custom artifact types
	 * are supported.
	 *
	 * @param sleuthkitCase    The SleuthKit case (case database) that contains
	 *                         the artifact data.
	 * @param artifactID       The unique id for this artifact.
	 * @param objID            The unique id of the content with which this
	 *                         artifact is associated.
	 * @param artifactObjID	   The unique id of the artifact, in tsk_objects
	 * @param dataSourceObjId  The id of the data source
	 * @param artifactTypeID   The type id of this artifact.
	 * @param artifactTypeName The type name of this artifact.
	 * @param displayName      The display name of this artifact.
	 *
	 * @deprecated Use new BlackboardArtifact(SleuthkitCase, long, long, int,
	 * String, String, ReviewStatus) instead.
	 */
	@Deprecated
	protected BlackboardArtifact(SleuthkitCase sleuthkitCase, long artifactID, long objID, long artifactObjID, long dataSourceObjId, int artifactTypeID, String artifactTypeName, String displayName) {
		this(sleuthkitCase, artifactID, objID, artifactObjID, dataSourceObjId, artifactTypeID, artifactTypeName, displayName, ReviewStatus.UNDECIDED);
	}

	/**
	 * Gets all attributes associated with this artifact that are of the given
	 * attribute type.
	 *
	 * @param attributeType the type of attributes to get
	 *
	 * @return a list of attributes of the given type
	 *
	 * @throws TskCoreException if a critical error occurs and the attributes
	 *                          are not fetched
	 *
	 * @deprecated An artifact should not have multiple attributes of the same
	 * type. Use getAttribute(BlackboardAttribute.Type) instead.
	 */
	@Deprecated
	public List<BlackboardAttribute> getAttributes(final BlackboardAttribute.ATTRIBUTE_TYPE attributeType) throws TskCoreException {
		if (loadedCacheFromDb == false) {
			List<BlackboardAttribute> attrs = getSleuthkitCase().getBlackboardAttributes(this);
			attrsCache.clear();
			attrsCache.addAll(attrs);
			loadedCacheFromDb = true;
		}
		ArrayList<BlackboardAttribute> filteredAttributes = new ArrayList<BlackboardAttribute>();
		for (BlackboardAttribute attr : attrsCache) {
			if (attr.getAttributeType().getTypeID() == attributeType.getTypeID()) {
				filteredAttributes.add(attr);
			}
		}
		return filteredAttributes;
	}

	@Override
	public long getId() {
		return this.artifactObjId;
	}

	/**
	 * Gets the object ids of children of this artifact, if any
	 *
	 * @return A list of the object ids of children.
	 *
	 * @throws TskCoreException if there was an error querying the case
	 *                          database.
	 */
	@Override
	public List<Long> getChildrenIds() throws TskCoreException {
		List<Long> childrenIDs = new ArrayList<Long>();
		childrenIDs.addAll(getSleuthkitCase().getAbstractFileChildrenIds(this));
		childrenIDs.addAll(getSleuthkitCase().getBlackboardArtifactChildrenIds(this));

		return childrenIDs;
	}

	@Override
	public int getChildrenCount() throws TskCoreException {
		if (childrenCount != -1) {
			return childrenCount;
		}

		childrenCount = this.getSleuthkitCase().getContentChildrenCount(this);

		hasChildren = childrenCount > 0;
		checkedHasChildren = true;

		return childrenCount;
	}

	@Override
	public boolean hasChildren() throws TskCoreException {
		if (checkedHasChildren == true) {
			return hasChildren;
		}

		childrenCount = this.getSleuthkitCase().getContentChildrenCount(this);

		hasChildren = childrenCount > 0;
		checkedHasChildren = true;

		return hasChildren;
	}

	/**
	 * Get all children of this artifact, if any.
	 *
	 * @return A list of the children.
	 *
	 * @throws TskCoreException if there was an error querying the case
	 *                          database.
	 */
	@Override
	public List<Content> getChildren() throws TskCoreException {
		List<Content> children = new ArrayList<>();
		children.addAll(getSleuthkitCase().getAbstractFileChildren(this));
		children.addAll(getSleuthkitCase().getBlackboardArtifactChildren(this));

		return children;
	}
}<|MERGE_RESOLUTION|>--- conflicted
+++ resolved
@@ -1188,30 +1188,24 @@
 		/**
 		 * Indicates an person's address filled in a web form
 		 */
-<<<<<<< HEAD
 		TSK_WEB_FORM_ADDRESS(50, "TSK_WEB_FORM_ADDRESSES ", //NON-NLS
 				bundle.getString("BlackboardArtifact.tskWebFormAddresses.text")),
 		/**
+		 * Indicates source of a file/object
+		 */
+		TSK_DOWNLOAD_SOURCE(51, "TSK_DOWNLOAD_SOURCE", //NON-NLS
+				bundle.getString("BlackboardArtifact.tskDownloadSource.text")),
+		/**
+		 * Indicates web cache data
+		 */
+		TSK_WEB_CACHE(52, "TSK_WEB_CACHE", //NON-NLS
+				bundle.getString("BlackboardArtifact.tskWebCache.text")),
+		/**
 		 * A generic (timeline) event.
 		 */
-		TSK_TL_EVENT(51, "TSK_TL_EVENT", //NON-NLS
+		TSK_TL_EVENT(53, "TSK_TL_EVENT", //NON-NLS
 				bundle.getString("BlackboardArtifact.tskTLEvent.text"));
-=======
-		TSK_WEB_FORM_ADDRESS (50, "TSK_WEB_FORM_ADDRESSES ",  //NON-NLS
-				bundle.getString("BlackboardArtifact.tskWebFormAddresses.text")),
-		/**
-		 * Indicates source of a file/object
-		 */
-		TSK_DOWNLOAD_SOURCE (51, "TSK_DOWNLOAD_SOURCE",  //NON-NLS
-				bundle.getString("BlackboardArtifact.tskDownloadSource.text")),
-		
-		/**
-		 * Indicates web cache data
-		 */
-		TSK_WEB_CACHE (52, "TSK_WEB_CACHE",  //NON-NLS
-				bundle.getString("BlackboardArtifact.tskWebCache.text"));
-		
->>>>>>> b83cead1
+
 		private final String label;
 		private final int typeId;
 		private final String displayName;
