/*
 * Sleuth Kit Data Model
 *
 * Copyright 2011-2020 Basis Technology Corp.
 * Contact: carrier <at> sleuthkit <dot> org
 *
 * Licensed under the Apache License, Version 2.0 (the "License");
 * you may not use this file except in compliance with the License.
 * You may obtain a copy of the License at
 *
 *	 http://www.apache.org/licenses/LICENSE-2.0
 *
 * Unless required by applicable law or agreed to in writing, software
 * distributed under the License is distributed on an "AS IS" BASIS,
 * WITHOUT WARRANTIES OR CONDITIONS OF ANY KIND, either express or implied.
 * See the License for the specific language governing permissions and
 * limitations under the License.
 */
package org.sleuthkit.datamodel;

import java.io.Serializable;
import java.io.UnsupportedEncodingException;
import java.sql.SQLException;
import java.text.MessageFormat;
import java.util.ArrayList;
import java.util.Collection;
import java.util.HashMap;
import java.util.HashSet;
import java.util.List;
import java.util.Map;
import java.util.Objects;
import java.util.ResourceBundle;
import java.util.Set;
import org.sleuthkit.datamodel.Blackboard.BlackboardException;
import org.sleuthkit.datamodel.BlackboardArtifact.ARTIFACT_TYPE;
import org.sleuthkit.datamodel.BlackboardAttribute.ATTRIBUTE_TYPE;
import org.sleuthkit.datamodel.SleuthkitCase.CaseDbTransaction;
import org.sleuthkit.datamodel.SleuthkitCase.ObjectInfo;

/**
 * An artifact that has been posted to the blackboard. Artifacts store analysis
 * results (such as hash set hits) and extracted data (such as a web bookmark).
 * An artifact is a typed collection of name value pairs (attributes) that is
 * associated with its source content (A data source, a file, or another
 * artifact). Both standard artifact types and custom artifact types are
 * supported.
 *
 * IMPORTANT NOTE: No more than one attribute of a given type should be added to
 * an artifact. It is undefined about which will be used.
 */
public class BlackboardArtifact implements Content {

	private static final ResourceBundle bundle = ResourceBundle.getBundle("org.sleuthkit.datamodel.Bundle");
	private final long artifactId;
	private final long sourceObjId;				// refers to objID of parent/source object
	private final long artifactObjId;			// objId of the artifact in tsk_objects. TBD: replace artifactID with this
	private final long dataSourceObjId;			// objId of the data source in tsk_objects.
	private final int artifactTypeId;
	private final String artifactTypeName;
	private final String displayName;
	private ReviewStatus reviewStatus;
	private final SleuthkitCase sleuthkitCase;
	private final List<BlackboardAttribute> attrsCache = new ArrayList<BlackboardAttribute>();
	private boolean loadedCacheFromDb = false;
	private Content parent;
	private String uniquePath;

	private byte[] contentBytes = null;

	private volatile boolean checkedHasChildren;
	private volatile boolean hasChildren;
	private volatile int childrenCount;

	/**
	 * Constructs an artifact that has been posted to the blackboard. An
	 * artifact is a typed collection of name value pairs (attributes) that is
	 * associated with its source content (either a data source, or file within
	 * a data source). Both standard artifact types and custom artifact types
	 * are supported.
	 *
	 * @param sleuthkitCase    The SleuthKit case (case database) that contains
	 *                         the artifact data.
	 * @param artifactID       The unique id for this artifact
	 * @param sourceObjId      The unique id of the content with which this
	 *                         artifact is associated.
	 * @param artifactObjId    The unique id this artifact, in tsk_objects
	 * @param dataSourceObjId  Object ID of the datasource where the artifact
	 *                         was found.
	 * @param artifactTypeID   The type id of this artifact.
	 * @param artifactTypeName The type name of this artifact.
	 * @param displayName      The display name of this artifact.
	 * @param reviewStatus     The review status of this artifact.
	 */
	BlackboardArtifact(SleuthkitCase sleuthkitCase, long artifactID, long sourceObjId, long artifactObjId, long dataSourceObjId, int artifactTypeID, String artifactTypeName, String displayName, ReviewStatus reviewStatus) {

		this.sleuthkitCase = sleuthkitCase;
		this.artifactId = artifactID;
		this.sourceObjId = sourceObjId;
		this.artifactObjId = artifactObjId;
		this.artifactTypeId = artifactTypeID;
		this.dataSourceObjId = dataSourceObjId;
		this.artifactTypeName = artifactTypeName;
		this.displayName = displayName;
		this.reviewStatus = reviewStatus;

		this.checkedHasChildren = false;
		this.hasChildren = false;
		this.childrenCount = -1;

	}

	/**
	 * Constructs an artifact that has been posted to the blackboard. An
	 * artifact is a typed collection of name value pairs (attributes) that is
	 * associated with its source content (either a data source, or file within
	 * a data source). Both standard artifact types and custom artifact types
	 * are supported.
	 *
	 * @param sleuthkitCase    The SleuthKit case (case database) that contains
	 *                         the artifact data.
	 * @param artifactID       The unique id for this artifact.
	 * @param sourceObjId      The unique id of the content with which this
	 *                         artifact is associated.
	 * @param artifactObjID    The unique id this artifact. in tsk_objects
	 * @param dataSourceObjID  Unique id of the data source.
	 * @param artifactTypeID   The type id of this artifact.
	 * @param artifactTypeName The type name of this artifact.
	 * @param displayName      The display name of this artifact.
	 * @param reviewStatus     The review status of this artifact.
	 */
	BlackboardArtifact(SleuthkitCase sleuthkitCase, long artifactID, long sourceObjId, long artifactObjID, long dataSourceObjID, int artifactTypeID, String artifactTypeName, String displayName, ReviewStatus reviewStatus, boolean isNew) {
		this(sleuthkitCase, artifactID, sourceObjId, artifactObjID, dataSourceObjID, artifactTypeID, artifactTypeName, displayName, reviewStatus);
		if (isNew) {
			/*
			 * If this object represents a newly created artifact, then its
			 * collection of attributes has already been populated and there is
			 * no need to fetch them form the case database.
			 */
			this.loadedCacheFromDb = true;
		}
	}

	/**
	 * Gets the SleuthKit case (case database) that contains the data for this
	 * artifact.
	 *
	 * @return The SleuthKit case (case database) object.
	 */
	public SleuthkitCase getSleuthkitCase() {
		return sleuthkitCase;
	}

	/**
	 * Gets the unique id for this artifact.
	 *
	 * @return The artifact id.
	 */
	public long getArtifactID() {
		return this.artifactId;
	}

	/**
	 * Gets the object id of the source content (data source or file within a
	 * data source) of this artifact
	 *
	 * @return The object id.
	 */
	public long getObjectID() {
		return this.sourceObjId;
	}

	/**
	 * Gets the object id of the data source for this artifact.
	 *
	 * @return The data source object id.
	 */
	long getDataSourceObjectID() {
		return this.dataSourceObjId;
	}

	/**
	 * Gets the artifact type id for this artifact.
	 *
	 * @return The artifact type id.
	 */
	public int getArtifactTypeID() {
		return this.artifactTypeId;
	}

	/**
	 * Gets the artifact type name for this artifact.
	 *
	 * @return The artifact type name.
	 */
	public String getArtifactTypeName() {
		return this.artifactTypeName;
	}


	/**
	 * Gets the artifact type display name for this artifact.
	 *
	 * @return The artifact type display name.
	 */
	public String getDisplayName() {
		return this.displayName;
	}

	/**
	 * Gets a short description for this artifact.
	 *
	 * @return The description, may be the empty string.
	 *
	 * @throws TskCoreException if there is a problem creating the description.
	 */
	public String getShortDescription() throws TskCoreException {
		BlackboardAttribute attr = null;
		StringBuilder shortDescription = new StringBuilder("");
		switch (ARTIFACT_TYPE.fromID(artifactTypeId)) {
			case TSK_WEB_BOOKMARK:  //web_bookmark, web_cookie, web_download, and web_history are the same attribute for now
			case TSK_WEB_COOKIE:
			case TSK_WEB_DOWNLOAD:
			case TSK_WEB_HISTORY:
				attr = getAttribute(new BlackboardAttribute.Type(ATTRIBUTE_TYPE.TSK_DOMAIN));
				break;
			case TSK_KEYWORD_HIT:
				attr = getAttribute(new BlackboardAttribute.Type(ATTRIBUTE_TYPE.TSK_KEYWORD_PREVIEW));
				break;
			case TSK_DEVICE_ATTACHED:
				attr = getAttribute(new BlackboardAttribute.Type(ATTRIBUTE_TYPE.TSK_DEVICE_ID));
				break;
			case TSK_CONTACT: //contact, message, and calllog are the same attributes for now
			case TSK_MESSAGE:
			case TSK_CALLLOG:
				//get the first of these attributes which exists and is non null
				final ATTRIBUTE_TYPE[] typesThatCanHaveName = {ATTRIBUTE_TYPE.TSK_NAME,
					ATTRIBUTE_TYPE.TSK_PHONE_NUMBER,
					ATTRIBUTE_TYPE.TSK_PHONE_NUMBER_FROM,
					ATTRIBUTE_TYPE.TSK_PHONE_NUMBER_TO,
					ATTRIBUTE_TYPE.TSK_PHONE_NUMBER_HOME,
					ATTRIBUTE_TYPE.TSK_PHONE_NUMBER_MOBILE,
					ATTRIBUTE_TYPE.TSK_PHONE_NUMBER_OFFICE,
					ATTRIBUTE_TYPE.TSK_EMAIL,
					ATTRIBUTE_TYPE.TSK_EMAIL_FROM,
					ATTRIBUTE_TYPE.TSK_EMAIL_TO,
					ATTRIBUTE_TYPE.TSK_EMAIL_HOME,
					ATTRIBUTE_TYPE.TSK_EMAIL_OFFICE}; //in the order we want to use them 
				for (ATTRIBUTE_TYPE t : typesThatCanHaveName) {
					attr = getAttribute(new BlackboardAttribute.Type(t));
					if (attr != null && !attr.getDisplayString().isEmpty()) {
						break;
					}
				}
				break;
			default:
				break;
		}
		if (attr != null) {
			shortDescription.append(attr.getAttributeType().getDisplayName()).append(": ").append(attr.getDisplayString());
		} else {
			shortDescription.append(getDisplayName());
		}
		//get the first of these date attributes which exists and is non null
		final ATTRIBUTE_TYPE[] typesThatCanHaveDate = {ATTRIBUTE_TYPE.TSK_DATETIME,
			ATTRIBUTE_TYPE.TSK_DATETIME_SENT,
			ATTRIBUTE_TYPE.TSK_DATETIME_RCVD,
			ATTRIBUTE_TYPE.TSK_DATETIME_CREATED,
			ATTRIBUTE_TYPE.TSK_DATETIME_MODIFIED,
			ATTRIBUTE_TYPE.TSK_DATETIME_ACCESSED,
			ATTRIBUTE_TYPE.TSK_DATETIME_START,
			ATTRIBUTE_TYPE.TSK_DATETIME_END};  //in the order we want to use them 
		BlackboardAttribute date;
		for (ATTRIBUTE_TYPE t : typesThatCanHaveDate) {
			date = getAttribute(new BlackboardAttribute.Type(t));
			if (date != null && !date.getDisplayString().isEmpty()) {
				shortDescription.append(" ");
				shortDescription.append(MessageFormat.format(bundle.getString("BlackboardArtifact.shortDescriptionDate.text"), date.getDisplayString()));  //NON-NLS
				break;
			}
		}
		return shortDescription.toString();
	}

	/**
	 * Gets the review status of this artifact, i.e., whether it has been
	 * approved, rejected, or is still waiting for a decision from the user.
	 *
	 * @return The review status.
	 */
	public ReviewStatus getReviewStatus() {
		return reviewStatus;
	}

	/**
	 * Sets the review status of this artifact, i.e., whether it has been
	 * approved, rejected, or is still waiting for a decision from the user.
	 *
	 * @param newStatus new status of the artifact
	 *
	 * @throws TskCoreException If an error occurs
	 */
	public void setReviewStatus(ReviewStatus newStatus) throws TskCoreException {
		getSleuthkitCase().setReviewStatus(this, newStatus);
		reviewStatus = newStatus;
	}

	/**
	 * Adds an attribute to this artifact.
	 *
	 * IMPORTANT NOTE: No more than one attribute of a given type should be
	 * added to an artifact.
	 *
	 * @param attribute The attribute to add
	 *
	 * @throws TskCoreException If an error occurs and the attribute was not
	 *                          added to the artifact.
	 */
	public void addAttribute(BlackboardAttribute attribute) throws TskCoreException {
		attribute.setArtifactId(artifactId);
		attribute.setCaseDatabase(getSleuthkitCase());
		getSleuthkitCase().addBlackboardAttribute(attribute, this.artifactTypeId);
		attrsCache.add(attribute);
	}

	/**
	 * Gets the attributes of this artifact.
	 *
	 * @return The attributes.
	 *
	 * @throws TskCoreException If an error occurs and the attributes cannot be
	 *                          fetched.
	 */
	public List<BlackboardAttribute> getAttributes() throws TskCoreException {
		ArrayList<BlackboardAttribute> attributes;
		if (false == loadedCacheFromDb) {
			attributes = getSleuthkitCase().getBlackboardAttributes(this);
			attrsCache.clear();
			attrsCache.addAll(attributes);
			loadedCacheFromDb = true;
		} else {
			attributes = new ArrayList<BlackboardAttribute>(attrsCache);
		}
		return attributes;
	}

	/**
	 * Gets the attribute of this artifact that matches a given type.
	 *
	 * IMPORTANT NOTE: No more than one attribute of a given type should be
	 * added to an artifact.
	 *
	 * @param attributeType The attribute type.
	 *
	 * @return The first attribute of the given type, or null if there are no
	 *         attributes of that type.
	 *
	 * @throws TskCoreException If an error occurs and the attribute is not
	 *                          fetched.
	 */
	public BlackboardAttribute getAttribute(BlackboardAttribute.Type attributeType) throws TskCoreException {
		List<BlackboardAttribute> attributes = this.getAttributes();
		for (BlackboardAttribute attribute : attributes) {
			if (attribute.getAttributeType().equals(attributeType)) {
				return attribute;
			}
		}
		return null;
	}

	/**
	 * Adds a collection of attributes to this artifact in a single operation
	 * (faster than adding each attribute individually).
	 *
	 * @param attributes The collection of attributes.
	 *
	 * @throws TskCoreException If an error occurs and the attributes were not
	 *                          added to the artifact.
	 */
	public void addAttributes(Collection<BlackboardAttribute> attributes) throws TskCoreException {
		if (attributes.isEmpty()) {
			return;
		}
		for (BlackboardAttribute attribute : attributes) {
			attribute.setArtifactId(artifactId);
			attribute.setCaseDatabase(getSleuthkitCase());
		}
		getSleuthkitCase().addBlackboardAttributes(attributes, artifactTypeId);
		attrsCache.addAll(attributes);
	}

	/**
	 * Adds a collection of attributes to this artifact in a single operation
	 * (faster than adding each attribute individually) within a transaction
	 * supplied by the caller.
	 *
	 * @param attributes        The collection of attributes.
	 * @param caseDbTransaction The transaction in the scope of which the
	 *                          operation is to be performed, managed by the
	 *                          caller. Null is not permitted.
	 *
	 * @throws TskCoreException         If an error occurs and the attributes
	 *                                  were not added to the artifact.
	 * @throws IllegalArgumentException If <code>caseDbTransaction</code> is
	 *                                  null or if <code>attributes</code> is
	 *                                  null or empty.
	 */
	public void addAttributes(Collection<BlackboardAttribute> attributes, final SleuthkitCase.CaseDbTransaction caseDbTransaction) throws TskCoreException {

		if (Objects.isNull(attributes) || attributes.isEmpty()) {
			throw new IllegalArgumentException("null or empty attributes passed to addAttributes");
		}
		if (Objects.isNull(caseDbTransaction) ) {
			throw new IllegalArgumentException("null caseDbTransaction passed to addAttributes");
		}
		try {
			for (final BlackboardAttribute attribute : attributes) {
				attribute.setArtifactId(artifactId);
				attribute.setCaseDatabase(getSleuthkitCase());
				getSleuthkitCase().addBlackBoardAttribute(attribute, artifactTypeId, caseDbTransaction.getConnection());
			}
			attrsCache.addAll(attributes);
		} catch (SQLException ex) {
			throw new TskCoreException("Error adding blackboard attributes", ex);
		}
	}


	/**
	 * This overiding implementation returns the unique path of the parent. It
	 * does not include the Artifact name in the unique path.
	 *
	 * @throws org.sleuthkit.datamodel.TskCoreException
	 */
	@Override
	public synchronized String getUniquePath() throws TskCoreException {

		// Return the path of the parrent file
		if (uniquePath == null) {
			uniquePath = "";
			Content myParent = getParent();
			if (myParent != null) {
				uniquePath = myParent.getUniquePath();
			}
		}
		return uniquePath;
	}

	@Override
	public synchronized Content getParent() throws TskCoreException {
		if (parent == null) {
			ObjectInfo parentInfo;
			parentInfo = getSleuthkitCase().getParentInfo(this);
			if (parentInfo == null) {
				parent = null;
			} else {
				parent = getSleuthkitCase().getContentById(parentInfo.getId());
			}
		}
		return parent;
	}

	/**
	 * Get all artifacts associated with this content
	 *
	 * @return a list of blackboard artifacts
	 *
	 * @throws TskCoreException if critical error occurred within tsk core
	 */
	@Override
	public ArrayList<BlackboardArtifact> getAllArtifacts() throws TskCoreException {
		// Currently we don't have any artifacts derived from an artifact.
		return new ArrayList<BlackboardArtifact>();
	}

	@Override
	public List<AnalysisResult> getAllAnalysisResults() throws TskCoreException {
		return sleuthkitCase.getBlackboard().getAnalysisResults(artifactObjId);
	}
	
	@Override
	public Score getAggregateScore() throws TskCoreException {
		return sleuthkitCase.getScoringManager().getAggregateScore(artifactObjId);
		
	}
	

	@Override
	public List<AnalysisResult> getAnalysisResults(BlackboardArtifact.Type artifactType) throws TskCoreException {
		return sleuthkitCase.getBlackboard().getAnalysisResults(artifactObjId, artifactType.getTypeID()); //NON-NLS
	}
	
	/**
	 * Get all artifacts associated with this content that have the given type
	 * name
	 *
	 * @param artifactTypeName name of the type to look up
	 *
	 * @return a list of blackboard artifacts matching the type
	 *
	 * @throws TskCoreException if critical error occurred within tsk core
	 */
	@Override
	public ArrayList<BlackboardArtifact> getArtifacts(String artifactTypeName) throws TskCoreException {
		// Currently we don't have any artifacts derived from an artifact.
		return new ArrayList<BlackboardArtifact>();
	}

	/**
	 * Get all artifacts associated with this content that have the given type
	 * id
	 *
	 * @param artifactTypeID type id to look up
	 *
	 * @return a list of blackboard artifacts matching the type
	 *
	 * @throws TskCoreException if critical error occurred within tsk core
	 */
	@Override
	public ArrayList<BlackboardArtifact> getArtifacts(int artifactTypeID) throws TskCoreException {
		// Currently we don't have any artifacts derived from an artifact.
		return new ArrayList<BlackboardArtifact>();
	}

	/**
	 * Get all artifacts associated with this content that have the given type
	 *
	 * @param type type to look up
	 *
	 * @return a list of blackboard artifacts matching the type
	 *
	 * @throws TskCoreException if critical error occurred within tsk core
	 */
	@Override
	public ArrayList<BlackboardArtifact> getArtifacts(BlackboardArtifact.ARTIFACT_TYPE type) throws TskCoreException {
		// Currently we don't have any artifacts derived from an artifact.
		return new ArrayList<BlackboardArtifact>();
	}

	/**
	 * Get count of all artifacts associated with this content
	 *
	 * @return count of all blackboard artifacts for this content
	 *
	 * @throws TskCoreException if critical error occurred within tsk core
	 */
	@Override
	public long getAllArtifactsCount() throws TskCoreException {
		// Currently we don't have any artifacts derived from an artifact.
		return 0;
	}

	/**
	 * Get count of all artifacts associated with this content that have the
	 * given type name
	 *
	 * @param artifactTypeName name of the type to look up
	 *
	 * @return count of blackboard artifacts matching the type
	 *
	 * @throws TskCoreException if critical error occurred within tsk core
	 */
	@Override
	public long getArtifactsCount(String artifactTypeName) throws TskCoreException {
		// Currently we don't have any artifacts derived from an artifact.
		return 0;
	}

	/**
	 * Get count of all artifacts associated with this content that have the
	 * given type id
	 *
	 * @param artifactTypeID type id to look up
	 *
	 * @return count of blackboard artifacts matching the type
	 *
	 * @throws TskCoreException if critical error occurred within tsk core
	 */
	@Override
	public long getArtifactsCount(int artifactTypeID) throws TskCoreException {
		// Currently we don't have any artifacts derived from an artifact.
		return 0;
	}

	/**
	 * Get count of all artifacts associated with this content that have the
	 * given type
	 *
	 * @param type type to look up
	 *
	 * @return count of blackboard artifacts matching the type
	 *
	 * @throws TskCoreException if critical error occurred within tsk core
	 */
	@Override
	public long getArtifactsCount(BlackboardArtifact.ARTIFACT_TYPE type) throws TskCoreException {
		// Currently we don't have any artifacts derived from an artifact.
		return 0;
	}

	/**
	 * Return the TSK_GEN_INFO artifact for the file so that individual
	 * attributes can be added to it. Creates one if it does not already exist.
	 *
	 * @return Instance of the TSK_GEN_INFO artifact
	 *
	 * @throws TskCoreException
	 */
	@Override
	public BlackboardArtifact getGenInfoArtifact() throws TskCoreException {
		// Currently we don't have any artifacts derived from an artifact.
		return null;
	}

	/**
	 * Return the TSK_GEN_INFO artifact for the file so that individual
	 * attributes can be added to it. If one does not create, behavior depends
	 * on the create argument.
	 *
	 * @param create If true, an artifact will be created if it does not already
	 *               exist.
	 *
	 * @return Instance of the TSK_GEN_INFO artifact or null if artifact does
	 *         not already exist and create was set to false
	 *
	 * @throws TskCoreException
	 */
	@Override
	public BlackboardArtifact getGenInfoArtifact(boolean create) throws TskCoreException {
		// Currently we don't have any artifacts derived from an artifact.
		if (create) {
			throw new TskCoreException("Artifacts of artifacts are not supported.");
		}

		return null;
	}

	/**
	 * Return attributes of a given type from TSK_GEN_INFO.
	 *
	 * @param attr_type Attribute type to find inside of the TSK_GEN_INFO
	 *                  artifact.
	 *
	 * @return Attributes
	 *
	 * @throws org.sleuthkit.datamodel.TskCoreException
	 */
	@Override
	public ArrayList<BlackboardAttribute> getGenInfoAttributes(BlackboardAttribute.ATTRIBUTE_TYPE attr_type) throws TskCoreException {
		// Currently we don't have any artifacts derived from an artifact.
		return new ArrayList<>();
	}

	/**
	 * Get the names of all the hashsets that this content is in.
	 *
	 * @return the names of the hashsets that this content is in
	 *
	 * @throws TskCoreException if critical error occurred within tsk core
	 */
	@Override
	public Set<String> getHashSetNames() throws TskCoreException {
		// Currently we don't have any artifacts derived from an artifact.
		return new HashSet<String>();
	}

	/**
	 * Create and add an artifact associated with this content to the blackboard
	 *
	 * @param artifactTypeID id of the artifact type (if the id doesn't already
	 *                       exist an exception will be thrown)
	 *
	 * @return the blackboard artifact created (the artifact type id can be
	 *         looked up from this)
	 *
	 * @throws TskCoreException if critical error occurred within tsk core
	 */
	@Override
	public BlackboardArtifact newArtifact(int artifactTypeID) throws TskCoreException {
		throw new TskCoreException("Cannot create artifact of an artifact. Not supported.");
	}

	@Override
	public AnalysisResultAdded newAnalysisResult(BlackboardArtifact.Type artifactType, Score score, String conclusion, String configuration, String justification, Collection<BlackboardAttribute> attributesList) throws TskCoreException {
		CaseDbTransaction trans = sleuthkitCase.beginTransaction();
		try {
			AnalysisResultAdded resultAdded = sleuthkitCase.getBlackboard().newAnalysisResult(artifactType, this.getObjectID(), this.getDataSource().getId(), score, conclusion, configuration, justification, attributesList, trans);

			trans.commit();
			return resultAdded;
		} catch (BlackboardException ex) {
			trans.rollback();
			throw new TskCoreException("Error adding analysis result.", ex);
		}
	}
	/**
	 * Create and add an artifact associated with this content to the blackboard
	 *
	 * @param type artifact enum type
	 *
	 * @return the blackboard artifact created (the artifact type id can be
	 *         looked up from this)
	 *
	 * @throws TskCoreException if critical error occurred within tsk core
	 */
	@Override
	public BlackboardArtifact newArtifact(BlackboardArtifact.ARTIFACT_TYPE type) throws TskCoreException {
		throw new TskCoreException("Cannot create artifact of an artifact. Not supported.");
	}

	/**
	 * Accepts a Sleuthkit item visitor (Visitor design pattern).
	 *
	 * @param visitor A SleuthkitItemVisitor supplying an algorithm to run using
	 *                this derived file as input.
	 *
	 * @return The output of the algorithm.
	 */
	@Override
	public <T> T accept(ContentVisitor<T> visitor) {
		return visitor.visit(this);
	}

	/**
	 * Tests this artifact for equality with another object.
	 *
	 * @param object The other object.
	 *
	 * @return True or false.
	 */
	@Override
	public boolean equals(Object object) {
		if (object == null) {
			return false;
		}
		if (getClass() != object.getClass()) {
			return false;
		}
		final BlackboardArtifact other = (BlackboardArtifact) object;
		return artifactId == other.getArtifactID();
	}

	/**
	 * Gets the hash code for this artifact.
	 *
	 * @return The hash code.
	 */
	@Override
	public int hashCode() {
		int hash = 7;
		hash = 41 * hash + (int) (this.artifactId ^ (this.artifactId >>> 32));
		return hash;
	}

	/**
	 * Gets a string representation of this artifact.
	 *
	 * @return The string.
	 */
	@Override
	public String toString() {
		return "BlackboardArtifact{" + "artifactID=" + artifactId + ", objID=" + getObjectID() + ", artifactObjID=" + artifactObjId + ", artifactTypeID=" + artifactTypeId + ", artifactTypeName=" + artifactTypeName + ", displayName=" + displayName + ", Case=" + getSleuthkitCase() + '}'; //NON-NLS
	}

	/**
	 * Accepts a visitor SleuthkitItemVisitor that will perform an operation on
	 * this artifact type and return some object as the result of the operation.
	 *
	 * @param visitor The visitor, where the type parameter of the visitor is
	 *                the type of the object that will be returned as the result
	 *                of the visit operation.
	 *
	 * @return An object of type T.
	 */
	@Override
	public <T> T accept(SleuthkitItemVisitor<T> visitor) {
		return visitor.visit(this);
	}

	/**
	 * Get the (reported) size of the content object. Artifact content is a
	 * string dump of all its attributes.
	 *
	 * @return size of the content in bytes
	 */
	@Override
	public long getSize() {

		if (contentBytes == null) {
			try {
				loadArtifactContent();
			} catch (TskCoreException ex) {
				return 0;
			}
		}

		return contentBytes.length;
	}

	/**
	 * Close the Content object.
	 */
	@Override
	public void close() {
		contentBytes = null;
	}

	/**
	 * Reads content data for this artifact Artifact content is a string dump of
	 * all its attributes.
	 *
	 * @param buf    a character array of data (in bytes) to copy read data to
	 * @param offset byte offset in the content to start reading from
	 * @param len    number of bytes to read into buf.
	 *
	 * @return num of bytes read, or -1 on error
	 *
	 * @throws TskCoreException if critical error occurred during read in the
	 *                          tsk core
	 */
	@Override
	public final int read(byte[] buf, long offset, long len) throws TskCoreException {

		if (contentBytes == null) {
			loadArtifactContent();
		}

		if (0 == contentBytes.length) {
			return 0;
		}

		// Copy bytes
		long readLen = Math.min(contentBytes.length - offset, len);
		System.arraycopy(contentBytes, 0, buf, 0, (int) readLen);

		return (int) readLen;
	}

	@Override
	public String getName() {
		return this.displayName + getArtifactID();
	}

	@Override
	public Content getDataSource() throws TskCoreException {
		return getSleuthkitCase().getContentById(dataSourceObjId);
	}

	/**
	 * Load and save the content for the artifact. Artifact content is a string
	 * dump of all its attributes.
	 *
	 * @throws TskCoreException if critical error occurred during read
	 */
	private void loadArtifactContent() throws TskCoreException {
		StringBuilder artifactContents = new StringBuilder();

		Content dataSource = null;
		try {
			dataSource = getDataSource();
		} catch (TskCoreException ex) {
			throw new TskCoreException("Unable to get datasource for artifact: " + this.toString(), ex);
		}
		if (dataSource == null) {
			throw new TskCoreException("Datasource was null for artifact: " + this.toString());
		}

		try {
			for (BlackboardAttribute attribute : getAttributes()) {
				artifactContents.append(attribute.getAttributeType().getDisplayName());
				artifactContents.append(" : ");
				artifactContents.append(attribute.getDisplayString());
				artifactContents.append(System.lineSeparator());
			}
		} catch (TskCoreException ex) {
			throw new TskCoreException("Unable to get attributes for artifact: " + this.toString(), ex);
		}

		try {
			contentBytes = artifactContents.toString().getBytes("UTF-8");
		} catch (UnsupportedEncodingException ex) {
			throw new TskCoreException("Failed to convert artifact string to bytes for artifact: " + this.toString(), ex);
		}

	}



	/**
	 * An artifact type.
	 */
	public static final class Type implements Serializable {

		private static final long serialVersionUID = 1L;
		private final String typeName;
		private final int typeID;
		private final String displayName;
		private final Category category;

		/**
		 * Constructs a custom artifact type.
		 *
		 * @param typeName    The name of the type.
		 * @param typeID      The id of the type.
		 * @param displayName The display name of the type.
		 */
		public Type(int typeID, String typeName, String displayName) {
			this(typeID, typeName, displayName, Category.EXTRACTED_DATA);
		}

		/**
		 * Constructs a custom artifact type.
		 *
		 * @param typeName    The name of the type.
		 * @param typeID      The id of the type.
		 * @param displayName The display name of the type.
		 * @param category    The artifact type category.
		 */
		public Type(int typeID, String typeName, String displayName, Category category) {
			this.typeID = typeID;
			this.typeName = typeName;
			this.displayName = displayName;
			this.category = category;
		}

		/**
		 * Constructs a standard artifact type.
		 *
		 * @param type An element of the ARTIFACT_TYPE enum.
		 */
		public Type(ARTIFACT_TYPE type) {
			this(type.getTypeID(), type.getLabel(), type.getDisplayName(), type.getCategory());
		}

		/**
		 * Gets the type for this artifact type.
		 *
		 * @return The type name.
		 */
		public String getTypeName() {
			return this.typeName;
		}

		/**
		 * Gets the type id for this artifact type.
		 *
		 * @return The type id.
		 */
		public int getTypeID() {
			return this.typeID;
		}

		/**
		 * Gets display name of this artifact type.
		 *
		 * @return The display name.
		 */
		public String getDisplayName() {
			return this.displayName;
		}

		/**
		 * Gets category of this artifact type.
		 *
		 * @return The artifact type category.
		 */
		public Category getCategory() {
			return category;
		}

		/**
		 * Tests this artifact type for equality with another object.
		 *
		 * @param that The other object.
		 *
		 * @return True or false.
		 */
		@Override
		public boolean equals(Object that) {
			if (this == that) {
				return true;
			} else if (!(that instanceof Type)) {
				return false;
			} else {
				return ((Type) that).sameType(this);
			}
		}

		/**
		 * Compares two artifact types to see if they are the same type.
		 *
		 * @param that The other type.
		 *
		 * @return True or false.
		 */
		private boolean sameType(Type that) {
			return this.typeName.equals(that.getTypeName())
					&& this.displayName.equals(that.getDisplayName())
					&& this.typeID == that.getTypeID();
		}

		/**
		 * Gets the hash code for this artifact type.
		 *
		 * @return The hash code.
		 */
		@Override
		public int hashCode() {
			int hash = 11;
			hash = 83 * hash + Objects.hashCode(this.typeID);
			hash = 83 * hash + Objects.hashCode(this.displayName);
			hash = 83 * hash + Objects.hashCode(this.typeName);
			return hash;
		}
	}

	/**
	 * Enum for the standard artifact types. Refer to
	 * http://sleuthkit.org/sleuthkit/docs/jni-docs/latest/artifact_catalog_page.html
	 * for details on the standard attributes for each artifact type.
	 */
	public enum ARTIFACT_TYPE implements SleuthkitVisitableItem {

		/**
		 * A generic information artifact.
		 */
		TSK_GEN_INFO(1, "TSK_GEN_INFO", //NON-NLS
				bundle.getString("BlackboardArtifact.tskGenInfo.text")),
		/**
		 * A Web bookmark. Use methods in
		 * org.sleuthkit.datamodel.blackboardutils.WebBrowserArtifactsHelper to
		 * create bookmark artifacts.
		 */
		TSK_WEB_BOOKMARK(2, "TSK_WEB_BOOKMARK", //NON-NLS
				bundle.getString("BlackboardArtifact.tskWebBookmark.text")),
		/**
		 * A Web cookie. Use methods in
		 * org.sleuthkit.datamodel.blackboardutils.WebBrowserArtifactsHelper to
		 * create cookie artifacts.
		 */
		TSK_WEB_COOKIE(3, "TSK_WEB_COOKIE",
				bundle.getString("BlackboardArtifact.tskWebCookie.text")), //NON-NLS				
		/**
		 * A Web history. Use methods in
		 * org.sleuthkit.datamodel.blackboardutils.WebBrowserArtifactsHelper to
		 * create history artifacts.
		 */
		TSK_WEB_HISTORY(4, "TSK_WEB_HISTORY", //NON-NLS
				bundle.getString("BlackboardArtifact.tskWebHistory.text")),
		/**
		 * A Web download. Use methods in
		 * org.sleuthkit.datamodel.blackboardutils.WebBrowserArtifactsHelper to
		 * create download artifacts.
		 */
		TSK_WEB_DOWNLOAD(5, "TSK_WEB_DOWNLOAD", //NON-NLS
				bundle.getString("BlackboardArtifact.tskWebDownload.text")),
		/**
		 * A recent object.
		 */
		TSK_RECENT_OBJECT(6, "TSK_RECENT_OBJ", //NON-NLS
				bundle.getString("BlackboardArtifact.tsk.recentObject.text")),
		/**
		 * A GPS track point (geolocation data).
		 *
		 * @deprecated Use TSK_GPS_TRACK instead
		 */
		@Deprecated
		TSK_GPS_TRACKPOINT(7, "TSK_GPS_TRACKPOINT", //NON-NLS
				bundle.getString("BlackboardArtifact.tskGpsTrackpoint.text")),
		/**
		 * An installed program.
		 */
		TSK_INSTALLED_PROG(8, "TSK_INSTALLED_PROG", //NON-NLS
				bundle.getString("BlackboardArtifact.tskInstalledProg.text")),
		/**
		 * A search hit for a keyword.
		 */
		TSK_KEYWORD_HIT(9, "TSK_KEYWORD_HIT",
				bundle.getString("BlackboardArtifact.tskKeywordHits.text"), Category.ANALYSIS_RESULT),
		/**
		 * A hit for a hash set (hash database).
		 */
		TSK_HASHSET_HIT(10, "TSK_HASHSET_HIT", //NON-NLS
				bundle.getString("BlackboardArtifact.tskHashsetHit.text"), Category.ANALYSIS_RESULT),
		/**
		 * An attached device.
		 */
		TSK_DEVICE_ATTACHED(11, "TSK_DEVICE_ATTACHED", //NON-NLS
				bundle.getString("BlackboardArtifact.tskDeviceAttached.text")),
		/**
		 * An meta-artifact to call attention to a file deemed to be
		 * interesting.
		 */
		TSK_INTERESTING_FILE_HIT(12, "TSK_INTERESTING_FILE_HIT", //NON-NLS
				bundle.getString("BlackboardArtifact.tskInterestingFileHit.text"), Category.ANALYSIS_RESULT), ///< an interesting/notable file hit
		/**
		 * An email message.
		 */
		TSK_EMAIL_MSG(13, "TSK_EMAIL_MSG", //NON-NLS
				bundle.getString("BlackboardArtifact.tskEmailMsg.text")),
		/**
		 * Text extracted from the source content.
		 */
		TSK_EXTRACTED_TEXT(14, "TSK_EXTRACTED_TEXT", //NON-NLS
				bundle.getString("BlackboardArtifact.tskExtractedText.text")),
		/**
		 * A Web search engine query extracted from Web history.
		 */
		TSK_WEB_SEARCH_QUERY(15, "TSK_WEB_SEARCH_QUERY", //NON-NLS
				bundle.getString("BlackboardArtifact.tskWebSearchQuery.text")),
		/**
		 * EXIF metadata.
		 */
		TSK_METADATA_EXIF(16, "TSK_METADATA_EXIF", //NON-NLS
				bundle.getString("BlackboardArtifact.tskMetadataExif.text")),
		/**
		 * A tag applied to a file.
		 *
		 * @deprecated Tags are no longer treated as artifacts.
		 */
		@Deprecated
		TSK_TAG_FILE(17, "TSK_TAG_FILE", //NON-NLS
				bundle.getString("BlackboardArtifact.tagFile.text")),
		/**
		 * A tag applied to an artifact.
		 *
		 * @deprecated Tags are no longer treated as artifacts.
		 */
		@Deprecated
		TSK_TAG_ARTIFACT(18, "TSK_TAG_ARTIFACT", //NON-NLS
				bundle.getString("BlackboardArtifact.tskTagArtifact.text")),
		/**
		 * Information pertaining to an operating system.
		 */
		TSK_OS_INFO(19, "TSK_OS_INFO", //NON-NLS
				bundle.getString("BlackboardArtifact.tskOsInfo.text")),
		/**
		 * An operating system user account.
		 */
		TSK_OS_ACCOUNT(20, "TSK_OS_ACCOUNT", //NON-NLS
				bundle.getString("BlackboardArtifact.tskOsAccount.text")),
		/**
		 * An application or Web service account.
		 */
		TSK_SERVICE_ACCOUNT(21, "TSK_SERVICE_ACCOUNT", //NON-NLS
				bundle.getString("BlackboardArtifact.tskServiceAccount.text")),
		/**
		 * Output from an external tool or module (raw text).
		 *
		 * @deprecated Tool output should be saved as a report.
		 */
		@Deprecated
		TSK_TOOL_OUTPUT(22, "TSK_TOOL_OUTPUT", //NON-NLS
				bundle.getString("BlackboardArtifact.tskToolOutput.text")),
		/**
		 * A contact extracted from a phone, or from an address
		 * book/email/messaging application. Use methods in
		 * org.sleuthkit.datamodel.blackboardutils.CommunicationArtifactsHelper
		 * to create contact artifacts.
		 */
		TSK_CONTACT(23, "TSK_CONTACT", //NON-NLS
				bundle.getString("BlackboardArtifact.tskContact.text")),
		/**
		 * An SMS/MMS message extracted from phone, or from another messaging
		 * application, like IM. Use methods in
		 * org.sleuthkit.datamodel.blackboardutils.CommunicationArtifactsHelper
		 * to create message artifacts.
		 */
		TSK_MESSAGE(24, "TSK_MESSAGE", //NON-NLS
				bundle.getString("BlackboardArtifact.tskMessage.text")),
		/**
		 * A phone call log extracted from a phone or softphone application. Use
		 * methods in
		 * org.sleuthkit.datamodel.blackboardutils.CommunicationArtifactsHelper
		 * to create call log artifacts.
		 */
		TSK_CALLLOG(25, "TSK_CALLLOG", //NON-NLS
				bundle.getString("BlackboardArtifact.tskCalllog.text")),
		/**
		 * A calendar entry from a phone, PIM, or a calendar application.
		 */
		TSK_CALENDAR_ENTRY(26, "TSK_CALENDAR_ENTRY", //NON-NLS
				bundle.getString("BlackboardArtifact.tskCalendarEntry.text")),
		/**
		 * A speed dial entry from a phone.
		 */
		TSK_SPEED_DIAL_ENTRY(27, "TSK_SPEED_DIAL_ENTRY", //NON-NLS
				bundle.getString("BlackboardArtifact.tskSpeedDialEntry.text")),
		/**
		 * A bluetooth pairing entry.
		 */
		TSK_BLUETOOTH_PAIRING(28, "TSK_BLUETOOTH_PAIRING", //NON-NLS
				bundle.getString("BlackboardArtifact.tskBluetoothPairing.text")),
		/**
		 * A GPS bookmark / way point that the user saved.
		 */
		TSK_GPS_BOOKMARK(29, "TSK_GPS_BOOKMARK", //NON-NLS
				bundle.getString("BlackboardArtifact.tskGpsBookmark.text")),
		/**
		 * A GPS last known location record.
		 */
		TSK_GPS_LAST_KNOWN_LOCATION(30, "TSK_GPS_LAST_KNOWN_LOCATION", //NON-NLS
				bundle.getString("BlackboardArtifact.tskGpsLastKnownLocation.text")),
		/**
		 * A GPS search record.
		 */
		TSK_GPS_SEARCH(31, "TSK_GPS_SEARCH", //NON-NLS
				bundle.getString("BlackboardArtifact.tskGpsSearch.text")),
		/**
		 * Application run information.
		 */
		TSK_PROG_RUN(32, "TSK_PROG_RUN", //NON-NLS
				bundle.getString("BlackboardArtifact.tskProgRun.text")),
		/**
		 * An encrypted file.
		 */
		TSK_ENCRYPTION_DETECTED(33, "TSK_ENCRYPTION_DETECTED", //NON-NLS
				bundle.getString("BlackboardArtifact.tskEncryptionDetected.text"), Category.ANALYSIS_RESULT),
		/**
		 * A file with an extension that does not match its MIME type.
		 */
		TSK_EXT_MISMATCH_DETECTED(34, "TSK_EXT_MISMATCH_DETECTED", //NON-NLS
				bundle.getString("BlackboardArtifact.tskExtMismatchDetected.text"), Category.ANALYSIS_RESULT),
		/**
		 * An meta-artifact to call attention to an artifact deemed to be
		 * interesting.
		 */
		TSK_INTERESTING_ARTIFACT_HIT(35, "TSK_INTERESTING_ARTIFACT_HIT", //NON-NLS
				bundle.getString("BlackboardArtifact.tskInterestingArtifactHit.text"), Category.ANALYSIS_RESULT),
		/**
		 * A route based on GPS coordinates. Use
		 * org.sleuthkit.datamodel.blackboardutils.GeoArtifactsHelper.addRoute()
		 * to create route artifacts.
		 */
		TSK_GPS_ROUTE(36, "TSK_GPS_ROUTE", //NON-NLS
				bundle.getString("BlackboardArtifact.tskGpsRoute.text")),
		/**
		 * A remote drive.
		 */
		TSK_REMOTE_DRIVE(37, "TSK_REMOTE_DRIVE", //NON-NLS
				bundle.getString("BlackboardArtifact.tskRemoteDrive.text")),
		/**
		 * A human face was detected in a media file.
		 */
		TSK_FACE_DETECTED(38, "TSK_FACE_DETECTED", //NON-NLS
				bundle.getString("BlackboardArtifact.tskFaceDetected.text"), Category.ANALYSIS_RESULT),
		/**
		 * An account.
		 */
		TSK_ACCOUNT(39, "TSK_ACCOUNT", //NON-NLS
				bundle.getString("BlackboardArtifact.tskAccount.text")),
		/**
		 * An encrypted file.
		 */
		TSK_ENCRYPTION_SUSPECTED(40, "TSK_ENCRYPTION_SUSPECTED", //NON-NLS
				bundle.getString("BlackboardArtifact.tskEncryptionSuspected.text"), Category.ANALYSIS_RESULT),
		/*
		 * A classifier detected an object in a media file.
		 */
		TSK_OBJECT_DETECTED(41, "TSK_OBJECT_DETECTED", //NON-NLS
				bundle.getString("BlackboardArtifact.tskObjectDetected.text"), Category.ANALYSIS_RESULT),
		/**
		 * A wireless network.
		 */
		TSK_WIFI_NETWORK(42, "TSK_WIFI_NETWORK", //NON-NLS
				bundle.getString("BlackboardArtifact.tskWIFINetwork.text")),
		/**
		 * Information related to a device.
		 */
		TSK_DEVICE_INFO(43, "TSK_DEVICE_INFO", //NON-NLS
				bundle.getString("BlackboardArtifact.tskDeviceInfo.text")),
		/**
		 * A SIM card.
		 */
		TSK_SIM_ATTACHED(44, "TSK_SIM_ATTACHED", //NON-NLS
				bundle.getString("BlackboardArtifact.tskSimAttached.text")),
		/**
		 * A bluetooth adapter.
		 */
		TSK_BLUETOOTH_ADAPTER(45, "TSK_BLUETOOTH_ADAPTER", //NON-NLS
				bundle.getString("BlackboardArtifact.tskBluetoothAdapter.text")),
		/**
		 * A wireless network adapter.
		 */
		TSK_WIFI_NETWORK_ADAPTER(46, "TSK_WIFI_NETWORK_ADAPTER", //NON-NLS
				bundle.getString("BlackboardArtifact.tskWIFINetworkAdapter.text")),
		/**
		 * Indicates a verification failure
		 */
		TSK_VERIFICATION_FAILED(47, "TSK_VERIFICATION_FAILED", //NON-NLS
				bundle.getString("BlackboardArtifact.tskVerificationFailed.text")),
		/**
		 * Categorization information for a data source.
		 */
		TSK_DATA_SOURCE_USAGE(48, "TSK_DATA_SOURCE_USAGE", //NON-NLS
				bundle.getString("BlackboardArtifact.tskDataSourceUsage.text")),
		/**
		 * Indicates auto fill data from a Web form. Use methods in
		 * org.sleuthkit.datamodel.blackboardutils.WebBrowserArtifactsHelper to
		 * create web form autofill artifacts.
		 */
		TSK_WEB_FORM_AUTOFILL(49, "TSK_WEB_FORM_AUTOFILL", //NON-NLS
				bundle.getString("BlackboardArtifact.tskWebFormAutofill.text")),
		/**
		 * Indicates an person's address filled in a web form. Use methods in
		 * org.sleuthkit.datamodel.blackboardutils.WebBrowserArtifactsHelper to
		 * create web form address artifacts.
		 */
		TSK_WEB_FORM_ADDRESS(50, "TSK_WEB_FORM_ADDRESSES ", //NON-NLS
				bundle.getString("BlackboardArtifact.tskWebFormAddresses.text")),
		/**
		 * Indicates source of a file/object
		 *
		 * @deprecated TSK_ASSOCIATED_OBJECT should be used instead to associate
		 * the file/object with its source artifact/object..
		 */
		@Deprecated
		TSK_DOWNLOAD_SOURCE(51, "TSK_DOWNLOAD_SOURCE", //NON-NLS
				bundle.getString("BlackboardArtifact.tskDownloadSource.text")),
		/**
		 * Indicates web cache data
		 */
		TSK_WEB_CACHE(52, "TSK_WEB_CACHE", //NON-NLS
				bundle.getString("BlackboardArtifact.tskWebCache.text")),
		/**
		 * A generic (timeline) event.
		 */
		TSK_TL_EVENT(53, "TSK_TL_EVENT", //NON-NLS
				bundle.getString("BlackboardArtifact.tskTLEvent.text")),
		/**
		 * Indicates clipboard content
		 */
		TSK_CLIPBOARD_CONTENT(54, "TSK_CLIPBOARD_CONTENT", //NON-NLS
				bundle.getString("BlackboardArtifact.tskClipboardContent.text")),
		/**
		 * An associated object.
		 */
		TSK_ASSOCIATED_OBJECT(55, "TSK_ASSOCIATED_OBJECT", //NON-NLS
				bundle.getString("BlackboardArtifact.tskAssociatedObject.text")),
		/**
		 * Indicates file may have been created by the user.
		 */
		TSK_USER_CONTENT_SUSPECTED(56, "TSK_USER_CONTENT_SUSPECTED", //NON-NLS
				bundle.getString("BlackboardArtifact.tskUserContentSuspected.text")),
		/**
		 * Stores metadata about an object.
		 */
		TSK_METADATA(57, "TSK_METADATA", //NON-NLS
				bundle.getString("BlackboardArtifact.tskMetadata.text")),
		/**
		 * Stores a GPS track log. Use
		 * org.sleuthkit.datamodel.blackboardutils.GeoArtifactsHelper.addTrack()
		 * to create track artifacts.
		 */
		TSK_GPS_TRACK(58, "TSK_GPS_TRACK",
				bundle.getString("BlackboardArtifact.tskTrack.text")),
		/**
		 * Stores a role on a given domain.
		 */
		TSK_WEB_ACCOUNT_TYPE(59, "TSK_WEB_ACCOUNT_TYPE",
<<<<<<< HEAD
				bundle.getString("BlackboardArtifact.tskWebAccountType.text"));
		/*
		 * To developers: For each new artifact, ensure that: - The enum value
		 * has 1-line JavaDoc description - The artifact catalog
		 * (artifact_catalog.dox) is updated to reflect the attributes it uses
		 */
=======
				bundle.getString("BlackboardArtifact.tskWebAccountType.text")),
		/**
		 * Screen shots from device or Application.
		 */
		TSK_SCREEN_SHOTS(60, "TSK_SCREEN_SHOTS",
				bundle.getString("BlackboardArtifact.tskScreenShots.text")),
		/**
		 * DHCP Information that is store for a device.
		 */
		TSK_IP_DHCP(61, "TSK_IP_DHCP",
				bundle.getString("BlackboardArtifact.tskDhcpInfo.text")),
		/**
		 * Notifications Sent to User.
		 */
		TSK_PROG_NOTIFICATIONS(62, "TSK_PROG_NOTIFICATIONS",
				bundle.getString("BlackboardArtifact.tskProgNotifications.text")),
		/**
		 * System/Application/File backup.
		 */
		TSK_BACKUP_EVENT(63, "TSK_BACKUP_EVENT",
				bundle.getString("BlackboardArtifact.tskBackupEvent.text")),
		/**
		 * Programs that have been deleted.
		 */
		TSK_DELETED_PROG(64, "TSK_DELETED_PROG",
				bundle.getString("BlackboardArtifact.tskDeletedProg.text")),
		/**
		 * Activity on the System/Application.
		 */
		TSK_USER_DEVICE_EVENT(65, "TSK_USER_DEVICE_EVENT",
				bundle.getString("BlackboardArtifact.tskUserDeviceEvent.text")),
		/**
		 * Indicates that the file had a yara pattern match hit.
		 */
		TSK_YARA_HIT(66, "TSK_YARA_HIT",
				bundle.getString("BlackboardArtifact.tskYaraHit.text")),
		/**
		 * Stores the outline of an area using GPS coordinates.
		 */
		TSK_GPS_AREA(67, "TSK_GPS_AREA",
				bundle.getString("BlackboardArtifact.tskGPSArea.text")),

		TSK_WEB_CATEGORIZATION(68, "TSK_WEB_CATEGORIZATION",
				bundle.getString("BlackboardArtifact.tskWebCategorization.text")),

		;
>>>>>>> e0a82108

		/*
		 * To developers: For each new artifact, ensure that: - The enum value
		 * has 1-line JavaDoc description - The artifact catalog
		 * (artifact_catalog.dox) is updated to reflect the attributes it uses
		 */
		private final String label;
		private final int typeId;
		private final String displayName;
		private final Category category;

		/**
		 * Constructs a value for the standard artifact types enum.
		 *
		 * @param typeId      The type id.
		 * @param label       The type name.
		 * @param displayName The type display name.
		 */
		private ARTIFACT_TYPE(int typeId, String label, String displayName) {
			this(typeId, label, displayName, Category.EXTRACTED_DATA);
		}

		/**
		 * Constructs a value for the standard artifact types enum.
		 *
		 * @param typeId      The type id.
		 * @param label       The type name.
		 * @param displayName The type display name.
		 * @param category	  The type category.
		 */
		private ARTIFACT_TYPE(int typeId, String label, String displayName, Category category) {
			this.typeId = typeId;
			this.label = label;
			this.displayName = displayName;
			this.category = category;
		}

		/**
		 * Gets the type id for this standard artifact type.
		 *
		 * @return type id
		 */
		public int getTypeID() {
			return this.typeId;
		}

		/**
		 * Gets the type name (label) for this standard artifact type.
		 *
		 * @return The type name.
		 */
		public String getLabel() {
			return this.label;
		}

		/**
		 * Gets the type category for this standard artifact type.
		 *
		 * @return The type category.
		 */
		public Category getCategory() {
			return this.category;
		}

		/**
		 * Gets the standard artifact type enum value that corresponds to a
		 * given type name (label).
		 *
		 * @param label The type name
		 *
		 * @return The enum element.
		 */
		static public ARTIFACT_TYPE fromLabel(String label) {
			for (ARTIFACT_TYPE value : ARTIFACT_TYPE.values()) {
				if (value.getLabel().equals(label)) {
					return value;
				}
			}
			throw new IllegalArgumentException("No ARTIFACT_TYPE matching type: " + label);
		}

		/**
		 * Gets the artifact type enum value that corresponds to a given type
		 * id. This method should only be used when the id is known to be one of
		 * the built-in types - otherwise use getArtifactType() in
		 * SleuthkitCase.
		 *
		 * @param id The type id.
		 *
		 * @return the corresponding enum
		 */
		static public ARTIFACT_TYPE fromID(int id) {
			for (ARTIFACT_TYPE value : ARTIFACT_TYPE.values()) {
				if (value.getTypeID() == id) {
					return value;
				}
			}
			throw new IllegalArgumentException("No ARTIFACT_TYPE matching type: " + id);
		}

		/**
		 * Gets the display name of this standard artifact type.
		 *
		 * @return The display name.
		 */
		public String getDisplayName() {
			return displayName;
		}

		/**
		 * Accepts a visitor SleuthkitItemVisitor that will perform an operation
		 * on this artifact type and return some object as the result of the
		 * operation.
		 *
		 * @param visitor The visitor, where the type parameter of the visitor
		 *                is the type of the object that will be returned as the
		 *                result of the visit operation.
		 *
		 * @return An object of type T.
		 */
		@Override
		public <T> T accept(SleuthkitItemVisitor<T> visitor) {
			return visitor.visit(this);
		}

	}

	/**
	 * Enumeration to encapsulate categories of artifact.
	 *
	 * Some artifact types represent data directly extracted from a data source, 
	 * while others may be the result of some analysis done on the extracted 
	 * data.
	 */
	public enum Category {

		EXTRACTED_DATA(0, "EXTRACTED_DATA", ResourceBundle.getBundle("org.sleuthkit.datamodel.Bundle").getString("CategoryType.ExtractedData")), // artifact is data that is directly/indirectly extracted from a data source.
		ANALYSIS_RESULT(1, "ANALYSIS_RESULT", ResourceBundle.getBundle("org.sleuthkit.datamodel.Bundle").getString("CategoryType.AnalysisResult")); // artifacts represents outcome of analysis of data.

		private final Integer id;
		private final String name;
		private final String displayName;

		private final static Map<Integer, Category> idToCategory = new HashMap<Integer, Category>();

		static {
			for (Category status : values()) {
				idToCategory.put(status.getID(), status);
			}
		}

		/**
		 * Constructs a value for the category enum.
		 *
		 * @param id             The category id.
		 * @param name           The category name
		 * @param displayNameKey Category display name.
		 */
		private Category(Integer id, String name, String displayName) {
			this.id = id;
			this.name = name;
			this.displayName = displayName;
		}

		/**
		 * Gets the category value with the given id, if one exists.
		 *
		 * @param id A category id.
		 *
		 * @return The category with the given id, or null if none exists.
		 */
		public static Category fromID(int id) {
			return idToCategory.get(id);
		}

		/**
		 * Gets the id of this review status.
		 *
		 * @return The id of this review status.
		 */
		public Integer getID() {
			return id;
		}

		/**
		 * Gets the name of this category.
		 *
		 * @return The name of this category.
		 */
		String getName() {
			return name;
		}

		/**
		 * Gets the display name of this category.
		 *
		 * @return The display name of this category.
		 */
		public String getDisplayName() {
			return displayName;
		}
	}

	/**
	 * Enum to represent the review status of an artifact.
	 */
	public enum ReviewStatus {

		APPROVED(1, "APPROVED", "ReviewStatus.Approved"), //approved by human user
		REJECTED(2, "REJECTED", "ReviewStatus.Rejected"), //rejected by humna user
		UNDECIDED(3, "UNDECIDED", "ReviewStatus.Undecided"); // not yet reviewed by human user

		private final Integer id;
		private final String name;
		private final String displayName;
		private final static Map<Integer, ReviewStatus> idToStatus = new HashMap<Integer, ReviewStatus>();

		static {
			for (ReviewStatus status : values()) {
				idToStatus.put(status.getID(), status);
			}
		}

		/**
		 * Constructs a value for the review status enum.
		 *
		 * @param id             The status id.
		 * @param name           The status name
		 * @param displayNameKey The bundle.properties key for the status
		 *                       display name.
		 */
		private ReviewStatus(Integer id, String name, String displayNameKey) {
			this.id = id;
			this.name = name;
			this.displayName = ResourceBundle.getBundle("org.sleuthkit.datamodel.Bundle").getString(displayNameKey);
		}

		/**
		 * Gets the review status value with the given id, if one exists.
		 *
		 * @param id A review status id.
		 *
		 * @return The review status with the given id, or null if none exists.
		 */
		public static ReviewStatus withID(int id) {
			return idToStatus.get(id);
		}

		/**
		 * Gets the id of this review status.
		 *
		 * @return The id of this review status.
		 */
		public Integer getID() {
			return id;
		}

		/**
		 * Gets the name of this review status.
		 *
		 * @return The name of this review status.
		 */
		String getName() {
			return name;
		}

		/**
		 * Gets the display name of this review status.
		 *
		 * @return The display name of this review status.
		 */
		public String getDisplayName() {
			return displayName;
		}
	}

	/**
	 * Constructs an artifact that has been posted to the blackboard. An
	 * artifact is a typed collection of name value pairs (attributes) that is
	 * associated with its source content (either a data source, or file within
	 * a data source). Both standard artifact types and custom artifact types
	 * are supported.
	 *
	 * @param sleuthkitCase    The SleuthKit case (case database) that contains
	 *                         the artifact data.
	 * @param artifactID       The unique id for this artifact.
	 * @param objID            The unique id of the content with which this
	 *                         artifact is associated.
	 * @param artifactObjID	   The unique id of the artifact, in tsk_objects
	 * @param dataSourceObjId  The id of the data source
	 * @param artifactTypeID   The type id of this artifact.
	 * @param artifactTypeName The type name of this artifact.
	 * @param displayName      The display name of this artifact.
	 *
	 * @deprecated Use new BlackboardArtifact(SleuthkitCase, long, long, int,
	 * String, String, ReviewStatus) instead.
	 */
	@Deprecated
	protected BlackboardArtifact(SleuthkitCase sleuthkitCase, long artifactID, long objID, long artifactObjID, long dataSourceObjId, int artifactTypeID, String artifactTypeName, String displayName) {
		this(sleuthkitCase, artifactID, objID, artifactObjID, dataSourceObjId, artifactTypeID, artifactTypeName, displayName, ReviewStatus.UNDECIDED);
	}

	/**
	 * Gets all attributes associated with this artifact that are of the given
	 * attribute type.
	 *
	 * @param attributeType the type of attributes to get
	 *
	 * @return a list of attributes of the given type
	 *
	 * @throws TskCoreException if a critical error occurs and the attributes
	 *                          are not fetched
	 *
	 * @deprecated An artifact should not have multiple attributes of the same
	 * type. Use getAttribute(BlackboardAttribute.Type) instead.
	 */
	@Deprecated
	public List<BlackboardAttribute> getAttributes(final BlackboardAttribute.ATTRIBUTE_TYPE attributeType) throws TskCoreException {
		if (loadedCacheFromDb == false) {
			List<BlackboardAttribute> attrs = getSleuthkitCase().getBlackboardAttributes(this);
			attrsCache.clear();
			attrsCache.addAll(attrs);
			loadedCacheFromDb = true;
		}
		ArrayList<BlackboardAttribute> filteredAttributes = new ArrayList<BlackboardAttribute>();
		for (BlackboardAttribute attr : attrsCache) {
			if (attr.getAttributeType().getTypeID() == attributeType.getTypeID()) {
				filteredAttributes.add(attr);
			}
		}
		return filteredAttributes;
	}

	@Override
	public long getId() {
		return this.artifactObjId;
	}

	/**
	 * Gets the object ids of children of this artifact, if any
	 *
	 * @return A list of the object ids of children.
	 *
	 * @throws TskCoreException if there was an error querying the case
	 *                          database.
	 */
	@Override
	public List<Long> getChildrenIds() throws TskCoreException {
		List<Long> childrenIDs = new ArrayList<Long>();
		childrenIDs.addAll(getSleuthkitCase().getAbstractFileChildrenIds(this));
		childrenIDs.addAll(getSleuthkitCase().getBlackboardArtifactChildrenIds(this));

		return childrenIDs;
	}

	@Override
	public int getChildrenCount() throws TskCoreException {
		if (childrenCount != -1) {
			return childrenCount;
		}

		childrenCount = this.getSleuthkitCase().getContentChildrenCount(this);

		hasChildren = childrenCount > 0;
		checkedHasChildren = true;

		return childrenCount;
	}

	@Override
	public boolean hasChildren() throws TskCoreException {
		if (checkedHasChildren == true) {
			return hasChildren;
		}

		childrenCount = this.getSleuthkitCase().getContentChildrenCount(this);

		hasChildren = childrenCount > 0;
		checkedHasChildren = true;

		return hasChildren;
	}

	/**
	 * Get all children of this artifact, if any.
	 *
	 * @return A list of the children.
	 *
	 * @throws TskCoreException if there was an error querying the case
	 *                          database.
	 */
	@Override
	public List<Content> getChildren() throws TskCoreException {
		List<Content> children = new ArrayList<>();
		children.addAll(getSleuthkitCase().getAbstractFileChildren(this));
		children.addAll(getSleuthkitCase().getBlackboardArtifactChildren(this));

		return children;
	}
}<|MERGE_RESOLUTION|>--- conflicted
+++ resolved
@@ -1357,14 +1357,6 @@
 		 * Stores a role on a given domain.
 		 */
 		TSK_WEB_ACCOUNT_TYPE(59, "TSK_WEB_ACCOUNT_TYPE",
-<<<<<<< HEAD
-				bundle.getString("BlackboardArtifact.tskWebAccountType.text"));
-		/*
-		 * To developers: For each new artifact, ensure that: - The enum value
-		 * has 1-line JavaDoc description - The artifact catalog
-		 * (artifact_catalog.dox) is updated to reflect the attributes it uses
-		 */
-=======
 				bundle.getString("BlackboardArtifact.tskWebAccountType.text")),
 		/**
 		 * Screen shots from device or Application.
@@ -1411,7 +1403,6 @@
 				bundle.getString("BlackboardArtifact.tskWebCategorization.text")),
 
 		;
->>>>>>> e0a82108
 
 		/*
 		 * To developers: For each new artifact, ensure that: - The enum value
