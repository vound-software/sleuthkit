--- conflicted
+++ resolved
@@ -1198,37 +1198,29 @@
 		/**
 		 * Indicates web cache data
 		 */
-		TSK_WEB_CACHE (52, "TSK_WEB_CACHE",  //NON-NLS
+		TSK_WEB_CACHE(52, "TSK_WEB_CACHE", //NON-NLS
 				bundle.getString("BlackboardArtifact.tskWebCache.text")),
-		
 		/**
 		 * A generic (timeline) event.
 		 */
 		TSK_TL_EVENT(53, "TSK_TL_EVENT", //NON-NLS
 				bundle.getString("BlackboardArtifact.tskTLEvent.text")),
-
 		/**
 		 * Indicates clipboard content
 		 */
-		TSK_CLIPBOARD_CONTENT (54, "TSK_CLIPBOARD_CONTENT",  //NON-NLS
+		TSK_CLIPBOARD_CONTENT(54, "TSK_CLIPBOARD_CONTENT", //NON-NLS
 				bundle.getString("BlackboardArtifact.tskClipboardContent.text")),
-<<<<<<< HEAD
-
+		/**
+		 * An associated object.
+		 */
+		TSK_ASSOCIATED_OBJECT(55, "TSK_ASSOCIATED_OBJECT", //NON-NLS
+				bundle.getString("BlackboardArtifact.tskAssociatedObject.text")),
 		/**
 		 * Indicates file may have been created by the user.
 		 */
-		TSK_USER_CREATED_SUSPECTED (55, "TSK_USER_CREATED_SUSPECTED",  //NON-NLS
+		TSK_USER_CREATED_SUSPECTED(56, "TSK_USER_CREATED_SUSPECTED", //NON-NLS
 				bundle.getString("BlackboardArtifact.tskUserCreatedSuspected.text"));
-=======
-		
-		/**
-		 * An associated object.
-		 */
-		TSK_ASSOCIATED_OBJECT(55, "TSK_ASSOCIATED_OBJECT", //NON-NLS
-				bundle.getString("BlackboardArtifact.tskAssociatedObject.text"));
->>>>>>> 1700272d
-
-				
+
 		private final String label;
 		private final int typeId;
 		private final String displayName;
