--- conflicted
+++ resolved
@@ -1142,19 +1142,16 @@
 		TSK_ENCRYPTION_SUSPECTED(40, "TSK_ENCRYPTION_SUSPECTED", //NON-NLS
 				bundle.getString("BlackboardArtifact.tskEncryptionSuspected.text")),
 		/**
-<<<<<<< HEAD
+		 * A classifier detected an object in a media file.
+		 */
+		TSK_OBJECT_DETECTED(41, "TSK_OBJECT_DETECTED", //NON-NLS
+				bundle.getString("BlackboardArtifact.tskObjectDetected.text")),
+		/**
 		 * A generic (timeline) event.
 		 */
-		TSK_TL_EVENT(41, "TSK_TL_EVENT",
+		TSK_TL_EVENT(42, "TSK_TL_EVENT",
 				bundle.getString("BlackboardArtifact.tskTLEvent.text"));
 
-=======
-		 * A classifier detected an object in a media file.
-		 */
-		TSK_OBJECT_DETECTED(41, "TSK_OBJECT_DETECTED",  //NON-NLS
-				bundle.getString("BlackboardArtifact.tskObjectDetected.text"));
-		
->>>>>>> ccc72e56
 		private final String label;
 		private final int typeId;
 		private final String displayName;
