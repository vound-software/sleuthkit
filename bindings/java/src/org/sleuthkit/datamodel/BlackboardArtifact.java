/*
 * Sleuth Kit Data Model
 *
 * Copyright 2011-2020 Basis Technology Corp.
 * Contact: carrier <at> sleuthkit <dot> org
 *
 * Licensed under the Apache License, Version 2.0 (the "License");
 * you may not use this file except in compliance with the License.
 * You may obtain a copy of the License at
 *
 *	 http://www.apache.org/licenses/LICENSE-2.0
 *
 * Unless required by applicable law or agreed to in writing, software
 * distributed under the License is distributed on an "AS IS" BASIS,
 * WITHOUT WARRANTIES OR CONDITIONS OF ANY KIND, either express or implied.
 * See the License for the specific language governing permissions and
 * limitations under the License.
 */
package org.sleuthkit.datamodel;

import java.io.Serializable;
import java.io.UnsupportedEncodingException;
import java.text.MessageFormat;
import java.util.ArrayList;
import java.util.Collection;
import java.util.HashMap;
import java.util.HashSet;
import java.util.List;
import java.util.Map;
import java.util.Objects;
import java.util.ResourceBundle;
import java.util.Set;
import org.sleuthkit.datamodel.BlackboardArtifact.ARTIFACT_TYPE;
import org.sleuthkit.datamodel.BlackboardAttribute.ATTRIBUTE_TYPE;
import org.sleuthkit.datamodel.SleuthkitCase.ObjectInfo;

/**
 * An artifact that has been posted to the blackboard. Artifacts store 
 * analysis results (such as hash set hits) and extracted data (such as 
 * a web bookmark). An artifact is a typed
 * collection of name value pairs (attributes) that is associated with its
 * source content (A data source, a file, or another artifact).   Both
 * standard artifact types and custom artifact types are supported.
 *
 * IMPORTANT NOTE: No more than one attribute of a given type should be added to
 * an artifact.  It is undefined about which will be used. 
 */
public class BlackboardArtifact implements Content {

	private static final ResourceBundle bundle = ResourceBundle.getBundle("org.sleuthkit.datamodel.Bundle");
	private final long artifactId;
	private final long sourceObjId;				// refers to objID of parent/source object
	private final long artifactObjId;			// objId of the artifact in tsk_objects. TBD: replace artifactID with this
	private final long dataSourceObjId;			// objId of the data source in tsk_objects.
	private final int artifactTypeId;
	private final String artifactTypeName;
	private final String displayName;
	private ReviewStatus reviewStatus;
	private final SleuthkitCase sleuthkitCase;
	private final List<BlackboardAttribute> attrsCache = new ArrayList<BlackboardAttribute>();
	private boolean loadedCacheFromDb = false;
	private Content parent;
	private String uniquePath;

	private byte[] contentBytes = null;

	private volatile boolean checkedHasChildren;
	private volatile boolean hasChildren;
	private volatile int childrenCount;

	/**
	 * Constructs an artifact that has been posted to the blackboard. An
	 * artifact is a typed collection of name value pairs (attributes) that is
	 * associated with its source content (either a data source, or file within
	 * a data source). Both standard artifact types and custom artifact types
	 * are supported.
	 *
	 * @param sleuthkitCase    The SleuthKit case (case database) that contains
	 *                         the artifact data.
	 * @param artifactID       The unique id for this artifact
	 * @param sourceObjId      The unique id of the content with which this
	 *                         artifact is associated.
	 * @param artifactObjId    The unique id this artifact, in tsk_objects
	 * @param dataSourceObjId  Object ID of the datasource where the artifact
	 *                         was found.
	 * @param artifactTypeID   The type id of this artifact.
	 * @param artifactTypeName The type name of this artifact.
	 * @param displayName      The display name of this artifact.
	 * @param reviewStatus     The review status of this artifact.
	 */
	BlackboardArtifact(SleuthkitCase sleuthkitCase, long artifactID, long sourceObjId, long artifactObjId, long dataSourceObjId, int artifactTypeID, String artifactTypeName, String displayName, ReviewStatus reviewStatus) {

		this.sleuthkitCase = sleuthkitCase;
		this.artifactId = artifactID;
		this.sourceObjId = sourceObjId;
		this.artifactObjId = artifactObjId;
		this.artifactTypeId = artifactTypeID;
		this.dataSourceObjId = dataSourceObjId;
		this.artifactTypeName = artifactTypeName;
		this.displayName = displayName;
		this.reviewStatus = reviewStatus;

		this.checkedHasChildren = false;
		this.hasChildren = false;
		this.childrenCount = -1;

	}

	/**
	 * Constructs an artifact that has been posted to the blackboard. An
	 * artifact is a typed collection of name value pairs (attributes) that is
	 * associated with its source content (either a data source, or file within
	 * a data source). Both standard artifact types and custom artifact types
	 * are supported.
	 *
	 * @param sleuthkitCase    The SleuthKit case (case database) that contains
	 *                         the artifact data.
	 * @param artifactID       The unique id for this artifact.
	 * @param sourceObjId      The unique id of the content with which this
	 *                         artifact is associated.
	 * @param artifactObjID    The unique id this artifact. in tsk_objects
	 * @param dataSourceObjID  Unique id of the data source.
	 * @param artifactTypeID   The type id of this artifact.
	 * @param artifactTypeName The type name of this artifact.
	 * @param displayName      The display name of this artifact.
	 * @param reviewStatus     The review status of this artifact.
	 */
	BlackboardArtifact(SleuthkitCase sleuthkitCase, long artifactID, long sourceObjId, long artifactObjID, long dataSourceObjID, int artifactTypeID, String artifactTypeName, String displayName, ReviewStatus reviewStatus, boolean isNew) {
		this(sleuthkitCase, artifactID, sourceObjId, artifactObjID, dataSourceObjID, artifactTypeID, artifactTypeName, displayName, reviewStatus);
		if (isNew) {
			/*
			 * If this object represents a newly created artifact, then its
			 * collection of attributes has already been populated and there is
			 * no need to fetch them form the case database.
			 */
			this.loadedCacheFromDb = true;
		}
	}

	/**
	 * Gets the SleuthKit case (case database) that contains the data for this
	 * artifact.
	 *
	 * @return The SleuthKit case (case database) object.
	 */
	public SleuthkitCase getSleuthkitCase() {
		return sleuthkitCase;
	}

	/**
	 * Gets the unique id for this artifact.
	 *
	 * @return The artifact id.
	 */
	public long getArtifactID() {
		return this.artifactId;
	}

	/**
	 * Gets the object id of the source content (data source or file within a
	 * data source) of this artifact
	 *
	 * @return The object id.
	 */
	public long getObjectID() {
		return this.sourceObjId;
	}

	/**
	 * Gets the object id of the data source for this artifact.
	 *
	 * @return The data source object id.
	 */
	long getDataSourceObjectID() {
		return this.dataSourceObjId;
	}

	/**
	 * Gets the artifact type id for this artifact.
	 *
	 * @return The artifact type id.
	 */
	public int getArtifactTypeID() {
		return this.artifactTypeId;
	}

	/**
	 * Gets the artifact type name for this artifact.
	 *
	 * @return The artifact type name.
	 */
	public String getArtifactTypeName() {
		return this.artifactTypeName;
	}

	/**
	 * Gets the artifact type display name for this artifact.
	 *
	 * @return The artifact type display name.
	 */
	public String getDisplayName() {
		return this.displayName;
	}

	/**
	 * Gets a short description for this artifact.
	 *
	 * @return The description, may be the empty string.
	 *
	 * @throws TskCoreException if there is a problem creating the description.
	 */
	public String getShortDescription() throws TskCoreException {
		BlackboardAttribute attr = null;
		StringBuilder shortDescription = new StringBuilder("");
		switch (ARTIFACT_TYPE.fromID(artifactTypeId)) {
			case TSK_WEB_BOOKMARK:  //web_bookmark, web_cookie, web_download, and web_history are the same attribute for now
			case TSK_WEB_COOKIE:
			case TSK_WEB_DOWNLOAD:
			case TSK_WEB_HISTORY:
				attr = getAttribute(new BlackboardAttribute.Type(ATTRIBUTE_TYPE.TSK_DOMAIN));
				break;
			case TSK_KEYWORD_HIT:
				attr = getAttribute(new BlackboardAttribute.Type(ATTRIBUTE_TYPE.TSK_KEYWORD_PREVIEW));
				break;
			case TSK_DEVICE_ATTACHED:
				attr = getAttribute(new BlackboardAttribute.Type(ATTRIBUTE_TYPE.TSK_DEVICE_ID));
				break;
			case TSK_CONTACT: //contact, message, and calllog are the same attributes for now
			case TSK_MESSAGE:
			case TSK_CALLLOG:
				//get the first of these attributes which exists and is non null
				final ATTRIBUTE_TYPE[] typesThatCanHaveName = {ATTRIBUTE_TYPE.TSK_NAME,
					ATTRIBUTE_TYPE.TSK_PHONE_NUMBER,
					ATTRIBUTE_TYPE.TSK_PHONE_NUMBER_FROM,
					ATTRIBUTE_TYPE.TSK_PHONE_NUMBER_TO,
					ATTRIBUTE_TYPE.TSK_PHONE_NUMBER_HOME,
					ATTRIBUTE_TYPE.TSK_PHONE_NUMBER_MOBILE,
					ATTRIBUTE_TYPE.TSK_PHONE_NUMBER_OFFICE,
					ATTRIBUTE_TYPE.TSK_EMAIL,
					ATTRIBUTE_TYPE.TSK_EMAIL_FROM,
					ATTRIBUTE_TYPE.TSK_EMAIL_TO,
					ATTRIBUTE_TYPE.TSK_EMAIL_HOME,
					ATTRIBUTE_TYPE.TSK_EMAIL_OFFICE}; //in the order we want to use them 
				for (ATTRIBUTE_TYPE t : typesThatCanHaveName) {
					attr = getAttribute(new BlackboardAttribute.Type(t));
					if (attr != null && !attr.getDisplayString().isEmpty()) {
						break;
					}
				}
				break;
			default:
				break;
		}
		if (attr != null) {
			shortDescription.append(attr.getAttributeType().getDisplayName()).append(": ").append(attr.getDisplayString());
		} else {
			shortDescription.append(getDisplayName());
		}
		//get the first of these date attributes which exists and is non null
		final ATTRIBUTE_TYPE[] typesThatCanHaveDate = {ATTRIBUTE_TYPE.TSK_DATETIME,
			ATTRIBUTE_TYPE.TSK_DATETIME_SENT,
			ATTRIBUTE_TYPE.TSK_DATETIME_RCVD,
			ATTRIBUTE_TYPE.TSK_DATETIME_CREATED,
			ATTRIBUTE_TYPE.TSK_DATETIME_MODIFIED,
			ATTRIBUTE_TYPE.TSK_DATETIME_ACCESSED,
			ATTRIBUTE_TYPE.TSK_DATETIME_START,
			ATTRIBUTE_TYPE.TSK_DATETIME_END};  //in the order we want to use them 
		BlackboardAttribute date;
		for (ATTRIBUTE_TYPE t : typesThatCanHaveDate) {
			date = getAttribute(new BlackboardAttribute.Type(t));
			if (date != null && !date.getDisplayString().isEmpty()) {
				shortDescription.append(" ");
				shortDescription.append(MessageFormat.format(bundle.getString("BlackboardArtifact.shortDescriptionDate.text"), date.getDisplayString()));  //NON-NLS
				break;
			}
		}
		return shortDescription.toString();
	}

	/**
	 * Gets the review status of this artifact, i.e., whether it has been
	 * approved, rejected, or is still waiting for a decision from the user.
	 *
	 * @return The review status.
	 */
	public ReviewStatus getReviewStatus() {
		return reviewStatus;
	}

	/**
	 * Sets the review status of this artifact, i.e., whether it has been
	 * approved, rejected, or is still waiting for a decision from the user.
	 *
	 * @param newStatus new status of the artifact
	 *
	 * @throws TskCoreException If an error occurs
	 */
	public void setReviewStatus(ReviewStatus newStatus) throws TskCoreException {
		getSleuthkitCase().setReviewStatus(this, newStatus);
		reviewStatus = newStatus;
	}

	/**
	 * Adds an attribute to this artifact.
	 *
	 * IMPORTANT NOTE: No more than one attribute of a given type should be
	 * added to an artifact.
	 *
	 * @param attribute The attribute to add
	 *
	 * @throws TskCoreException If an error occurs and the attribute was not
	 *                          added to the artifact.
	 */
	public void addAttribute(BlackboardAttribute attribute) throws TskCoreException {
		attribute.setArtifactId(artifactId);
		attribute.setCaseDatabase(getSleuthkitCase());
		getSleuthkitCase().addBlackboardAttribute(attribute, this.artifactTypeId);
		attrsCache.add(attribute);
	}

	/**
	 * Gets the attributes of this artifact.
	 *
	 * @return The attributes.
	 *
	 * @throws TskCoreException If an error occurs and the attributes cannot be
	 *                          fetched.
	 */
	public List<BlackboardAttribute> getAttributes() throws TskCoreException {
		ArrayList<BlackboardAttribute> attributes;
		if (false == loadedCacheFromDb) {
			attributes = getSleuthkitCase().getBlackboardAttributes(this);
			attrsCache.clear();
			attrsCache.addAll(attributes);
			loadedCacheFromDb = true;
		} else {
			attributes = new ArrayList<BlackboardAttribute>(attrsCache);
		}
		return attributes;
	}

	/**
	 * Gets the attribute of this artifact that matches a given type.
	 *
	 * IMPORTANT NOTE: No more than one attribute of a given type should be
	 * added to an artifact.
	 *
	 * @param attributeType The attribute type.
	 *
	 * @return The first attribute of the given type, or null if there are no
	 *         attributes of that type.
	 *
	 * @throws TskCoreException If an error occurs and the attribute is not
	 *                          fetched.
	 */
	public BlackboardAttribute getAttribute(BlackboardAttribute.Type attributeType) throws TskCoreException {
		List<BlackboardAttribute> attributes = this.getAttributes();
		for (BlackboardAttribute attribute : attributes) {
			if (attribute.getAttributeType().equals(attributeType)) {
				return attribute;
			}
		}
		return null;
	}

	/**
	 * Adds a collection of attributes to this artifact in a single operation
	 * (faster than adding each attribute individually).
	 *
	 * @param attributes The collection of attributes.
	 *
	 * @throws TskCoreException If an error occurs and the attributes were not
	 *                          added to the artifact.
	 */
	public void addAttributes(Collection<BlackboardAttribute> attributes) throws TskCoreException {
		if (attributes.isEmpty()) {
			return;
		}
		for (BlackboardAttribute attribute : attributes) {
			attribute.setArtifactId(artifactId);
			attribute.setCaseDatabase(getSleuthkitCase());
		}
		getSleuthkitCase().addBlackboardAttributes(attributes, artifactTypeId);
		attrsCache.addAll(attributes);
	}

	/**
	 * This overiding implementation returns the unique path of the parent. It
	 * does not include the Artifact name in the unique path.
	 *
	 * @throws org.sleuthkit.datamodel.TskCoreException
	 */
	@Override
	public synchronized String getUniquePath() throws TskCoreException {

		// Return the path of the parrent file
		if (uniquePath == null) {
			uniquePath = "";
			Content myParent = getParent();
			if (myParent != null) {
				uniquePath = myParent.getUniquePath();
			}
		}
		return uniquePath;
	}

	@Override
	public synchronized Content getParent() throws TskCoreException {
		if (parent == null) {
			ObjectInfo parentInfo;
			parentInfo = getSleuthkitCase().getParentInfo(this);
			if (parentInfo == null) {
				parent = null;
			} else {
				parent = getSleuthkitCase().getContentById(parentInfo.getId());
			}
		}
		return parent;
	}

	/**
	 * Get all artifacts associated with this content
	 *
	 * @return a list of blackboard artifacts
	 *
	 * @throws TskCoreException if critical error occurred within tsk core
	 */
	@Override
	public ArrayList<BlackboardArtifact> getAllArtifacts() throws TskCoreException {
		// Currently we don't have any artifacts derived from an artifact.
		return new ArrayList<BlackboardArtifact>();
	}

	/**
	 * Get all artifacts associated with this content that have the given type
	 * name
	 *
	 * @param artifactTypeName name of the type to look up
	 *
	 * @return a list of blackboard artifacts matching the type
	 *
	 * @throws TskCoreException if critical error occurred within tsk core
	 */
	@Override
	public ArrayList<BlackboardArtifact> getArtifacts(String artifactTypeName) throws TskCoreException {
		// Currently we don't have any artifacts derived from an artifact.
		return new ArrayList<BlackboardArtifact>();
	}

	/**
	 * Get all artifacts associated with this content that have the given type
	 * id
	 *
	 * @param artifactTypeID type id to look up
	 *
	 * @return a list of blackboard artifacts matching the type
	 *
	 * @throws TskCoreException if critical error occurred within tsk core
	 */
	@Override
	public ArrayList<BlackboardArtifact> getArtifacts(int artifactTypeID) throws TskCoreException {
		// Currently we don't have any artifacts derived from an artifact.
		return new ArrayList<BlackboardArtifact>();
	}

	/**
	 * Get all artifacts associated with this content that have the given type
	 *
	 * @param type type to look up
	 *
	 * @return a list of blackboard artifacts matching the type
	 *
	 * @throws TskCoreException if critical error occurred within tsk core
	 */
	@Override
	public ArrayList<BlackboardArtifact> getArtifacts(BlackboardArtifact.ARTIFACT_TYPE type) throws TskCoreException {
		// Currently we don't have any artifacts derived from an artifact.
		return new ArrayList<BlackboardArtifact>();
	}

	/**
	 * Get count of all artifacts associated with this content
	 *
	 * @return count of all blackboard artifacts for this content
	 *
	 * @throws TskCoreException if critical error occurred within tsk core
	 */
	@Override
	public long getAllArtifactsCount() throws TskCoreException {
		// Currently we don't have any artifacts derived from an artifact.
		return 0;
	}

	/**
	 * Get count of all artifacts associated with this content that have the
	 * given type name
	 *
	 * @param artifactTypeName name of the type to look up
	 *
	 * @return count of blackboard artifacts matching the type
	 *
	 * @throws TskCoreException if critical error occurred within tsk core
	 */
	@Override
	public long getArtifactsCount(String artifactTypeName) throws TskCoreException {
		// Currently we don't have any artifacts derived from an artifact.
		return 0;
	}

	/**
	 * Get count of all artifacts associated with this content that have the
	 * given type id
	 *
	 * @param artifactTypeID type id to look up
	 *
	 * @return count of blackboard artifacts matching the type
	 *
	 * @throws TskCoreException if critical error occurred within tsk core
	 */
	@Override
	public long getArtifactsCount(int artifactTypeID) throws TskCoreException {
		// Currently we don't have any artifacts derived from an artifact.
		return 0;
	}

	/**
	 * Get count of all artifacts associated with this content that have the
	 * given type
	 *
	 * @param type type to look up
	 *
	 * @return count of blackboard artifacts matching the type
	 *
	 * @throws TskCoreException if critical error occurred within tsk core
	 */
	@Override
	public long getArtifactsCount(BlackboardArtifact.ARTIFACT_TYPE type) throws TskCoreException {
		// Currently we don't have any artifacts derived from an artifact.
		return 0;
	}

	/**
	 * Return the TSK_GEN_INFO artifact for the file so that individual
	 * attributes can be added to it. Creates one if it does not already exist.
	 *
	 * @return Instance of the TSK_GEN_INFO artifact
	 *
	 * @throws TskCoreException
	 */
	@Override
	public BlackboardArtifact getGenInfoArtifact() throws TskCoreException {
		// Currently we don't have any artifacts derived from an artifact.
		return null;
	}

	/**
	 * Return the TSK_GEN_INFO artifact for the file so that individual
	 * attributes can be added to it. If one does not create, behavior depends
	 * on the create argument.
	 *
	 * @param create If true, an artifact will be created if it does not already
	 *               exist.
	 *
	 * @return Instance of the TSK_GEN_INFO artifact or null if artifact does
	 *         not already exist and create was set to false
	 *
	 * @throws TskCoreException
	 */
	@Override
	public BlackboardArtifact getGenInfoArtifact(boolean create) throws TskCoreException {
		// Currently we don't have any artifacts derived from an artifact.
		if (create) {
			throw new TskCoreException("Artifacts of artifacts are not supported.");
		}

		return null;
	}

	/**
	 * Return attributes of a given type from TSK_GEN_INFO.
	 *
	 * @param attr_type Attribute type to find inside of the TSK_GEN_INFO
	 *                  artifact.
	 *
	 * @return Attributes
	 *
	 * @throws org.sleuthkit.datamodel.TskCoreException
	 */
	@Override
	public ArrayList<BlackboardAttribute> getGenInfoAttributes(BlackboardAttribute.ATTRIBUTE_TYPE attr_type) throws TskCoreException {
		// Currently we don't have any artifacts derived from an artifact.
		return new ArrayList<>();
	}

	/**
	 * Get the names of all the hashsets that this content is in.
	 *
	 * @return the names of the hashsets that this content is in
	 *
	 * @throws TskCoreException if critical error occurred within tsk core
	 */
	@Override
	public Set<String> getHashSetNames() throws TskCoreException {
		// Currently we don't have any artifacts derived from an artifact.
		return new HashSet<String>();
	}

	/**
	 * Create and add an artifact associated with this content to the blackboard
	 *
	 * @param artifactTypeID id of the artifact type (if the id doesn't already
	 *                       exist an exception will be thrown)
	 *
	 * @return the blackboard artifact created (the artifact type id can be
	 *         looked up from this)
	 *
	 * @throws TskCoreException if critical error occurred within tsk core
	 */
	@Override
	public BlackboardArtifact newArtifact(int artifactTypeID) throws TskCoreException {
		throw new TskCoreException("Cannot create artifact of an artifact. Not supported.");
	}

	/**
	 * Create and add an artifact associated with this content to the blackboard
	 *
	 * @param type artifact enum type
	 *
	 * @return the blackboard artifact created (the artifact type id can be
	 *         looked up from this)
	 *
	 * @throws TskCoreException if critical error occurred within tsk core
	 */
	@Override
	public BlackboardArtifact newArtifact(BlackboardArtifact.ARTIFACT_TYPE type) throws TskCoreException {
		throw new TskCoreException("Cannot create artifact of an artifact. Not supported.");
	}

	/**
	 * Accepts a Sleuthkit item visitor (Visitor design pattern).
	 *
	 * @param visitor A SleuthkitItemVisitor supplying an algorithm to run using
	 *                this derived file as input.
	 *
	 * @return The output of the algorithm.
	 */
	@Override
	public <T> T accept(ContentVisitor<T> visitor) {
		return visitor.visit(this);
	}

	/**
	 * Tests this artifact for equality with another object.
	 *
	 * @param object The other object.
	 *
	 * @return True or false.
	 */
	@Override
	public boolean equals(Object object) {
		if (object == null) {
			return false;
		}
		if (getClass() != object.getClass()) {
			return false;
		}
		final BlackboardArtifact other = (BlackboardArtifact) object;
		return artifactId == other.getArtifactID();
	}

	/**
	 * Gets the hash code for this artifact.
	 *
	 * @return The hash code.
	 */
	@Override
	public int hashCode() {
		int hash = 7;
		hash = 41 * hash + (int) (this.artifactId ^ (this.artifactId >>> 32));
		return hash;
	}

	/**
	 * Gets a string representation of this artifact.
	 *
	 * @return The string.
	 */
	@Override
	public String toString() {
		return "BlackboardArtifact{" + "artifactID=" + artifactId + ", objID=" + getObjectID() + ", artifactObjID=" + artifactObjId + ", artifactTypeID=" + artifactTypeId + ", artifactTypeName=" + artifactTypeName + ", displayName=" + displayName + ", Case=" + getSleuthkitCase() + '}'; //NON-NLS
	}

	/**
	 * Accepts a visitor SleuthkitItemVisitor that will perform an operation on
	 * this artifact type and return some object as the result of the operation.
	 *
	 * @param visitor The visitor, where the type parameter of the visitor is
	 *                the type of the object that will be returned as the result
	 *                of the visit operation.
	 *
	 * @return An object of type T.
	 */
	@Override
	public <T> T accept(SleuthkitItemVisitor<T> visitor) {
		return visitor.visit(this);
	}

	/**
	 * Get the (reported) size of the content object. Artifact content is a
	 * string dump of all its attributes.
	 *
	 * @return size of the content in bytes
	 */
	@Override
	public long getSize() {

		if (contentBytes == null) {
			try {
				loadArtifactContent();
			} catch (TskCoreException ex) {
				return 0;
			}
		}

		return contentBytes.length;
	}

	/**
	 * Close the Content object.
	 */
	@Override
	public void close() {
		contentBytes = null;
	}

	/**
	 * Reads content data for this artifact Artifact content is a string dump of
	 * all its attributes.
	 *
	 * @param buf    a character array of data (in bytes) to copy read data to
	 * @param offset byte offset in the content to start reading from
	 * @param len    number of bytes to read into buf.
	 *
	 * @return num of bytes read, or -1 on error
	 *
	 * @throws TskCoreException if critical error occurred during read in the
	 *                          tsk core
	 */
	@Override
	public final int read(byte[] buf, long offset, long len) throws TskCoreException {

		if (contentBytes == null) {
			loadArtifactContent();
		}

		if (0 == contentBytes.length) {
			return 0;
		}

		// Copy bytes
		long readLen = Math.min(contentBytes.length - offset, len);
		System.arraycopy(contentBytes, 0, buf, 0, (int) readLen);

		return (int) readLen;
	}

	@Override
	public String getName() {
		return this.displayName + getArtifactID();
	}

	@Override
	public Content getDataSource() throws TskCoreException {
		return getSleuthkitCase().getContentById(dataSourceObjId);
	}

	/**
	 * Load and save the content for the artifact. Artifact content is a string
	 * dump of all its attributes.
	 *
	 * @throws TskCoreException if critical error occurred during read
	 */
	private void loadArtifactContent() throws TskCoreException {
		StringBuilder artifactContents = new StringBuilder();

		Content dataSource = null;
		try {
			dataSource = getDataSource();
		} catch (TskCoreException ex) {
			throw new TskCoreException("Unable to get datasource for artifact: " + this.toString(), ex);
		}
		if (dataSource == null) {
			throw new TskCoreException("Datasource was null for artifact: " + this.toString());
		}

		try {
			for (BlackboardAttribute attribute : getAttributes()) {
				artifactContents.append(attribute.getAttributeType().getDisplayName());
				artifactContents.append(" : ");
				artifactContents.append(attribute.getDisplayString());
				artifactContents.append(System.lineSeparator());
			}
		} catch (TskCoreException ex) {
			throw new TskCoreException("Unable to get attributes for artifact: " + this.toString(), ex);
		}

		try {
			contentBytes = artifactContents.toString().getBytes("UTF-8");
		} catch (UnsupportedEncodingException ex) {
			throw new TskCoreException("Failed to convert artifact string to bytes for artifact: " + this.toString(), ex);
		}

	}

	/**
	 * An artifact type.
	 */
	public static final class Type implements Serializable {

		private static final long serialVersionUID = 1L;
		private final String typeName;
		private final int typeID;
		private final String displayName;

		/**
		 * Constructs a custom artifact type.
		 *
		 * @param typeName    The name of the type.
		 * @param typeID      The id of the type.
		 * @param displayName The display name of the type.
		 */
		public Type(int typeID, String typeName, String displayName) {
			this.typeID = typeID;
			this.typeName = typeName;
			this.displayName = displayName;
		}

		/**
		 * Constructs a standard artifact type.
		 *
		 * @param type An element of the ARTIFACT_TYPE enum.
		 */
		public Type(ARTIFACT_TYPE type) {
			this(type.getTypeID(), type.getLabel(), type.getDisplayName());
		}

		/**
		 * Gets the type for this artifact type.
		 *
		 * @return The type name.
		 */
		public String getTypeName() {
			return this.typeName;
		}

		/**
		 * Gets the type id for this artifact type.
		 *
		 * @return The type id.
		 */
		public int getTypeID() {
			return this.typeID;
		}

		/**
		 * Gets display name of this artifact type.
		 *
		 * @return The display name.
		 */
		public String getDisplayName() {
			return this.displayName;
		}

		/**
		 * Tests this artifact type for equality with another object.
		 *
		 * @param that The other object.
		 *
		 * @return True or false.
		 */
		@Override
		public boolean equals(Object that) {
			if (this == that) {
				return true;
			} else if (!(that instanceof Type)) {
				return false;
			} else {
				return ((Type) that).sameType(this);
			}
		}

		/**
		 * Compares two artifact types to see if they are the same type.
		 *
		 * @param that The other type.
		 *
		 * @return True or false.
		 */
		private boolean sameType(Type that) {
			return this.typeName.equals(that.getTypeName())
					&& this.displayName.equals(that.getDisplayName())
					&& this.typeID == that.getTypeID();
		}

		/**
		 * Gets the hash code for this artifact type.
		 *
		 * @return The hash code.
		 */
		@Override
		public int hashCode() {
			int hash = 11;
			hash = 83 * hash + Objects.hashCode(this.typeID);
			hash = 83 * hash + Objects.hashCode(this.displayName);
			hash = 83 * hash + Objects.hashCode(this.typeName);
			return hash;
		}
	}

	/**
	 * Enum for the standard artifact types. Refer to
	 * http://sleuthkit.org/sleuthkit/docs/jni-docs/latest/artifact_catalog_page.html 
	 * for details on the standard attributes for each artifact type.
	 */
	public enum ARTIFACT_TYPE implements SleuthkitVisitableItem {

		/**
		 * A generic information artifact.
		 */
		TSK_GEN_INFO(1, "TSK_GEN_INFO", //NON-NLS
				bundle.getString("BlackboardArtifact.tskGenInfo.text")),
		/**
		 * A Web bookmark.
		 * Use methods in org.sleuthkit.datamodel.blackboardutils.WebBrowserArtifactsHelper
		 * to create bookmark artifacts.
		 */
		TSK_WEB_BOOKMARK(2, "TSK_WEB_BOOKMARK", //NON-NLS
				bundle.getString("BlackboardArtifact.tskWebBookmark.text")),
		/**
		 * A Web cookie.
		 * Use methods in org.sleuthkit.datamodel.blackboardutils.WebBrowserArtifactsHelper
		 * to create cookie artifacts.
		 */
		TSK_WEB_COOKIE(3, "TSK_WEB_COOKIE",
				bundle.getString("BlackboardArtifact.tskWebCookie.text")), //NON-NLS				
		/**
		 * A Web history.
		 * Use methods in org.sleuthkit.datamodel.blackboardutils.WebBrowserArtifactsHelper
		 * to create history artifacts.
		 */
		TSK_WEB_HISTORY(4, "TSK_WEB_HISTORY", //NON-NLS
				bundle.getString("BlackboardArtifact.tskWebHistory.text")),
		/**
		 * A Web download.
		 * Use methods in org.sleuthkit.datamodel.blackboardutils.WebBrowserArtifactsHelper
		 * to create download artifacts.
		 */
		TSK_WEB_DOWNLOAD(5, "TSK_WEB_DOWNLOAD", //NON-NLS
				bundle.getString("BlackboardArtifact.tskWebDownload.text")),
		/**
		 * A recent object.
		 */
		TSK_RECENT_OBJECT(6, "TSK_RECENT_OBJ", //NON-NLS
				bundle.getString("BlackboardArtifact.tsk.recentObject.text")),
		/**
		 * A GPS track point (geolocation data).
		 * 
		 * @deprecated Use TSK_GPS_TRACK instead
		 */
		@Deprecated
		TSK_GPS_TRACKPOINT(7, "TSK_GPS_TRACKPOINT", //NON-NLS
				bundle.getString("BlackboardArtifact.tskGpsTrackpoint.text")),
		/**
		 * An installed program.
		 */
		TSK_INSTALLED_PROG(8, "TSK_INSTALLED_PROG", //NON-NLS
				bundle.getString("BlackboardArtifact.tskInstalledProg.text")),
		/**
		 * A search hit for a keyword.
		 */
		TSK_KEYWORD_HIT(9, "TSK_KEYWORD_HIT",
				bundle.getString("BlackboardArtifact.tskKeywordHits.text")),
		/**
		 * A hit for a hash set (hash database).
		 */
		TSK_HASHSET_HIT(10, "TSK_HASHSET_HIT", //NON-NLS
				bundle.getString("BlackboardArtifact.tskHashsetHit.text")),
		/**
		 * An attached device.
		 */
		TSK_DEVICE_ATTACHED(11, "TSK_DEVICE_ATTACHED", //NON-NLS
				bundle.getString("BlackboardArtifact.tskDeviceAttached.text")),
		/**
		 * An meta-artifact to call attention to a file deemed to be
		 * interesting.
		 */
		TSK_INTERESTING_FILE_HIT(12, "TSK_INTERESTING_FILE_HIT", //NON-NLS
				bundle.getString("BlackboardArtifact.tskInterestingFileHit.text")), ///< an interesting/notable file hit
		/**
		 * An email message.
		 */
		TSK_EMAIL_MSG(13, "TSK_EMAIL_MSG", //NON-NLS
				bundle.getString("BlackboardArtifact.tskEmailMsg.text")),
		/**
		 * Text extracted from the source content.
		 */
		TSK_EXTRACTED_TEXT(14, "TSK_EXTRACTED_TEXT", //NON-NLS
				bundle.getString("BlackboardArtifact.tskExtractedText.text")),
		/**
		 * A Web search engine query extracted from Web history.
		 */
		TSK_WEB_SEARCH_QUERY(15, "TSK_WEB_SEARCH_QUERY", //NON-NLS
				bundle.getString("BlackboardArtifact.tskWebSearchQuery.text")),
		/**
		 * EXIF metadata.
		 */
		TSK_METADATA_EXIF(16, "TSK_METADATA_EXIF", //NON-NLS
				bundle.getString("BlackboardArtifact.tskMetadataExif.text")),
		/**
		 * A tag applied to a file.
		 *
		 * @deprecated Tags are no longer treated as artifacts.
		 */
		@Deprecated
		TSK_TAG_FILE(17, "TSK_TAG_FILE", //NON-NLS
				bundle.getString("BlackboardArtifact.tagFile.text")),
		/**
		 * A tag applied to an artifact.
		 *
		 * @deprecated Tags are no longer treated as artifacts.
		 */
		@Deprecated
		TSK_TAG_ARTIFACT(18, "TSK_TAG_ARTIFACT", //NON-NLS
				bundle.getString("BlackboardArtifact.tskTagArtifact.text")),
		/**
		 * Information pertaining to an operating system.
		 */
		TSK_OS_INFO(19, "TSK_OS_INFO", //NON-NLS
				bundle.getString("BlackboardArtifact.tskOsInfo.text")),
		/**
		 * An operating system user account.
		 */
		TSK_OS_ACCOUNT(20, "TSK_OS_ACCOUNT", //NON-NLS
				bundle.getString("BlackboardArtifact.tskOsAccount.text")),
		/**
		 * An application or Web service account.
		 */
		TSK_SERVICE_ACCOUNT(21, "TSK_SERVICE_ACCOUNT", //NON-NLS
				bundle.getString("BlackboardArtifact.tskServiceAccount.text")),
		/**
		 * Output from an external tool or module (raw text).
		 *
		 * @deprecated Tool output should be saved as a report.
		 */
		@Deprecated
		TSK_TOOL_OUTPUT(22, "TSK_TOOL_OUTPUT", //NON-NLS
				bundle.getString("BlackboardArtifact.tskToolOutput.text")),
		/**
		 * A contact extracted from a phone, or from an address
		 * book/email/messaging application.
		 * Use methods in org.sleuthkit.datamodel.blackboardutils.CommunicationArtifactsHelper
		 * to create contact artifacts.
		 */
		TSK_CONTACT(23, "TSK_CONTACT", //NON-NLS
				bundle.getString("BlackboardArtifact.tskContact.text")),
		/**
		 * An SMS/MMS message extracted from phone, or from another messaging
		 * application, like IM.
		 * Use methods in org.sleuthkit.datamodel.blackboardutils.CommunicationArtifactsHelper
		 * to create message artifacts.
		 */
		TSK_MESSAGE(24, "TSK_MESSAGE", //NON-NLS
				bundle.getString("BlackboardArtifact.tskMessage.text")),
		/**
		 * A phone call log extracted from a phone or softphone application.
		 * Use methods in org.sleuthkit.datamodel.blackboardutils.CommunicationArtifactsHelper
		 * to create call log artifacts.
		 */
		TSK_CALLLOG(25, "TSK_CALLLOG", //NON-NLS
				bundle.getString("BlackboardArtifact.tskCalllog.text")),
		/**
		 * A calendar entry from a phone, PIM, or a calendar application.
		 */
		TSK_CALENDAR_ENTRY(26, "TSK_CALENDAR_ENTRY", //NON-NLS
				bundle.getString("BlackboardArtifact.tskCalendarEntry.text")),
		/**
		 * A speed dial entry from a phone.
		 */
		TSK_SPEED_DIAL_ENTRY(27, "TSK_SPEED_DIAL_ENTRY", //NON-NLS
				bundle.getString("BlackboardArtifact.tskSpeedDialEntry.text")),
		/**
		 * A bluetooth pairing entry.
		 */
		TSK_BLUETOOTH_PAIRING(28, "TSK_BLUETOOTH_PAIRING", //NON-NLS
				bundle.getString("BlackboardArtifact.tskBluetoothPairing.text")),
		/**
		 * A GPS bookmark / way point that the user saved. 
		 */
		TSK_GPS_BOOKMARK(29, "TSK_GPS_BOOKMARK", //NON-NLS
				bundle.getString("BlackboardArtifact.tskGpsBookmark.text")),
		/**
		 * A GPS last known location record.
		 */
		TSK_GPS_LAST_KNOWN_LOCATION(30, "TSK_GPS_LAST_KNOWN_LOCATION", //NON-NLS
				bundle.getString("BlackboardArtifact.tskGpsLastKnownLocation.text")),
		/**
		 * A GPS search record.
		 */
		TSK_GPS_SEARCH(31, "TSK_GPS_SEARCH", //NON-NLS
				bundle.getString("BlackboardArtifact.tskGpsSearch.text")),
		/**
		 * Application run information.
		 */
		TSK_PROG_RUN(32, "TSK_PROG_RUN", //NON-NLS
				bundle.getString("BlackboardArtifact.tskProgRun.text")),
		/**
		 * An encrypted file.
		 */
		TSK_ENCRYPTION_DETECTED(33, "TSK_ENCRYPTION_DETECTED", //NON-NLS
				bundle.getString("BlackboardArtifact.tskEncryptionDetected.text")),
		/**
		 * A file with an extension that does not match its MIME type.
		 */
		TSK_EXT_MISMATCH_DETECTED(34, "TSK_EXT_MISMATCH_DETECTED", //NON-NLS
				bundle.getString("BlackboardArtifact.tskExtMismatchDetected.text")),
		/**
		 * An meta-artifact to call attention to an artifact deemed to be
		 * interesting.
		 */
		TSK_INTERESTING_ARTIFACT_HIT(35, "TSK_INTERESTING_ARTIFACT_HIT", //NON-NLS
				bundle.getString("BlackboardArtifact.tskInterestingArtifactHit.text")),
		/**
		 * A route based on GPS coordinates.
		 * Use org.sleuthkit.datamodel.blackboardutils.GeoArtifactsHelper.addRoute()
		 * to create route artifacts.
		 */
		TSK_GPS_ROUTE(36, "TSK_GPS_ROUTE", //NON-NLS
				bundle.getString("BlackboardArtifact.tskGpsRoute.text")),
		/**
		 * A remote drive.
		 */
		TSK_REMOTE_DRIVE(37, "TSK_REMOTE_DRIVE", //NON-NLS
				bundle.getString("BlackboardArtifact.tskRemoteDrive.text")),
		/**
		 * A human face was detected in a media file.
		 */
		TSK_FACE_DETECTED(38, "TSK_FACE_DETECTED", //NON-NLS
				bundle.getString("BlackboardArtifact.tskFaceDetected.text")),
		/**
		 * An account.
		 */
		TSK_ACCOUNT(39, "TSK_ACCOUNT", //NON-NLS
				bundle.getString("BlackboardArtifact.tskAccount.text")),
		/**
		 * An encrypted file.
		 */
		TSK_ENCRYPTION_SUSPECTED(40, "TSK_ENCRYPTION_SUSPECTED", //NON-NLS
				bundle.getString("BlackboardArtifact.tskEncryptionSuspected.text")),
		/*
		 * A classifier detected an object in a media file.
		 */
		TSK_OBJECT_DETECTED(41, "TSK_OBJECT_DETECTED", //NON-NLS
				bundle.getString("BlackboardArtifact.tskObjectDetected.text")),
		/**
		 * A wireless network.
		 */
		TSK_WIFI_NETWORK(42, "TSK_WIFI_NETWORK", //NON-NLS
				bundle.getString("BlackboardArtifact.tskWIFINetwork.text")),
		/**
		 * Information related to a device.
		 */
		TSK_DEVICE_INFO(43, "TSK_DEVICE_INFO", //NON-NLS
				bundle.getString("BlackboardArtifact.tskDeviceInfo.text")),
		/**
		 * A SIM card.
		 */
		TSK_SIM_ATTACHED(44, "TSK_SIM_ATTACHED", //NON-NLS
				bundle.getString("BlackboardArtifact.tskSimAttached.text")),
		/**
		 * A bluetooth adapter.
		 */
		TSK_BLUETOOTH_ADAPTER(45, "TSK_BLUETOOTH_ADAPTER", //NON-NLS
				bundle.getString("BlackboardArtifact.tskBluetoothAdapter.text")),
		/**
		 * A wireless network adapter.
		 */
		TSK_WIFI_NETWORK_ADAPTER(46, "TSK_WIFI_NETWORK_ADAPTER", //NON-NLS
				bundle.getString("BlackboardArtifact.tskWIFINetworkAdapter.text")),
		/**
		 * Indicates a verification failure
		 */
		TSK_VERIFICATION_FAILED(47, "TSK_VERIFICATION_FAILED", //NON-NLS
				bundle.getString("BlackboardArtifact.tskVerificationFailed.text")),
		/**
		 * Categorization information for a data source.
		 */
		TSK_DATA_SOURCE_USAGE(48, "TSK_DATA_SOURCE_USAGE", //NON-NLS
				bundle.getString("BlackboardArtifact.tskDataSourceUsage.text")),
		/**
		 * Indicates auto fill data from a Web form.
		 * Use methods in org.sleuthkit.datamodel.blackboardutils.WebBrowserArtifactsHelper
		 * to create web form autofill artifacts.
		 */
		TSK_WEB_FORM_AUTOFILL(49, "TSK_WEB_FORM_AUTOFILL", //NON-NLS
				bundle.getString("BlackboardArtifact.tskWebFormAutofill.text")),
		/**
		 * Indicates an person's address filled in a web form.
		 * Use methods in org.sleuthkit.datamodel.blackboardutils.WebBrowserArtifactsHelper
		 * to create web form address artifacts.
		 */
		TSK_WEB_FORM_ADDRESS(50, "TSK_WEB_FORM_ADDRESSES ", //NON-NLS
				bundle.getString("BlackboardArtifact.tskWebFormAddresses.text")),
		/**
		 * Indicates source of a file/object
		 * 
		 * @deprecated TSK_ASSOCIATED_OBJECT should be used instead to associate 
		 *             the file/object with its source artifact/object..
		 */
		@Deprecated
		TSK_DOWNLOAD_SOURCE(51, "TSK_DOWNLOAD_SOURCE", //NON-NLS
				bundle.getString("BlackboardArtifact.tskDownloadSource.text")),
		/**
		 * Indicates web cache data
		 */
		TSK_WEB_CACHE(52, "TSK_WEB_CACHE", //NON-NLS
				bundle.getString("BlackboardArtifact.tskWebCache.text")),
		/**
		 * A generic (timeline) event.
		 */
		TSK_TL_EVENT(53, "TSK_TL_EVENT", //NON-NLS
				bundle.getString("BlackboardArtifact.tskTLEvent.text")),
		/**
		 * Indicates clipboard content
		 */
		TSK_CLIPBOARD_CONTENT(54, "TSK_CLIPBOARD_CONTENT", //NON-NLS
				bundle.getString("BlackboardArtifact.tskClipboardContent.text")),
		/**
		 * An associated object.
		 */
		TSK_ASSOCIATED_OBJECT(55, "TSK_ASSOCIATED_OBJECT", //NON-NLS
				bundle.getString("BlackboardArtifact.tskAssociatedObject.text")),
		/**
		 * Indicates file may have been created by the user.
		 */
		TSK_USER_CONTENT_SUSPECTED(56, "TSK_USER_CONTENT_SUSPECTED", //NON-NLS
				bundle.getString("BlackboardArtifact.tskUserContentSuspected.text")),
		/**
		 * Stores metadata about an object.
		 */
		TSK_METADATA(57, "TSK_METADATA", //NON-NLS
				bundle.getString("BlackboardArtifact.tskMetadata.text")),
		/**
		 * Stores a GPS track log.
		 * Use org.sleuthkit.datamodel.blackboardutils.GeoArtifactsHelper.addTrack() 
		 * to create track artifacts.
		 */
		TSK_GPS_TRACK(58, "TSK_GPS_TRACK",
				bundle.getString("BlackboardArtifact.tskTrack.text")),
		/**
		 * Stores a role on a given domain.
		 */
		TSK_WEB_ACCOUNT_TYPE(59, "TSK_WEB_ACCOUNT_TYPE",
<<<<<<< HEAD
				bundle.getString("BlackboardArtifact.tskWebAccountType.text")),	
		
		/**
		 * Indicates that the file had a yara pattern match hit.
		 */
		TSK_YARA_HIT(60, "TSK_YARA_HIT",
				bundle.getString("BlackboardArtifact.tskWebAccountType.text"));	
=======
				bundle.getString("BlackboardArtifact.tskWebAccountType.text")),		
		/**
		 * Screen shots from device or Application.
		 */
		TSK_SCREEN_SHOTS(60, "TSK_SCREEN_SHOTS",
				bundle.getString("BlackboardArtifact.tskScreenShots.text")),		
		/**
		 * DHCP Information that is store for a device.
		 */
		TSK_IP_DHCP(61, "TSK_IP_DHCP",
				bundle.getString("BlackboardArtifact.tskDhcpInfo.text")),		
		/**
		 * Notifications Sent to User.
		 */
		TSK_PROG_NOTIFICATIONS(62, "TSK_PROG_NOTIFICATIONS",
				bundle.getString("BlackboardArtifact.tskProgNotifications.text")),		
		/**
		 * System/Application/File backup.
		 */
		TSK_BACKUP_EVENT (63, "TSK_BACKUP_EVENT",
				bundle.getString("BlackboardArtifact.tskBackupEvent.text")),		
		/**
		 * Programs that have been deleted.
		 */
		TSK_DELETED_PROG(64, "TSK_DELETED_PROG",
				bundle.getString("BlackboardArtifact.tskDeletedProg.text")),		
		/**
		 * Activity on the System/Application.
		 */
		TSK_USER_DEVICE_EVENT(65, "TSK_USER_DEVICE_EVENT",
				bundle.getString("BlackboardArtifact.tskUserDeviceEvent.text"));		
>>>>>>> ecdac17e
        /* To developers: For each new artifact, ensure that:
         * - The enum value has 1-line JavaDoc description
         * - The artifact catalog (artifact_catalog.dox) is updated to reflect the attributes it uses
         */



		private final String label;
		private final int typeId;
		private final String displayName;

		/**
		 * Constructs a value for the standard artifact types enum.
		 *
		 * @param typeId      The type id.
		 * @param label       The type name.
		 * @param displayName The type display name.
		 */
		private ARTIFACT_TYPE(int typeId, String label, String displayName) {
			this.typeId = typeId;
			this.label = label;
			this.displayName = displayName;
		}

		/**
		 * Gets the type id for this standard artifact type.
		 *
		 * @return type id
		 */
		public int getTypeID() {
			return this.typeId;
		}

		/**
		 * Gets the type name (label) for this standard artifact type.
		 *
		 * @return The type name.
		 */
		public String getLabel() {
			return this.label;
		}

		/**
		 * Gets the standard artifact type enum value that corresponds to a
		 * given type name (label).
		 *
		 * @param label The type name
		 *
		 * @return The enum element.
		 */
		static public ARTIFACT_TYPE fromLabel(String label) {
			for (ARTIFACT_TYPE value : ARTIFACT_TYPE.values()) {
				if (value.getLabel().equals(label)) {
					return value;
				}
			}
			throw new IllegalArgumentException("No ARTIFACT_TYPE matching type: " + label);
		}

		/**
		 * Gets the artifact type enum value that corresponds to a given type
		 * id. This method should only be used when the id is known to be one of
		 * the built-in types - otherwise use getArtifactType() in
		 * SleuthkitCase.
		 *
		 * @param id The type id.
		 *
		 * @return the corresponding enum
		 */
		static public ARTIFACT_TYPE fromID(int id) {
			for (ARTIFACT_TYPE value : ARTIFACT_TYPE.values()) {
				if (value.getTypeID() == id) {
					return value;
				}
			}
			throw new IllegalArgumentException("No ARTIFACT_TYPE matching type: " + id);
		}

		/**
		 * Gets the display name of this standard artifact type.
		 *
		 * @return The display name.
		 */
		public String getDisplayName() {
			return displayName;
		}

		/**
		 * Accepts a visitor SleuthkitItemVisitor that will perform an operation
		 * on this artifact type and return some object as the result of the
		 * operation.
		 *
		 * @param visitor The visitor, where the type parameter of the visitor
		 *                is the type of the object that will be returned as the
		 *                result of the visit operation.
		 *
		 * @return An object of type T.
		 */
		@Override
		public <T> T accept(SleuthkitItemVisitor<T> visitor) {
			return visitor.visit(this);
		}

	}

	/**
	 * Enum to represent the review status of an artifact.
	 */
	public enum ReviewStatus {

		APPROVED(1, "APPROVED", "ReviewStatus.Approved"), //approved by human user
		REJECTED(2, "REJECTED", "ReviewStatus.Rejected"), //rejected by humna user
		UNDECIDED(3, "UNDECIDED", "ReviewStatus.Undecided"); // not yet reviewed by human user

		private final Integer id;
		private final String name;
		private final String displayName;
		private final static Map<Integer, ReviewStatus> idToStatus = new HashMap<Integer, ReviewStatus>();

		static {
			for (ReviewStatus status : values()) {
				idToStatus.put(status.getID(), status);
			}
		}

		/**
		 * Constructs a value for the review status enum.
		 *
		 * @param id             The status id.
		 * @param name           The status name
		 * @param displayNameKey The bundle.properties key for the status
		 *                       display name.
		 */
		private ReviewStatus(Integer id, String name, String displayNameKey) {
			this.id = id;
			this.name = name;
			this.displayName = ResourceBundle.getBundle("org.sleuthkit.datamodel.Bundle").getString(displayNameKey);
		}

		/**
		 * Gets the review status value with the given id, if one exists.
		 *
		 * @param id A review status id.
		 *
		 * @return The review status with the given id, or null if none exists.
		 */
		public static ReviewStatus withID(int id) {
			return idToStatus.get(id);
		}

		/**
		 * Gets the id of this review status.
		 *
		 * @return The id of this review status.
		 */
		public Integer getID() {
			return id;
		}

		/**
		 * Gets the name of this review status.
		 *
		 * @return The name of this review status.
		 */
		String getName() {
			return name;
		}

		/**
		 * Gets the display name of this review status.
		 *
		 * @return The display name of this review status.
		 */
		public String getDisplayName() {
			return displayName;
		}
	}

	/**
	 * Constructs an artifact that has been posted to the blackboard. An
	 * artifact is a typed collection of name value pairs (attributes) that is
	 * associated with its source content (either a data source, or file within
	 * a data source). Both standard artifact types and custom artifact types
	 * are supported.
	 *
	 * @param sleuthkitCase    The SleuthKit case (case database) that contains
	 *                         the artifact data.
	 * @param artifactID       The unique id for this artifact.
	 * @param objID            The unique id of the content with which this
	 *                         artifact is associated.
	 * @param artifactObjID	   The unique id of the artifact, in tsk_objects
	 * @param dataSourceObjId  The id of the data source
	 * @param artifactTypeID   The type id of this artifact.
	 * @param artifactTypeName The type name of this artifact.
	 * @param displayName      The display name of this artifact.
	 *
	 * @deprecated Use new BlackboardArtifact(SleuthkitCase, long, long, int,
	 * String, String, ReviewStatus) instead.
	 */
	@Deprecated
	protected BlackboardArtifact(SleuthkitCase sleuthkitCase, long artifactID, long objID, long artifactObjID, long dataSourceObjId, int artifactTypeID, String artifactTypeName, String displayName) {
		this(sleuthkitCase, artifactID, objID, artifactObjID, dataSourceObjId, artifactTypeID, artifactTypeName, displayName, ReviewStatus.UNDECIDED);
	}

	/**
	 * Gets all attributes associated with this artifact that are of the given
	 * attribute type.
	 *
	 * @param attributeType the type of attributes to get
	 *
	 * @return a list of attributes of the given type
	 *
	 * @throws TskCoreException if a critical error occurs and the attributes
	 *                          are not fetched
	 *
	 * @deprecated An artifact should not have multiple attributes of the same
	 * type. Use getAttribute(BlackboardAttribute.Type) instead.
	 */
	@Deprecated
	public List<BlackboardAttribute> getAttributes(final BlackboardAttribute.ATTRIBUTE_TYPE attributeType) throws TskCoreException {
		if (loadedCacheFromDb == false) {
			List<BlackboardAttribute> attrs = getSleuthkitCase().getBlackboardAttributes(this);
			attrsCache.clear();
			attrsCache.addAll(attrs);
			loadedCacheFromDb = true;
		}
		ArrayList<BlackboardAttribute> filteredAttributes = new ArrayList<BlackboardAttribute>();
		for (BlackboardAttribute attr : attrsCache) {
			if (attr.getAttributeType().getTypeID() == attributeType.getTypeID()) {
				filteredAttributes.add(attr);
			}
		}
		return filteredAttributes;
	}

	@Override
	public long getId() {
		return this.artifactObjId;
	}

	/**
	 * Gets the object ids of children of this artifact, if any
	 *
	 * @return A list of the object ids of children.
	 *
	 * @throws TskCoreException if there was an error querying the case
	 *                          database.
	 */
	@Override
	public List<Long> getChildrenIds() throws TskCoreException {
		List<Long> childrenIDs = new ArrayList<Long>();
		childrenIDs.addAll(getSleuthkitCase().getAbstractFileChildrenIds(this));
		childrenIDs.addAll(getSleuthkitCase().getBlackboardArtifactChildrenIds(this));

		return childrenIDs;
	}

	@Override
	public int getChildrenCount() throws TskCoreException {
		if (childrenCount != -1) {
			return childrenCount;
		}

		childrenCount = this.getSleuthkitCase().getContentChildrenCount(this);

		hasChildren = childrenCount > 0;
		checkedHasChildren = true;

		return childrenCount;
	}

	@Override
	public boolean hasChildren() throws TskCoreException {
		if (checkedHasChildren == true) {
			return hasChildren;
		}

		childrenCount = this.getSleuthkitCase().getContentChildrenCount(this);

		hasChildren = childrenCount > 0;
		checkedHasChildren = true;

		return hasChildren;
	}

	/**
	 * Get all children of this artifact, if any.
	 *
	 * @return A list of the children.
	 *
	 * @throws TskCoreException if there was an error querying the case
	 *                          database.
	 */
	@Override
	public List<Content> getChildren() throws TskCoreException {
		List<Content> children = new ArrayList<>();
		children.addAll(getSleuthkitCase().getAbstractFileChildren(this));
		children.addAll(getSleuthkitCase().getBlackboardArtifactChildren(this));

		return children;
	}
}<|MERGE_RESOLUTION|>--- conflicted
+++ resolved
@@ -1260,16 +1260,7 @@
 		 * Stores a role on a given domain.
 		 */
 		TSK_WEB_ACCOUNT_TYPE(59, "TSK_WEB_ACCOUNT_TYPE",
-<<<<<<< HEAD
-				bundle.getString("BlackboardArtifact.tskWebAccountType.text")),	
-		
-		/**
-		 * Indicates that the file had a yara pattern match hit.
-		 */
-		TSK_YARA_HIT(60, "TSK_YARA_HIT",
-				bundle.getString("BlackboardArtifact.tskWebAccountType.text"));	
-=======
-				bundle.getString("BlackboardArtifact.tskWebAccountType.text")),		
+				bundle.getString("BlackboardArtifact.tskWebAccountType.text")),			
 		/**
 		 * Screen shots from device or Application.
 		 */
@@ -1299,8 +1290,13 @@
 		 * Activity on the System/Application.
 		 */
 		TSK_USER_DEVICE_EVENT(65, "TSK_USER_DEVICE_EVENT",
-				bundle.getString("BlackboardArtifact.tskUserDeviceEvent.text"));		
->>>>>>> ecdac17e
+				bundle.getString("BlackboardArtifact.tskUserDeviceEvent.text")),
+		/**
+		 * Indicates that the file had a yara pattern match hit.
+		 */
+		TSK_YARA_HIT(66, "TSK_YARA_HIT",	
+				bundle.getString("BlackboardArtifact.tskWebAccountType.text"));		
+
         /* To developers: For each new artifact, ensure that:
          * - The enum value has 1-line JavaDoc description
          * - The artifact catalog (artifact_catalog.dox) is updated to reflect the attributes it uses
