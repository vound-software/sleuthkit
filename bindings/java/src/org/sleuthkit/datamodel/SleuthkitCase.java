--- conflicted
+++ resolved
@@ -6449,13 +6449,8 @@
 				+ "VALUES (?, ?, ?, ?, ?, ?, ?, ?, ?, ?, ?, ?, ?, ?, ?, ?)"), //NON-NLS
 		INSERT_LAYOUT_FILE("INSERT INTO tsk_file_layout (obj_id, byte_start, byte_len, sequence) " //NON-NLS
 				+ "VALUES (?, ?, ?, ?)"), //NON-NLS
-<<<<<<< HEAD
-		INSERT_LOCAL_PATH("INSERT INTO tsk_files_path (obj_id, path) VALUES (?, ?)"), //NON-NLS
+		INSERT_LOCAL_PATH("INSERT INTO tsk_files_path (obj_id, path, encoding_type) VALUES (?, ?, ?)"), //NON-NLS
 		COUNT_CHILD_OBJECTS_BY_PARENT("SELECT COUNT(obj_id) AS count FROM tsk_objects WHERE par_obj_id = ?"), //NON-NLS
-=======
-		INSERT_LOCAL_PATH("INSERT INTO tsk_files_path (obj_id, path, encoding_type) VALUES (?, ?, ?)"), //NON-NLS
-		COUNT_CHILD_OBJECTS_BY_PARENT("SELECT COUNT(obj_id) FROM tsk_objects WHERE par_obj_id = ?"), //NON-NLS
->>>>>>> e3618c13
 		SELECT_FILE_SYSTEM_BY_OBJECT("SELECT fs_obj_id from tsk_files WHERE obj_id=?"), //NON-NLS
 		SELECT_TAG_NAMES("SELECT * FROM tag_names"), //NON-NLS
 		SELECT_TAG_NAMES_IN_USE("SELECT * FROM tag_names " //NON-NLS
