/*
 * Sleuth Kit Data Model
 *
 * Copyright 2011-2018 Basis Technology Corp.
 * Contact: carrier <at> sleuthkit <dot> org
 *
 * Licensed under the Apache License, Version 2.0 (the "License");
 * you may not use this file except in compliance with the License.
 * You may obtain a copy of the License at
 *
 *	 http://www.apache.org/licenses/LICENSE-2.0
 *
 * Unless required by applicable law or agreed to in writing, software
 * distributed under the License is distributed on an "AS IS" BASIS,
 * WITHOUT WARRANTIES OR CONDITIONS OF ANY KIND, either express or implied.
 * See the License for the specific language governing permissions and
 * limitations under the License.
 */
package org.sleuthkit.datamodel;

import com.google.common.eventbus.EventBus;
import com.mchange.v2.c3p0.ComboPooledDataSource;
import com.mchange.v2.c3p0.DataSources;
import com.mchange.v2.c3p0.PooledDataSource;
import com.zaxxer.sparsebits.SparseBitSet;
import java.beans.PropertyVetoException;
import java.io.BufferedInputStream;
import java.io.BufferedOutputStream;
import java.io.File;
import java.io.FileInputStream;
import java.io.FileOutputStream;
import java.io.IOException;
import java.io.InputStream;
import java.io.OutputStream;
import java.io.UnsupportedEncodingException;
import java.net.InetAddress;
import java.net.URLEncoder;
import java.nio.charset.StandardCharsets;
import java.nio.file.Paths;
import java.sql.Connection;
import java.sql.DriverManager;
import java.sql.PreparedStatement;
import java.sql.ResultSet;
import java.sql.SQLException;
import java.sql.Statement;
import java.text.SimpleDateFormat;
import java.util.ArrayList;
import java.util.Arrays;
import java.util.Collection;
import java.util.Collections;
import java.util.Date;
import java.util.EnumMap;
import java.util.HashMap;
import java.util.HashSet;
import java.util.LinkedHashMap;
import java.util.List;
import java.util.Map;
import java.util.MissingResourceException;
import java.util.ResourceBundle;
import java.util.Set;
import java.util.UUID;
import java.util.concurrent.ConcurrentHashMap;
import java.util.concurrent.locks.ReentrantReadWriteLock;
import java.util.logging.Level;
import java.util.logging.Logger;
import org.postgresql.util.PSQLException;
import org.postgresql.util.PSQLState;
import org.sleuthkit.datamodel.BlackboardArtifact.ARTIFACT_TYPE;
import org.sleuthkit.datamodel.BlackboardAttribute.ATTRIBUTE_TYPE;
import org.sleuthkit.datamodel.BlackboardAttribute.TSK_BLACKBOARD_ATTRIBUTE_VALUE_TYPE;
import org.sleuthkit.datamodel.IngestJobInfo.IngestJobStatusType;
import org.sleuthkit.datamodel.IngestModuleInfo.IngestModuleType;
import org.sleuthkit.datamodel.SleuthkitJNI.CaseDbHandle.AddImageProcess;
import org.sleuthkit.datamodel.TskData.DbType;
import org.sleuthkit.datamodel.TskData.FileKnown;
import org.sleuthkit.datamodel.TskData.ObjectType;
import org.sleuthkit.datamodel.TskData.TSK_DB_FILES_TYPE_ENUM;
import org.sleuthkit.datamodel.TskData.TSK_FS_META_FLAG_ENUM;
import org.sleuthkit.datamodel.TskData.TSK_FS_META_TYPE_ENUM;
import org.sleuthkit.datamodel.TskData.TSK_FS_NAME_FLAG_ENUM;
import org.sleuthkit.datamodel.TskData.TSK_FS_NAME_TYPE_ENUM;
import org.sqlite.SQLiteConfig;
import org.sqlite.SQLiteDataSource;
import org.sqlite.SQLiteJDBCLoader;

/**
 * Represents the case database with methods that provide abstractions for
 * database operations.
 */
public class SleuthkitCase {

	private static final int MAX_DB_NAME_LEN_BEFORE_TIMESTAMP = 47;

	/**
	 * This must be the same as TSK_SCHEMA_VER and TSK_SCHEMA_MINOR_VER in
	 * tsk/auto/tsk_db.h.
	 */
	private static final CaseDbSchemaVersionNumber CURRENT_DB_SCHEMA_VERSION
			= new CaseDbSchemaVersionNumber(8, 0);

	private static final long BASE_ARTIFACT_ID = Long.MIN_VALUE; // Artifact ids will start at the lowest negative value
	private static final Logger logger = Logger.getLogger(SleuthkitCase.class.getName());
	private static final ResourceBundle bundle = ResourceBundle.getBundle("org.sleuthkit.datamodel.Bundle");
	private static final int IS_REACHABLE_TIMEOUT_MS = 1000;
	private static final String SQL_ERROR_CONNECTION_GROUP = "08";
	private static final String SQL_ERROR_AUTHENTICATION_GROUP = "28";
	private static final String SQL_ERROR_PRIVILEGE_GROUP = "42";
	private static final String SQL_ERROR_RESOURCE_GROUP = "53";
	private static final String SQL_ERROR_LIMIT_GROUP = "54";
	private static final String SQL_ERROR_INTERNAL_GROUP = "xx";
	private static final int MIN_USER_DEFINED_TYPE_ID = 10000;
	private final ConnectionPool connections;
	private final Map<Long, VirtualDirectory> rootIdsToCarvedFileDirs = new HashMap<>();
	private final Map<Long, FileSystem> fileSystemIdMap = new HashMap<>(); // Cache for file system files.
	private final List<ErrorObserver> sleuthkitCaseErrorObservers = new ArrayList<>();
	private final String databaseName;
	private final String dbPath;
	private final DbType dbType;
	private final String caseDirPath;
	private SleuthkitJNI.CaseDbHandle caseHandle;
	private String dbBackupPath;
	private Map<Integer, BlackboardArtifact.Type> typeIdToArtifactTypeMap;
	private Map<Integer, BlackboardAttribute.Type> typeIdToAttributeTypeMap;
	private Map<String, BlackboardArtifact.Type> typeNameToArtifactTypeMap;
	private Map<String, BlackboardAttribute.Type> typeNameToAttributeTypeMap;
	private Map<Long, SparseBitSet> hasChildrenBitSetMap; // First parameter is used to specify the SparseBitSet to use, 
	                                                      // as object IDs can be larger than the max size of a SparseBitSet

	private long nextArtifactId; // Used to ensure artifact ids come from the desired range.
	// This read/write lock is used to implement a layer of locking on top of
	// the locking protocol provided by the underlying SQLite database. The Java
	// locking protocol improves performance for reasons that are not currently
	// understood. Note that the lock is contructed to use a fairness policy.
	private final ReentrantReadWriteLock rwLock = new ReentrantReadWriteLock(true);

<<<<<<< HEAD
	private CommunicationsManager communicationsMgrInstance;
	private TimelineManager timelineMgrInstance;
	private Blackboard blackboardInstance;

	private final Map<String, Set<Long>> deviceIdToDatasourceObjIdMap = new HashMap<>();

	private final EventBus eventBus = new EventBus("SleuthkitCase-EventBus");

	public void registerForEvents(Object listener) {
		eventBus.register(listener);
	}

	public void unregisterForEvents(Object listener) {
		eventBus.unregister(listener);
	}

	void postTSKEvent(Object event) {
		eventBus.post(event);
	}
=======
	private CommunicationsManager communicationsMgrInstance = null;
	private Blackboard blackboardInstance = null;
	
	private final Map<String, Set<Long>> deviceIdToDatasourceObjIdMap = new HashMap<String, Set<Long>>();
>>>>>>> 9e4bc4b5

	/**
	 * Attempts to connect to the database with the passed in settings, throws
	 * if the settings are not sufficient to connect to the database type
	 * indicated. Only attempts to connect to remote databases.
	 *
	 * When issues occur, it attempts to diagnose them by looking at the
	 * exception messages, returning the appropriate user-facing text for the
	 * exception received. This method expects the Exceptions messages to be in
	 * English and compares against English text.
	 *
	 * @param info The connection information
	 *
	 * @throws org.sleuthkit.datamodel.TskCoreException
	 */
	public static void tryConnect(CaseDbConnectionInfo info) throws TskCoreException {
		// Check if we can talk to the database.
		if (info.getHost() == null || info.getHost().isEmpty()) {
			throw new TskCoreException(bundle.getString("DatabaseConnectionCheck.MissingHostname")); //NON-NLS
		} else if (info.getPort() == null || info.getPort().isEmpty()) {
			throw new TskCoreException(bundle.getString("DatabaseConnectionCheck.MissingPort")); //NON-NLS
		} else if (info.getUserName() == null || info.getUserName().isEmpty()) {
			throw new TskCoreException(bundle.getString("DatabaseConnectionCheck.MissingUsername")); //NON-NLS
		} else if (info.getPassword() == null || info.getPassword().isEmpty()) {
			throw new TskCoreException(bundle.getString("DatabaseConnectionCheck.MissingPassword")); //NON-NLS
		}

		try {
			Class.forName("org.postgresql.Driver"); //NON-NLS
			Connection conn = DriverManager.getConnection("jdbc:postgresql://" + info.getHost() + ":" + info.getPort() + "/postgres", info.getUserName(), info.getPassword()); //NON-NLS
			if (conn != null) {
				conn.close();
			}
		} catch (SQLException ex) {
			String result;
			String sqlState = ex.getSQLState().toLowerCase();
			if (sqlState.startsWith(SQL_ERROR_CONNECTION_GROUP)) {
				try {
					if (InetAddress.getByName(info.getHost()).isReachable(IS_REACHABLE_TIMEOUT_MS)) {
						// if we can reach the host, then it's probably port problem
						result = bundle.getString("DatabaseConnectionCheck.Port"); //NON-NLS
					} else {
						result = bundle.getString("DatabaseConnectionCheck.HostnameOrPort"); //NON-NLS
					}
				} catch (IOException | MissingResourceException any) {
					// it may be anything
					result = bundle.getString("DatabaseConnectionCheck.Everything"); //NON-NLS
				}
			} else if (sqlState.startsWith(SQL_ERROR_AUTHENTICATION_GROUP)) {
				result = bundle.getString("DatabaseConnectionCheck.Authentication"); //NON-NLS
			} else if (sqlState.startsWith(SQL_ERROR_PRIVILEGE_GROUP)) {
				result = bundle.getString("DatabaseConnectionCheck.Access"); //NON-NLS
			} else if (sqlState.startsWith(SQL_ERROR_RESOURCE_GROUP)) {
				result = bundle.getString("DatabaseConnectionCheck.ServerDiskSpace"); //NON-NLS
			} else if (sqlState.startsWith(SQL_ERROR_LIMIT_GROUP)) {
				result = bundle.getString("DatabaseConnectionCheck.ServerRestart"); //NON-NLS
			} else if (sqlState.startsWith(SQL_ERROR_INTERNAL_GROUP)) {
				result = bundle.getString("DatabaseConnectionCheck.InternalServerIssue"); //NON-NLS
			} else {
				result = bundle.getString("DatabaseConnectionCheck.Connection"); //NON-NLS
			}
			throw new TskCoreException(result);
		} catch (ClassNotFoundException ex) {
			throw new TskCoreException(bundle.getString("DatabaseConnectionCheck.Installation")); //NON-NLS
		}
	}

	/**
	 * Private constructor, clients must use newCase() or openCase() method to
	 * create an instance of this class.
	 *
	 * @param dbPath     The full path to a SQLite case database file.
	 * @param caseHandle A handle to a case database object in the native code
	 *                   SleuthKit layer.
	 * @param dbType     The type of database we're dealing with
	 *
	 * @throws Exception
	 */
	private SleuthkitCase(String dbPath, SleuthkitJNI.CaseDbHandle caseHandle, DbType dbType) throws Exception {
		Class.forName("org.sqlite.JDBC");
		this.dbPath = dbPath;
		this.dbType = dbType;
		File dbFile = new File(dbPath);
		this.caseDirPath = dbFile.getParentFile().getAbsolutePath();
		this.databaseName = dbFile.getName();
		this.connections = new SQLiteConnections(dbPath);
		this.caseHandle = caseHandle;
		init();
		logSQLiteJDBCDriverInfo();
	}

	/**
	 * Private constructor, clients must use newCase() or openCase() method to
	 * create an instance of this class.
	 *
	 * @param host        The PostgreSQL database server.
	 * @param port        The port to use connect to the PostgreSQL database
	 *                    server.
	 * @param dbName      The name of the case database.
	 * @param userName    The user name to use to connect to the case database.
	 * @param password    The password to use to connect to the case database.
	 * @param caseHandle  A handle to a case database object in the native code
	 * @param dbType      The type of database we're dealing with SleuthKit
	 *                    layer.
	 * @param caseDirPath The path to the root case directory.
	 *
	 * @throws Exception
	 */
	private SleuthkitCase(String host, int port, String dbName, String userName, String password, SleuthkitJNI.CaseDbHandle caseHandle, String caseDirPath, DbType dbType) throws Exception {
		this.dbPath = "";
		this.databaseName = dbName;
		this.dbType = dbType;
		this.caseDirPath = caseDirPath;
		this.connections = new PostgreSQLConnections(host, port, dbName, userName, password);
		this.caseHandle = caseHandle;
		init();
	}

	private void init() throws Exception {
		typeIdToArtifactTypeMap = new ConcurrentHashMap<>();
		typeIdToAttributeTypeMap = new ConcurrentHashMap<>();
		typeNameToArtifactTypeMap = new ConcurrentHashMap<>();
		typeNameToAttributeTypeMap = new ConcurrentHashMap<>();

		/*
		 * The following methods need to be called before updateDatabaseSchema
		 * due to the way that updateFromSchema2toSchema3 was implemented.
		 */
		initBlackboardArtifactTypes();
		initBlackboardAttributeTypes();
		initNextArtifactId();

		updateDatabaseSchema(null);

<<<<<<< HEAD
		try (CaseDbConnection connection = connections.getConnection()) {
			initIngestModuleTypes(connection);
			initIngestStatusTypes(connection);
			initReviewStatuses(connection);
			initEncodingTypes(connection);
			timelineMgrInstance = getTimelineManager();
		}
	}

	/**
	 * Returns an instance of TimelineManager for this case;
	 *
	 * @return a TimelineManager
	 *
	 * @throws org.sleuthkit.datamodel.TskCoreException
	 */
	public synchronized TimelineManager getTimelineManager() throws TskCoreException {
		if (null == timelineMgrInstance) {
			timelineMgrInstance = new TimelineManager(this);
		}
		return timelineMgrInstance;
=======
		CaseDbConnection connection = connections.getConnection();
		initIngestModuleTypes(connection);
		initIngestStatusTypes(connection);
		initReviewStatuses(connection);
		initEncodingTypes(connection);
		populateHasChildrenMap(connection);
		connection.close();
>>>>>>> 9e4bc4b5
	}
	
	/**
	 * Use the internal map to determine whether the content
	 * object has children (of any type).
	 * @param c
	 * @return true if the content has children, false otherwise
	 */
	boolean getHasChildren(Content c) {
		long objId = c.getId();
		long mapIndex = objId / Integer.MAX_VALUE;
		int mapValue = (int) (objId % Integer.MAX_VALUE);
		
		synchronized(this) {
			if (hasChildrenBitSetMap.containsKey(mapIndex)) {
				return hasChildrenBitSetMap.get(mapIndex).get(mapValue);
			}
			return false;
		}
	}
	
	/**
	 * Add this objId to the list of objects that 
	 * have children (of any type)
	 * @param objId 
	 */
	private void setHasChildren(Long objId) {
		long mapIndex = objId / Integer.MAX_VALUE;
		int mapValue = (int) (objId % Integer.MAX_VALUE);
		
		synchronized(this) {
			if (hasChildrenBitSetMap.containsKey(mapIndex)) {
				hasChildrenBitSetMap.get(mapIndex).set(mapValue);
			} else {
				SparseBitSet bitSet = new SparseBitSet();
				bitSet.set(mapValue);
				hasChildrenBitSetMap.put(mapIndex, bitSet);
			}
		}
	}
	
	/**
	 * Returns an instance of CommunicationsManager
	 *
	 * @return CommunicationsManager
	 */
	public synchronized CommunicationsManager getCommunicationsManager() throws TskCoreException {
		if (null == communicationsMgrInstance) {
			communicationsMgrInstance = new CommunicationsManager(this);
		}
		return communicationsMgrInstance;
	}

	/**
	 * Returns an instance of Blackboard
	 *
	 * @return Blackboard
	 *
	 */
	public synchronized Blackboard getBlackboard() {
		if (null == blackboardInstance) {
			blackboardInstance = new Blackboard(this);
		}
		return blackboardInstance;
	}
<<<<<<< HEAD

=======
	
>>>>>>> 9e4bc4b5
	/**
	 * Make sure the predefined artifact types are in the artifact types table.
	 *
	 * @throws SQLException
	 * @throws TskCoreException
	 */
	private void initBlackboardArtifactTypes() throws SQLException, TskCoreException {
		CaseDbConnection connection = connections.getConnection();
		Statement statement = null;
		ResultSet resultSet = null;
		acquireSingleUserCaseWriteLock();
		try {
			statement = connection.createStatement();
			for (ARTIFACT_TYPE type : ARTIFACT_TYPE.values()) {
				try {
					statement.execute("INSERT INTO blackboard_artifact_types (artifact_type_id, type_name, display_name) VALUES (" + type.getTypeID() + " , '" + type.getLabel() + "', '" + type.getDisplayName() + "')"); //NON-NLS
				} catch (SQLException ex) {
					resultSet = connection.executeQuery(statement, "SELECT COUNT(*) AS count FROM blackboard_artifact_types WHERE artifact_type_id = '" + type.getTypeID() + "'"); //NON-NLS
					resultSet.next();
					if (resultSet.getLong("count") == 0) {
						throw ex;
					}
					resultSet.close();
					resultSet = null;
				}
				this.typeIdToArtifactTypeMap.put(type.getTypeID(), new BlackboardArtifact.Type(type));
				this.typeNameToArtifactTypeMap.put(type.getLabel(), new BlackboardArtifact.Type(type));
			}
			if (dbType == DbType.POSTGRESQL) {
				int newPrimaryKeyIndex = Collections.max(Arrays.asList(ARTIFACT_TYPE.values())).getTypeID() + 1;
				statement.execute("ALTER SEQUENCE blackboard_artifact_types_artifact_type_id_seq RESTART WITH " + newPrimaryKeyIndex); //NON-NLS
			}
		} finally {
			closeResultSet(resultSet);
			closeStatement(statement);
			connection.close();
			releaseSingleUserCaseWriteLock();
		}
	}

	/**
	 * Make sure the predefined artifact attribute types are in the artifact
	 * attribute types table.
	 *
	 * @throws SQLException
	 * @throws TskCoreException
	 */
	private void initBlackboardAttributeTypes() throws SQLException, TskCoreException {
		CaseDbConnection connection = connections.getConnection();
		Statement statement = null;
		ResultSet resultSet = null;
		acquireSingleUserCaseWriteLock();
		try {
			statement = connection.createStatement();
			for (ATTRIBUTE_TYPE type : ATTRIBUTE_TYPE.values()) {
				try {
					statement.execute("INSERT INTO blackboard_attribute_types (attribute_type_id, type_name, display_name, value_type) VALUES (" + type.getTypeID() + ", '" + type.getLabel() + "', '" + type.getDisplayName() + "', '" + type.getValueType().getType() + "')"); //NON-NLS
				} catch (SQLException ex) {
					resultSet = connection.executeQuery(statement, "SELECT COUNT(*) AS count FROM blackboard_attribute_types WHERE attribute_type_id = '" + type.getTypeID() + "'"); //NON-NLS
					resultSet.next();
					if (resultSet.getLong("count") == 0) {
						throw ex;
					}
					resultSet.close();
					resultSet = null;
				}
				this.typeIdToAttributeTypeMap.put(type.getTypeID(), new BlackboardAttribute.Type(type));
				this.typeNameToAttributeTypeMap.put(type.getLabel(), new BlackboardAttribute.Type(type));
			}
			if (this.dbType == DbType.POSTGRESQL) {
				int newPrimaryKeyIndex = Collections.max(Arrays.asList(ATTRIBUTE_TYPE.values())).getTypeID() + 1;
				statement.execute("ALTER SEQUENCE blackboard_attribute_types_attribute_type_id_seq RESTART WITH " + newPrimaryKeyIndex); //NON-NLS
			}
		} finally {
			closeResultSet(resultSet);
			closeStatement(statement);
			connection.close();
			releaseSingleUserCaseWriteLock();
		}
	}

	/**
	 * Initialize the next artifact id. If there are entries in the
	 * blackboard_artifacts table we will use max(artifact_id) + 1 otherwise we
	 * will initialize the value to 0x8000000000000000 (the maximum negative
	 * signed long).
	 *
	 * @throws SQLException
	 * @throws TskCoreException
	 */
	private void initNextArtifactId() throws SQLException, TskCoreException {
		CaseDbConnection connection = connections.getConnection();
		Statement statement = null;
		ResultSet resultSet = null;
		acquireSingleUserCaseReadLock();
		try {
			statement = connection.createStatement();
			resultSet = connection.executeQuery(statement, "SELECT MAX(artifact_id) AS max_artifact_id FROM blackboard_artifacts"); //NON-NLS
			resultSet.next();
			this.nextArtifactId = resultSet.getLong("max_artifact_id") + 1;
			if (this.nextArtifactId == 1) {
				this.nextArtifactId = BASE_ARTIFACT_ID;
			}
		} finally {
			closeResultSet(resultSet);
			closeStatement(statement);
			connection.close();
			releaseSingleUserCaseReadLock();
		}
	}

	/**
	 * Initialize ingest module types by adding them into the
	 * ingest_module_types database.
	 *
	 * @throws SQLException
	 * @throws TskCoreException
	 */
	private void initIngestModuleTypes(CaseDbConnection connection) throws SQLException, TskCoreException {
		Statement statement = null;
		ResultSet resultSet = null;
		acquireSingleUserCaseWriteLock();
		try {
			statement = connection.createStatement();
			for (IngestModuleType type : IngestModuleType.values()) {
				try {
					statement.execute("INSERT INTO ingest_module_types (type_id, type_name) VALUES (" + type.ordinal() + ", '" + type.toString() + "');"); //NON-NLS
				} catch (SQLException ex) {
					resultSet = connection.executeQuery(statement, "SELECT COUNT(*) as count FROM ingest_module_types WHERE type_id = " + type.ordinal() + ";"); //NON-NLS
					resultSet.next();
					if (resultSet.getLong("count") == 0) {
						throw ex;
					}
					resultSet.close();
					resultSet = null;
				}
			}
		} finally {
			closeResultSet(resultSet);
			closeStatement(statement);
			releaseSingleUserCaseWriteLock();
		}
	}

	/**
	 * Initialize ingest status types by adding them into the
	 * ingest_job_status_types database.
	 *
	 * @throws SQLException
	 * @throws TskCoreException
	 */
	private void initIngestStatusTypes(CaseDbConnection connection) throws SQLException, TskCoreException {
		Statement statement = null;
		ResultSet resultSet = null;
		acquireSingleUserCaseWriteLock();
		try {
			statement = connection.createStatement();
			for (IngestJobStatusType type : IngestJobStatusType.values()) {
				try {
					statement.execute("INSERT INTO ingest_job_status_types (type_id, type_name) VALUES (" + type.ordinal() + ", '" + type.toString() + "');"); //NON-NLS
				} catch (SQLException ex) {
					resultSet = connection.executeQuery(statement, "SELECT COUNT(*) as count FROM ingest_job_status_types WHERE type_id = " + type.ordinal() + ";"); //NON-NLS
					resultSet.next();
					if (resultSet.getLong("count") == 0) {
						throw ex;
					}
					resultSet.close();
					resultSet = null;
				}
			}
		} finally {
			closeResultSet(resultSet);
			closeStatement(statement);
			releaseSingleUserCaseWriteLock();
		}
	}

	/**
	 * Initialize the review statuses lookup table from the ReviewStatus enum.
	 *
	 * @throws SQLException
	 * @throws TskCoreException if there is an error initializing the table.
	 */
	private void initReviewStatuses(CaseDbConnection connection) throws SQLException, TskCoreException {
		Statement statement = null;
		ResultSet resultSet = null;
		acquireSingleUserCaseWriteLock();
		try {
			statement = connection.createStatement();
			for (BlackboardArtifact.ReviewStatus status : BlackboardArtifact.ReviewStatus.values()) {
				try {
					statement.execute("INSERT INTO review_statuses (review_status_id, review_status_name, display_name) " //NON-NLS
							+ "VALUES (" + status.getID() + ",'" + status.getName() + "','" + status.getDisplayName() + "')"); //NON-NLS
				} catch (SQLException ex) {
					resultSet = connection.executeQuery(statement, "SELECT COUNT(*) as count FROM review_statuses WHERE review_status_id = " + status.getID()); //NON-NLS
					resultSet.next();
					if (resultSet.getLong("count") == 0) {
						throw ex;
					}
					resultSet.close();
					resultSet = null;
				}
			}
		} finally {
			closeResultSet(resultSet);
			closeStatement(statement);
			releaseSingleUserCaseWriteLock();
		}
	}

	/**
	 * Put the file encoding types into the table. This must be called after the
	 * database upgrades or the encoding_types table will not exist.
	 *
	 * @throws SQLException
	 * @throws TskCoreException
	 */
	private void initEncodingTypes(CaseDbConnection connection) throws SQLException, TskCoreException {
		Statement statement = null;
		ResultSet resultSet = null;
		acquireSingleUserCaseWriteLock();
		try {
			statement = connection.createStatement();
			for (TskData.EncodingType type : TskData.EncodingType.values()) {
				try {
					statement.execute("INSERT INTO file_encoding_types (encoding_type, name) VALUES (" + type.getType() + " , '" + type.name() + "')"); //NON-NLS
				} catch (SQLException ex) {
					resultSet = connection.executeQuery(statement, "SELECT COUNT(*) as count FROM file_encoding_types WHERE encoding_type = " + type.getType()); //NON-NLS
					resultSet.next();
					if (resultSet.getLong("count") == 0) {
						throw ex;
					}
					resultSet.close();
					resultSet = null;
				}
			}
		} finally {
			closeResultSet(resultSet);
			closeStatement(statement);
			releaseSingleUserCaseWriteLock();
		}
	}
	
	/**
	 * Set up or update the hasChildren map using the tsk_objects table.
	 * 
	 * @param connection
	 * @throws TskCoreException 
	 */
	private void populateHasChildrenMap(CaseDbConnection connection) throws TskCoreException {
		long timestamp = System.currentTimeMillis();
		
		
		Statement statement = null;
		ResultSet resultSet = null;
		acquireSingleUserCaseWriteLock();
		try {
			statement = connection.createStatement();
			resultSet = statement.executeQuery("select distinct par_obj_id from tsk_objects"); //NON-NLS
			
			synchronized (this) {
				if (hasChildrenBitSetMap == null) {
					hasChildrenBitSetMap = new HashMap<Long, SparseBitSet>();
				}
				while(resultSet.next()) {
					setHasChildren(resultSet.getLong("par_obj_id"));
				}
			}
			long delay = System.currentTimeMillis() - timestamp;
			logger.log(Level.INFO, "Time to initialize parent node cache: {0} ms", delay); //NON-NLS
		} catch (SQLException ex) {
			throw new TskCoreException("Error populating parent node cache", ex);
		} finally {
			closeResultSet(resultSet);
			closeStatement(statement);
			releaseSingleUserCaseWriteLock();
		}
	}
	
	/**
	 * Add the object IDs for a new data source to the has children map.
	 * At present, we simply reload the entire table. 
	 *
	 * @throws TskCoreException 
	 */
	void addDataSourceToHasChildrenMap() throws TskCoreException {
		
		CaseDbConnection connection = connections.getConnection();
		try {
			populateHasChildrenMap(connection);
		} finally {
			if (connection != null) {
				connection.close();
			}
		}
	}

	/**
	 * Modify the case database to bring it up-to-date with the current version
	 * of the database schema.
	 *
	 * @param dbPath Path to the db file. If dbPath is null, no backup will be
	 *               made.
	 *
	 * @throws Exception
	 */
	private void updateDatabaseSchema(String dbPath) throws Exception {
		CaseDbConnection connection = connections.getConnection();
		ResultSet resultSet = null;
		Statement statement = null;
		acquireSingleUserCaseWriteLock();
		try {
			connection.beginTransaction();

			boolean hasMinorVersion = false;
			ResultSet columns = connection.getConnection().getMetaData().getColumns(null, null, "tsk_db_info", "schema%");
			while (columns.next()) {
				if (columns.getString("COLUMN_NAME").equals("schema_minor_ver")) {
					hasMinorVersion = true;
				}
			}

			// Get the schema version number of the case database from the tsk_db_info table.
			int dbSchemaMajorVersion;
			int dbSchemaMinorVersion = 0; //schemas before 7 have no minor version , default it to zero.

			statement = connection.createStatement();
			resultSet = connection.executeQuery(statement, "SELECT schema_ver"
					+ (hasMinorVersion ? ", schema_minor_ver" : "")
					+ " FROM tsk_db_info"); //NON-NLS
			if (resultSet.next()) {
				dbSchemaMajorVersion = resultSet.getInt("schema_ver"); //NON-NLS
				if (hasMinorVersion) {
					//if there is a minor version column, use it, else default to zero.
					dbSchemaMinorVersion = resultSet.getInt("schema_minor_ver"); //NON-NLS
				}
			} else {
				throw new TskCoreException();
			}
			CaseDbSchemaVersionNumber dbSchemaVersion = new CaseDbSchemaVersionNumber(dbSchemaMajorVersion, dbSchemaMinorVersion);

			resultSet.close();
			resultSet = null;
			statement.close();
			statement = null;

			//check schema compatibility
			if (false == CURRENT_DB_SCHEMA_VERSION.isCompatible(dbSchemaVersion)) {
				//we cannot open a db with a major schema version higher than the current one.
				throw new TskUnsupportedSchemaVersionException(
						"Unsupported DB schema version " + dbSchemaVersion + ", the highest supported schema version is " + CURRENT_DB_SCHEMA_VERSION.getMajor() + ".X");
			} else if (dbSchemaVersion.compareTo(CURRENT_DB_SCHEMA_VERSION) < 0) {
				//The schema version is compatible,possibly after upgrades.

				if (null != dbPath) {
					// Make a backup copy of the database. Client code can get the path of the backup
					// using the getBackupDatabasePath() method.
					String backupFilePath = dbPath + ".schemaVer" + dbSchemaVersion.toString() + ".backup"; //NON-NLS
					copyCaseDB(backupFilePath);
					dbBackupPath = backupFilePath;
				}

				// ***CALL SCHEMA UPDATE METHODS HERE***
				// Each method should examine the schema version passed to it and either:
				//    a. do nothing and return the schema version unchanged, or
				//    b. upgrade the database and return the schema version that the db was upgraded to.
				dbSchemaVersion = updateFromSchema2toSchema3(dbSchemaVersion, connection);
				dbSchemaVersion = updateFromSchema3toSchema4(dbSchemaVersion, connection);
				dbSchemaVersion = updateFromSchema4toSchema5(dbSchemaVersion, connection);
				dbSchemaVersion = updateFromSchema5toSchema6(dbSchemaVersion, connection);
				dbSchemaVersion = updateFromSchema6toSchema7(dbSchemaVersion, connection);
				dbSchemaVersion = updateFromSchema7toSchema7dot1(dbSchemaVersion, connection);
				dbSchemaVersion = updateFromSchema7dot1toSchema7dot2(dbSchemaVersion, connection);
				dbSchemaVersion = updateFromSchema7dot2toSchema8dot0(dbSchemaVersion, connection);
				statement = connection.createStatement();
				connection.executeUpdate(statement, "UPDATE tsk_db_info SET schema_ver = " + dbSchemaVersion.getMajor() + ", schema_minor_ver = " + dbSchemaVersion.getMinor()); //NON-NLS
				statement.close();
				statement = null;
			}

			connection.commitTransaction();
		} catch (Exception ex) { // Cannot do exception multi-catch in Java 6, so use catch-all.
			connection.rollbackTransaction();
			throw ex;
		} finally {
			closeResultSet(resultSet);
			closeStatement(statement);
			connection.close();
			releaseSingleUserCaseWriteLock();
		}
	}

	/**
	 * Make a duplicate / backup copy of the current case database. Makes a new
	 * copy only, and continues to use the current connection.
	 *
	 * @param newDBPath Path to the copy to be created. File will be overwritten
	 *                  if it exists.
	 *
	 * @throws IOException if copying fails.
	 */
	public void copyCaseDB(String newDBPath) throws IOException {
		if (dbPath.isEmpty()) {
			throw new IOException("Copying case database files is not supported for this type of case database"); //NON-NLS
		}
		InputStream in = null;
		OutputStream out = null;
		acquireSingleUserCaseWriteLock();
		try {
			InputStream inFile = new FileInputStream(dbPath);
			in = new BufferedInputStream(inFile);
			OutputStream outFile = new FileOutputStream(newDBPath);
			out = new BufferedOutputStream(outFile);
			int bytesRead = in.read();
			while (bytesRead != -1) {
				out.write(bytesRead);
				bytesRead = in.read();
			}
		} finally {
			try {
				if (in != null) {
					in.close();
				}
				if (out != null) {
					out.flush();
					out.close();
				}
			} catch (IOException e) {
				logger.log(Level.WARNING, "Could not close streams after db copy", e); //NON-NLS
			}
			releaseSingleUserCaseWriteLock();
		}
	}

	/**
	 * Write some SQLite JDBC driver details to the log file.
	 */
	private void logSQLiteJDBCDriverInfo() {
		try {
			SleuthkitCase.logger.info(String.format("sqlite-jdbc version %s loaded in %s mode", //NON-NLS
					SQLiteJDBCLoader.getVersion(), SQLiteJDBCLoader.isNativeMode()
					? "native" : "pure-java")); //NON-NLS
		} catch (Exception ex) {
			SleuthkitCase.logger.log(Level.SEVERE, "Error querying case database mode", ex);
		}
	}

	/**
	 * Updates a schema version 2 database to a schema version 3 database.
	 *
	 * @param schemaVersion The current schema version of the database.
	 * @param connection    A connection to the case database.
	 *
	 * @return The new database schema version.
	 *
	 * @throws SQLException     If there is an error completing a database
	 *                          operation.
	 * @throws TskCoreException If there is an error completing a database
	 *                          operation via another SleuthkitCase method.
	 */
	@SuppressWarnings("deprecation")
	private CaseDbSchemaVersionNumber updateFromSchema2toSchema3(CaseDbSchemaVersionNumber schemaVersion, CaseDbConnection connection) throws SQLException, TskCoreException {
		if (schemaVersion.getMajor() != 2) {
			return schemaVersion;
		}
		Statement statement = null;
		Statement updateStatement = null;
		ResultSet resultSet = null;
		acquireSingleUserCaseWriteLock();
		try {
			statement = connection.createStatement();

			// Add new tables for tags.
			statement.execute("CREATE TABLE tag_names (tag_name_id INTEGER PRIMARY KEY, display_name TEXT UNIQUE, description TEXT NOT NULL, color TEXT NOT NULL)"); //NON-NLS
			statement.execute("CREATE TABLE content_tags (tag_id INTEGER PRIMARY KEY, obj_id INTEGER NOT NULL, tag_name_id INTEGER NOT NULL, comment TEXT NOT NULL, begin_byte_offset INTEGER NOT NULL, end_byte_offset INTEGER NOT NULL)"); //NON-NLS
			statement.execute("CREATE TABLE blackboard_artifact_tags (tag_id INTEGER PRIMARY KEY, artifact_id INTEGER NOT NULL, tag_name_id INTEGER NOT NULL, comment TEXT NOT NULL)"); //NON-NLS

			// Add a new table for reports.
			statement.execute("CREATE TABLE reports (report_id INTEGER PRIMARY KEY, path TEXT NOT NULL, crtime INTEGER NOT NULL, src_module_name TEXT NOT NULL, report_name TEXT NOT NULL)"); //NON-NLS

			// Add new columns to the image info table.
			statement.execute("ALTER TABLE tsk_image_info ADD COLUMN size INTEGER;"); //NON-NLS
			statement.execute("ALTER TABLE tsk_image_info ADD COLUMN md5 TEXT;"); //NON-NLS
			statement.execute("ALTER TABLE tsk_image_info ADD COLUMN display_name TEXT;"); //NON-NLS

			// Add a new column to the file system info table.
			statement.execute("ALTER TABLE tsk_fs_info ADD COLUMN display_name TEXT;"); //NON-NLS

			// Add a new column to the file table.
			statement.execute("ALTER TABLE tsk_files ADD COLUMN meta_seq INTEGER;"); //NON-NLS

			// Add new columns and indexes to the attributes table and populate the
			// new column. Note that addition of the new column is a denormalization
			// to optimize attribute queries.
			statement.execute("ALTER TABLE blackboard_attributes ADD COLUMN artifact_type_id INTEGER NULL NOT NULL DEFAULT -1;"); //NON-NLS
			statement.execute("CREATE INDEX attribute_artifactTypeId ON blackboard_attributes(artifact_type_id);"); //NON-NLS
			statement.execute("CREATE INDEX attribute_valueText ON blackboard_attributes(value_text);"); //NON-NLS
			statement.execute("CREATE INDEX attribute_valueInt32 ON blackboard_attributes(value_int32);"); //NON-NLS
			statement.execute("CREATE INDEX attribute_valueInt64 ON blackboard_attributes(value_int64);"); //NON-NLS
			statement.execute("CREATE INDEX attribute_valueDouble ON blackboard_attributes(value_double);"); //NON-NLS
			resultSet = statement.executeQuery("SELECT attrs.artifact_id AS artifact_id, " //NON-NLS
					+ "arts.artifact_type_id AS artifact_type_id " //NON-NLS
					+ "FROM blackboard_attributes AS attrs " //NON-NLS
					+ "INNER JOIN blackboard_artifacts AS arts " //NON-NLS
					+ "WHERE attrs.artifact_id = arts.artifact_id;"); //NON-NLS
			updateStatement = connection.createStatement();
			while (resultSet.next()) {
				long artifactId = resultSet.getLong("artifact_id");
				int artifactTypeId = resultSet.getInt("artifact_type_id");
				updateStatement.executeUpdate(
						"UPDATE blackboard_attributes " //NON-NLS
						+ "SET artifact_type_id = " + artifactTypeId //NON-NLS
						+ " WHERE blackboard_attributes.artifact_id = " + artifactId + ";"); //NON-NLS
			}
			resultSet.close();
			resultSet = null;

			// Convert existing tag artifact and attribute rows to rows in the new tags tables.
			// TODO: This code depends on prepared statements that could evolve with
			// time, breaking this upgrade. The code that follows should be rewritten
			// to do everything with SQL specific to case database schema version 2.
			HashMap<String, TagName> tagNames = new HashMap<String, TagName>();
			for (BlackboardArtifact artifact : getBlackboardArtifacts(ARTIFACT_TYPE.TSK_TAG_FILE)) {
				Content content = getContentById(artifact.getObjectID());
				String name = ""; //NON-NLS
				String comment = ""; //NON-NLS
				ArrayList<BlackboardAttribute> attributes = getBlackboardAttributes(artifact);
				for (BlackboardAttribute attribute : attributes) {
					if (attribute.getAttributeTypeID() == ATTRIBUTE_TYPE.TSK_TAG_NAME.getTypeID()) {
						name = attribute.getValueString();
					} else if (attribute.getAttributeTypeID() == ATTRIBUTE_TYPE.TSK_COMMENT.getTypeID()) {
						comment = attribute.getValueString();
					}
				}
				if (!name.isEmpty()) {
					TagName tagName;
					if (tagNames.containsKey(name)) {
						tagName = tagNames.get(name);
					} else {
						tagName = addTagName(name, "", TagName.HTML_COLOR.NONE); //NON-NLS
						tagNames.put(name, tagName);
					}
					addContentTag(content, tagName, comment, 0, content.getSize() - 1);
				}
			}
			for (BlackboardArtifact artifact : getBlackboardArtifacts(ARTIFACT_TYPE.TSK_TAG_ARTIFACT)) {
				long taggedArtifactId = -1;
				String name = ""; //NON-NLS
				String comment = ""; //NON-NLS
				ArrayList<BlackboardAttribute> attributes = getBlackboardAttributes(artifact);
				for (BlackboardAttribute attribute : attributes) {
					if (attribute.getAttributeTypeID() == ATTRIBUTE_TYPE.TSK_TAG_NAME.getTypeID()) {
						name = attribute.getValueString();
					} else if (attribute.getAttributeTypeID() == ATTRIBUTE_TYPE.TSK_COMMENT.getTypeID()) {
						comment = attribute.getValueString();
					} else if (attribute.getAttributeTypeID() == ATTRIBUTE_TYPE.TSK_TAGGED_ARTIFACT.getTypeID()) {
						taggedArtifactId = attribute.getValueLong();
					}
				}
				if (taggedArtifactId != -1 && !name.isEmpty()) {
					TagName tagName;
					if (tagNames.containsKey(name)) {
						tagName = tagNames.get(name);
					} else {
						tagName = addTagName(name, "", TagName.HTML_COLOR.NONE); //NON-NLS
						tagNames.put(name, tagName);
					}
					addBlackboardArtifactTag(getBlackboardArtifact(taggedArtifactId), tagName, comment);
				}
			}
			statement.execute(
					"DELETE FROM blackboard_attributes WHERE artifact_id IN " //NON-NLS
					+ "(SELECT artifact_id FROM blackboard_artifacts WHERE artifact_type_id = " //NON-NLS
					+ ARTIFACT_TYPE.TSK_TAG_FILE.getTypeID()
					+ " OR artifact_type_id = " + ARTIFACT_TYPE.TSK_TAG_ARTIFACT.getTypeID() + ");"); //NON-NLS
			statement.execute(
					"DELETE FROM blackboard_artifacts WHERE artifact_type_id = " //NON-NLS
					+ ARTIFACT_TYPE.TSK_TAG_FILE.getTypeID()
					+ " OR artifact_type_id = " + ARTIFACT_TYPE.TSK_TAG_ARTIFACT.getTypeID() + ";"); //NON-NLS

			return new CaseDbSchemaVersionNumber(3, 0);
		} finally {
			closeStatement(updateStatement);
			closeResultSet(resultSet);
			closeStatement(statement);
			connection.close();
			releaseSingleUserCaseWriteLock();
		}
	}

	/**
	 * Updates a schema version 3 database to a schema version 4 database.
	 *
	 * @param schemaVersion The current schema version of the database.
	 * @param connection    A connection to the case database.
	 *
	 * @return The new database schema version.
	 *
	 * @throws SQLException     If there is an error completing a database
	 *                          operation.
	 * @throws TskCoreException If there is an error completing a database
	 *                          operation via another SleuthkitCase method.
	 */
	private CaseDbSchemaVersionNumber updateFromSchema3toSchema4(CaseDbSchemaVersionNumber schemaVersion, CaseDbConnection connection) throws SQLException, TskCoreException {
		if (schemaVersion.getMajor() != 3) {
			return schemaVersion;
		}

		Statement statement = null;
		ResultSet resultSet = null;
		Statement queryStatement = null;
		ResultSet queryResultSet = null;
		Statement updateStatement = null;
		acquireSingleUserCaseWriteLock();
		try {
			// Add mime_type column to tsk_files table. Populate with general
			// info artifact file signature data.
			statement = connection.createStatement();
			updateStatement = connection.createStatement();
			statement.execute("ALTER TABLE tsk_files ADD COLUMN mime_type TEXT;");
			resultSet = statement.executeQuery("SELECT files.obj_id AS obj_id, attrs.value_text AS value_text "
					+ "FROM tsk_files AS files, blackboard_attributes AS attrs, blackboard_artifacts AS arts "
					+ "WHERE files.obj_id = arts.obj_id AND "
					+ "arts.artifact_id = attrs.artifact_id AND "
					+ "arts.artifact_type_id = 1 AND "
					+ "attrs.attribute_type_id = 62");
			while (resultSet.next()) {
				updateStatement.executeUpdate(
						"UPDATE tsk_files " //NON-NLS
						+ "SET mime_type = '" + resultSet.getString("value_text") + "' " //NON-NLS
						+ "WHERE tsk_files.obj_id = " + resultSet.getInt("obj_id") + ";"); //NON-NLS
			}
			resultSet.close();

			// Add value_type column to blackboard_attribute_types table.
			statement.execute("ALTER TABLE blackboard_attribute_types ADD COLUMN value_type INTEGER NOT NULL DEFAULT -1;");
			resultSet = statement.executeQuery("SELECT * FROM blackboard_attribute_types AS types"); //NON-NLS
			while (resultSet.next()) {
				int attributeTypeId = resultSet.getInt("attribute_type_id");
				String attributeLabel = resultSet.getString("type_name");
				if (attributeTypeId < MIN_USER_DEFINED_TYPE_ID) {
					updateStatement.executeUpdate(
							"UPDATE blackboard_attribute_types " //NON-NLS
							+ "SET value_type = " + ATTRIBUTE_TYPE.fromLabel(attributeLabel).getValueType().getType() + " " //NON-NLS
							+ "WHERE blackboard_attribute_types.attribute_type_id = " + attributeTypeId + ";"); //NON-NLS
				}
			}
			resultSet.close();

			// Add a data_sources_info table.
			queryStatement = connection.createStatement();
			statement.execute("CREATE TABLE data_source_info (obj_id INTEGER PRIMARY KEY, device_id TEXT NOT NULL, time_zone TEXT NOT NULL, FOREIGN KEY(obj_id) REFERENCES tsk_objects(obj_id));");
			resultSet = statement.executeQuery("SELECT * FROM tsk_objects WHERE par_obj_id IS NULL");
			while (resultSet.next()) {
				long objectId = resultSet.getLong("obj_id");
				String timeZone = "";
				queryResultSet = queryStatement.executeQuery("SELECT tzone FROM tsk_image_info WHERE obj_id = " + objectId);
				if (queryResultSet.next()) {
					timeZone = queryResultSet.getString("tzone");
				}
				queryResultSet.close();
				updateStatement.executeUpdate("INSERT INTO data_source_info (obj_id, device_id, time_zone) "
						+ "VALUES(" + objectId + ", '" + UUID.randomUUID().toString() + "' , '" + timeZone + "');");
			}
			resultSet.close();

			// Add data_source_obj_id column to the tsk_files table.
			//
			// NOTE: A new case database will have the following FK constraint:
			//
			// REFERENCES data_source_info (obj_id)
			//
			// The constraint is sacrificed here to avoid having to create and
			// populate a new tsk_files table.
			//
			// TODO: Do this right.
			statement.execute("ALTER TABLE tsk_files ADD COLUMN data_source_obj_id BIGINT NOT NULL DEFAULT -1;");
			resultSet = statement.executeQuery("SELECT tsk_files.obj_id AS obj_id, par_obj_id FROM tsk_files, tsk_objects WHERE tsk_files.obj_id = tsk_objects.obj_id");
			while (resultSet.next()) {
				long fileId = resultSet.getLong("obj_id");
				long dataSourceId = getDataSourceObjectId(connection, fileId);
				updateStatement.executeUpdate("UPDATE tsk_files SET data_source_obj_id = " + dataSourceId + " WHERE obj_id = " + fileId + ";");
			}
			resultSet.close();
			statement.execute("CREATE TABLE ingest_module_types (type_id INTEGER PRIMARY KEY, type_name TEXT NOT NULL)"); //NON-NLS
			statement.execute("CREATE TABLE ingest_job_status_types (type_id INTEGER PRIMARY KEY, type_name TEXT NOT NULL)"); //NON-NLS
			if (this.dbType.equals(DbType.SQLITE)) {
				statement.execute("CREATE TABLE ingest_modules (ingest_module_id INTEGER PRIMARY KEY, display_name TEXT NOT NULL, unique_name TEXT UNIQUE NOT NULL, type_id INTEGER NOT NULL, version TEXT NOT NULL, FOREIGN KEY(type_id) REFERENCES ingest_module_types(type_id));"); //NON-NLS
				statement.execute("CREATE TABLE ingest_jobs (ingest_job_id INTEGER PRIMARY KEY, obj_id BIGINT NOT NULL, host_name TEXT NOT NULL, start_date_time BIGINT NOT NULL, end_date_time BIGINT NOT NULL, status_id INTEGER NOT NULL, settings_dir TEXT, FOREIGN KEY(obj_id) REFERENCES tsk_objects(obj_id), FOREIGN KEY(status_id) REFERENCES ingest_job_status_types(type_id));"); //NON-NLS
			} else {
				statement.execute("CREATE TABLE ingest_modules (ingest_module_id BIGSERIAL PRIMARY KEY, display_name TEXT NOT NULL, unique_name TEXT UNIQUE NOT NULL, type_id INTEGER NOT NULL, version TEXT NOT NULL, FOREIGN KEY(type_id) REFERENCES ingest_module_types(type_id));"); //NON-NLS
				statement.execute("CREATE TABLE ingest_jobs (ingest_job_id BIGSERIAL PRIMARY KEY, obj_id BIGINT NOT NULL, host_name TEXT NOT NULL, start_date_time BIGINT NOT NULL, end_date_time BIGINT NOT NULL, status_id INTEGER NOT NULL, settings_dir TEXT, FOREIGN KEY(obj_id) REFERENCES tsk_objects(obj_id), FOREIGN KEY(status_id) REFERENCES ingest_job_status_types(type_id));"); //NON-NLS
			}

			statement.execute("CREATE TABLE ingest_job_modules (ingest_job_id INTEGER, ingest_module_id INTEGER, pipeline_position INTEGER, PRIMARY KEY(ingest_job_id, ingest_module_id), FOREIGN KEY(ingest_job_id) REFERENCES ingest_jobs(ingest_job_id), FOREIGN KEY(ingest_module_id) REFERENCES ingest_modules(ingest_module_id));"); //NON-NLS
			initIngestModuleTypes(connection);
			initIngestStatusTypes(connection);

			return new CaseDbSchemaVersionNumber(4, 0);

		} finally {
			closeResultSet(queryResultSet);
			closeStatement(queryStatement);
			closeStatement(updateStatement);
			closeResultSet(resultSet);
			closeStatement(statement);
			releaseSingleUserCaseWriteLock();
		}
	}

	/**
	 * Updates a schema version 4 database to a schema version 5 database.
	 *
	 * @param schemaVersion The current schema version of the database.
	 * @param connection    A connection to the case database.
	 *
	 * @return The new database schema version.
	 *
	 * @throws SQLException     If there is an error completing a database
	 *                          operation.
	 * @throws TskCoreException If there is an error completing a database
	 *                          operation via another SleuthkitCase method.
	 */
	private CaseDbSchemaVersionNumber updateFromSchema4toSchema5(CaseDbSchemaVersionNumber schemaVersion, CaseDbConnection connection) throws SQLException, TskCoreException {
		if (schemaVersion.getMajor() != 4) {
			return schemaVersion;
		}

		Statement statement = null;
		acquireSingleUserCaseWriteLock();
		try {
			// Add the review_statuses lookup table.
			statement = connection.createStatement();
			statement.execute("CREATE TABLE review_statuses (review_status_id INTEGER PRIMARY KEY, review_status_name TEXT NOT NULL, display_name TEXT NOT NULL)");

			/*
			 * Add review_status_id column to artifacts table.
			 *
			 * NOTE: For DBs created with schema 5 we define a foreign key
			 * constraint on the review_status_column. We don't bother with this
			 * for DBs updated to schema 5 because of limitations of the SQLite
			 * ALTER TABLE command.
			 */
			statement.execute("ALTER TABLE blackboard_artifacts ADD COLUMN review_status_id INTEGER NOT NULL DEFAULT " + BlackboardArtifact.ReviewStatus.UNDECIDED.getID());

			// Add the encoding table
			statement.execute("CREATE TABLE file_encoding_types (encoding_type INTEGER PRIMARY KEY, name TEXT NOT NULL);");
			initEncodingTypes(connection);

			/*
			 * This needs to be done due to a Autopsy/TSK out of synch problem.
			 * Without this, it is possible to upgrade from version 4 to 5 and
			 * then 5 to 6, but not from 4 to 6.
			 */
			initReviewStatuses(connection);

			// Add encoding type column to tsk_files_path
			// This should really have the FOREIGN KEY constraint but there are problems
			// getting that to work, so we don't add it on this upgrade path.
			statement.execute("ALTER TABLE tsk_files_path ADD COLUMN encoding_type INTEGER NOT NULL DEFAULT 0;");

			return new CaseDbSchemaVersionNumber(5, 0);

		} finally {
			closeStatement(statement);
			releaseSingleUserCaseWriteLock();
		}
	}

	/**
	 * Updates a schema version 5 database to a schema version 6 database.
	 *
	 * @param schemaVersion The current schema version of the database.
	 * @param connection    A connection to the case database.
	 *
	 * @return The new database schema version.
	 *
	 * @throws SQLException     If there is an error completing a database
	 *                          operation.
	 * @throws TskCoreException If there is an error completing a database
	 *                          operation via another SleuthkitCase method.
	 */
	private CaseDbSchemaVersionNumber updateFromSchema5toSchema6(CaseDbSchemaVersionNumber schemaVersion, CaseDbConnection connection) throws SQLException, TskCoreException {
		if (schemaVersion.getMajor() != 5) {
			return schemaVersion;
		}

		/*
		 * This upgrade fixes a bug where some releases had artifact review
		 * status support in the case database and others did not.
		 */
		Statement statement = null;
		ResultSet resultSet = null;
		acquireSingleUserCaseWriteLock();
		try {
			/*
			 * Add the review_statuses lookup table, if missing.
			 */
			statement = connection.createStatement();
			statement.execute("CREATE TABLE IF NOT EXISTS review_statuses (review_status_id INTEGER PRIMARY KEY, review_status_name TEXT NOT NULL, display_name TEXT NOT NULL)");

			resultSet = connection.executeQuery(statement, "SELECT COUNT(*) AS count FROM review_statuses"); //NON-NLS
			resultSet.next();
			if (resultSet.getLong("count") == 0) {
				/*
				 * Add review_status_id column to artifacts table.
				 *
				 * NOTE: For DBs created with schema 5 or 6 we define a foreign
				 * key constraint on the review_status_column. We don't bother
				 * with this for DBs updated to schema 5 or 6 because of
				 * limitations of the SQLite ALTER TABLE command.
				 */
				statement.execute("ALTER TABLE blackboard_artifacts ADD COLUMN review_status_id INTEGER NOT NULL DEFAULT " + BlackboardArtifact.ReviewStatus.UNDECIDED.getID());
			}

			return new CaseDbSchemaVersionNumber(6, 0);

		} finally {
			closeResultSet(resultSet);
			closeStatement(statement);
			releaseSingleUserCaseWriteLock();
		}
	}

	/**
	 * Updates a schema version 6 database to a schema version 7 database.
	 *
	 * @param schemaVersion The current schema version of the database.
	 * @param connection    A connection to the case database.
	 *
	 * @return The new database schema version.
	 *
	 * @throws SQLException     If there is an error completing a database
	 *                          operation.
	 * @throws TskCoreException If there is an error completing a database
	 *                          operation via another SleuthkitCase method.
	 */
	private CaseDbSchemaVersionNumber updateFromSchema6toSchema7(CaseDbSchemaVersionNumber schemaVersion, CaseDbConnection connection) throws SQLException, TskCoreException {
		if (schemaVersion.getMajor() != 6) {
			return schemaVersion;
		}

		/*
		 * This upgrade adds an indexed extension column to the tsk_files table.
		 */
		Statement statement = null;
		Statement updstatement = null;
		ResultSet resultSet = null;
		acquireSingleUserCaseWriteLock();
		try {
			statement = connection.createStatement();
			updstatement = connection.createStatement();
			statement.execute("ALTER TABLE tsk_files ADD COLUMN extension TEXT");

			resultSet = connection.executeQuery(statement, "SELECT obj_id,name FROM tsk_files"); //NON-NLS
			while (resultSet.next()) {
				long objID = resultSet.getLong("obj_id");
				String name = resultSet.getString("name");
				updstatement.executeUpdate("UPDATE tsk_files SET extension = '" + escapeSingleQuotes(extractExtension(name)) + "' "
						+ "WHERE obj_id = " + objID);
			}

			statement.execute("CREATE INDEX file_extension ON tsk_files ( extension )");

			// Add artifact_obj_id column to blackboard_artifacts table, data conversion for old versions isn't necesarry.
			statement.execute("ALTER TABLE blackboard_artifacts ADD COLUMN artifact_obj_id INTEGER NOT NULL DEFAULT -1");

			return new CaseDbSchemaVersionNumber(7, 0);

		} finally {
			closeResultSet(resultSet);
			closeStatement(statement);
			closeStatement(updstatement);
			releaseSingleUserCaseWriteLock();
		}
	}

	/**
	 * Updates a schema version 7 database to a schema version 7.1 database.
	 *
	 * @param schemaVersion The current schema version of the database.
	 * @param connection    A connection to the case database.
	 *
	 * @return The new database schema version.
	 *
	 * @throws SQLException     If there is an error completing a database
	 *                          operation.
	 * @throws TskCoreException If there is an error completing a database
	 *                          operation via another SleuthkitCase method.
	 */
	private CaseDbSchemaVersionNumber updateFromSchema7toSchema7dot1(CaseDbSchemaVersionNumber schemaVersion, CaseDbConnection connection) throws SQLException, TskCoreException {
		if (schemaVersion.getMajor() != 7) {
			return schemaVersion;
		}

		if (schemaVersion.getMinor() != 0) {
			return schemaVersion;
		}

		/*
		 * This upgrade adds a minor version number column.
		 */
		Statement statement = null;
		ResultSet resultSet = null;
		acquireSingleUserCaseWriteLock();
		try {
			statement = connection.createStatement();

			//add the schema minor version number column.
			if (schemaVersion.getMinor() == 0) {
				//add the schema minor version number column.
				statement.execute("ALTER TABLE tsk_db_info ADD COLUMN schema_minor_ver INTEGER DEFAULT 1");
			}
			return new CaseDbSchemaVersionNumber(7, 1);

		} finally {
			closeResultSet(resultSet);
			closeStatement(statement);
			releaseSingleUserCaseWriteLock();
		}
	}

	/**
	 * Updates a schema version 7.1 database to a schema version 7.2 database.
	 *
	 * @param schemaVersion The current schema version of the database.
	 * @param connection    A connection to the case database.
	 *
	 * @return The new database schema version.
	 *
	 * @throws SQLException     If there is an error completing a database
	 *                          operation.
	 * @throws TskCoreException If there is an error completing a database
	 *                          operation via another SleuthkitCase method.
	 */
	private CaseDbSchemaVersionNumber updateFromSchema7dot1toSchema7dot2(CaseDbSchemaVersionNumber schemaVersion, CaseDbConnection connection) throws SQLException, TskCoreException {
		if (schemaVersion.getMajor() != 7) {
			return schemaVersion;
		}

		if (schemaVersion.getMinor() != 1) {
			return schemaVersion;
		}

		Statement statement = null;
		Statement updstatement = null;
		ResultSet resultSet = null;
		acquireSingleUserCaseWriteLock();
		try {
			//add the data_source_obj_id column to blackboard_artifacts.
			statement = connection.createStatement();
			statement.execute("ALTER TABLE blackboard_artifacts ADD COLUMN data_source_obj_id INTEGER NOT NULL DEFAULT -1");

			// populate data_source_obj_id for each artifact
			updstatement = connection.createStatement();
			resultSet = connection.executeQuery(statement, "SELECT artifact_id, obj_id FROM blackboard_artifacts"); //NON-NLS
			while (resultSet.next()) {
				long artifact_id = resultSet.getLong("artifact_id");
				long obj_id = resultSet.getLong("obj_id");
				long data_source_obj_id = getDataSourceObjectId(connection, obj_id);
				updstatement.executeUpdate("UPDATE blackboard_artifacts SET data_source_obj_id = " + data_source_obj_id + " "
						+ "WHERE artifact_id = " + artifact_id);
			}
			closeResultSet(resultSet);
			closeStatement(statement);
			closeStatement(updstatement);

			/*
			 * Add a knownStatus column to the tag_names table.
			 */
			statement = connection.createStatement();
			statement.execute("ALTER TABLE tag_names ADD COLUMN knownStatus INTEGER NOT NULL DEFAULT " + TskData.FileKnown.UNKNOWN.getFileKnownValue());

			// Create account_types, accounts, and account_relationships  table
			if (this.dbType.equals(DbType.SQLITE)) {
				statement.execute("CREATE TABLE account_types (account_type_id INTEGER PRIMARY KEY, type_name TEXT UNIQUE NOT NULL, display_name TEXT NOT NULL)");
				statement.execute("CREATE TABLE accounts (account_id INTEGER PRIMARY KEY, account_type_id INTEGER NOT NULL, account_unique_identifier TEXT NOT NULL,  UNIQUE(account_type_id, account_unique_identifier) , FOREIGN KEY(account_type_id) REFERENCES account_types(account_type_id))");
				statement.execute("CREATE TABLE account_relationships (relationship_id INTEGER PRIMARY KEY, account1_id INTEGER NOT NULL, account2_id INTEGER NOT NULL, relationship_source_obj_id INTEGER NOT NULL,  date_time INTEGER, relationship_type INTEGER NOT NULL, data_source_obj_id INTEGER NOT NULL, UNIQUE(account1_id, account2_id, relationship_source_obj_id), FOREIGN KEY(account1_id) REFERENCES accounts(account_id), FOREIGN KEY(account2_id) REFERENCES accounts(account_id), FOREIGN KEY(relationship_source_obj_id) REFERENCES tsk_objects(obj_id), FOREIGN KEY(data_source_obj_id) REFERENCES tsk_objects(obj_id))");
			} else {
				statement.execute("CREATE TABLE account_types (account_type_id BIGSERIAL PRIMARY KEY, type_name TEXT UNIQUE NOT NULL, display_name TEXT NOT NULL)");
				statement.execute("CREATE TABLE accounts (account_id BIGSERIAL PRIMARY KEY, account_type_id INTEGER NOT NULL, account_unique_identifier TEXT NOT NULL,  UNIQUE(account_type_id, account_unique_identifier) , FOREIGN KEY(account_type_id) REFERENCES account_types(account_type_id))");
				statement.execute("CREATE TABLE account_relationships  (relationship_id BIGSERIAL PRIMARY KEY, account1_id INTEGER NOT NULL, account2_id INTEGER NOT NULL, relationship_source_obj_id INTEGER NOT NULL, date_time BIGINT, relationship_type INTEGER NOT NULL, data_source_obj_id INTEGER NOT NULL, UNIQUE(account1_id, account2_id, relationship_source_obj_id), FOREIGN KEY(account1_id) REFERENCES accounts(account_id), FOREIGN KEY(account2_id) REFERENCES accounts(account_id), FOREIGN KEY(relationship_source_obj_id) REFERENCES tsk_objects(obj_id), FOREIGN KEY(data_source_obj_id) REFERENCES tsk_objects(obj_id))");
			}

			// Create indexes
			statement.execute("CREATE INDEX artifact_artifact_objID ON blackboard_artifacts(artifact_obj_id)");
			statement.execute("CREATE INDEX relationships_account1  ON account_relationships(account1_id)");
			statement.execute("CREATE INDEX relationships_account2  ON account_relationships(account2_id)");
			statement.execute("CREATE INDEX relationships_relationship_source_obj_id  ON account_relationships(relationship_source_obj_id)");
			statement.execute("CREATE INDEX relationships_date_time  ON account_relationships(date_time)");
			statement.execute("CREATE INDEX relationships_relationship_type  ON account_relationships(relationship_type)");
			statement.execute("CREATE INDEX relationships_data_source_obj_id  ON account_relationships(data_source_obj_id)");

			return new CaseDbSchemaVersionNumber(7, 2);
		} finally {
			closeResultSet(resultSet);
			closeStatement(statement);
			closeStatement(updstatement);
			releaseSingleUserCaseWriteLock();
		}
	}

	/**
	 * Updates a schema version 7.2 database to a schema version 7.3 database.
	 *
	 * @param schemaVersion The current schema version of the database.
	 * @param connection    A connection to the case database.
	 *
	 * @return The new database schema version.
	 *
	 * @throws SQLException     If there is an error completing a database
	 *                          operation.
	 * @throws TskCoreException If there is an error completing a database
	 *                          operation via another SleuthkitCase method.
	 */
	private CaseDbSchemaVersionNumber updateFromSchema7dot2toSchema8dot0(CaseDbSchemaVersionNumber schemaVersion, CaseDbConnection connection) throws SQLException, TskCoreException {
		if (schemaVersion.getMajor() != 7) {
			return schemaVersion;
		}

		if (schemaVersion.getMinor() != 2) {
			return schemaVersion;
		}

		Statement updateSchemaStatement = connection.createStatement();
		Statement getExistingReportsStatement = connection.createStatement();
		ResultSet resultSet = null;
		ResultSet existingReports = null;

		acquireSingleUserCaseWriteLock();
		try {
			// Update the schema to turn report_id into an object id.

			// Unfortunately, SQLite doesn't support adding a constraint
			// to an existing table so we have to rename the old...
			updateSchemaStatement.execute("ALTER TABLE reports RENAME TO old_reports");

			// ...create the new...
			updateSchemaStatement.execute("CREATE TABLE reports (obj_id BIGSERIAL PRIMARY KEY, path TEXT NOT NULL, crtime INTEGER NOT NULL, src_module_name TEXT NOT NULL, report_name TEXT NOT NULL, FOREIGN KEY(obj_id) REFERENCES tsk_objects(obj_id))");

			// ...add the existing report records back...
			existingReports = getExistingReportsStatement.executeQuery("SELECT * FROM old_reports");
			while (existingReports.next()) {
				String path = existingReports.getString(2);
				long crtime = existingReports.getInt(3);
				String sourceModule = existingReports.getString(4);
				String reportName = existingReports.getString(5);

				PreparedStatement insertObjectStatement = connection.getPreparedStatement(PREPARED_STATEMENT.INSERT_OBJECT, Statement.RETURN_GENERATED_KEYS);
				insertObjectStatement.clearParameters();
				insertObjectStatement.setNull(1, java.sql.Types.BIGINT);
				insertObjectStatement.setLong(2, TskData.ObjectType.REPORT.getObjectType());
				connection.executeUpdate(insertObjectStatement);
				resultSet = insertObjectStatement.getGeneratedKeys();
				if (!resultSet.next()) {
					throw new TskCoreException(String.format("Failed to INSERT report %s (%s) in tsk_objects table", reportName, path));
				}
				long objectId = resultSet.getLong(1); //last_insert_rowid()

				// INSERT INTO reports (obj_id, path, crtime, src_module_name, display_name) VALUES (?, ?, ?, ?, ?)
				PreparedStatement insertReportStatement = connection.getPreparedStatement(PREPARED_STATEMENT.INSERT_REPORT);
				insertReportStatement.clearParameters();
				insertReportStatement.setLong(1, objectId);
				insertReportStatement.setString(2, path);
				insertReportStatement.setLong(3, crtime);
				insertReportStatement.setString(4, sourceModule);
				insertReportStatement.setString(5, reportName);
				connection.executeUpdate(insertReportStatement);
			}

			// ...and drop the old table.
			updateSchemaStatement.execute("DROP TABLE old_reports");

			return new CaseDbSchemaVersionNumber(8, 0);
		} finally {
			closeResultSet(resultSet);
			closeResultSet(existingReports);
			closeStatement(updateSchemaStatement);
			closeStatement(getExistingReportsStatement);
			releaseSingleUserCaseWriteLock();
		}
	}

	/**
	 * Extract the extension from a file name.
	 *
	 * @param fileName the file name to extract the extension from.
	 *
	 * @return The extension extracted from fileName. Will not be null.
	 */
	static String extractExtension(final String fileName) {
		String ext;
		int i = fileName.lastIndexOf(".");
		// > 0 because we assume it's not an extension if period is the first character
		if ((i > 0) && ((i + 1) < fileName.length())) {
			ext = fileName.substring(i + 1);
		} else {
			return "";
		}
		// we added this at one point to deal with files that had crazy names based on URLs
		// it's too hard though to clean those up and not mess up basic extensions though.
		// We need to add '-' to the below if we use it again
		//		String[] findNonAlphanumeric = ext.split("[^a-zA-Z0-9_]");
		//		if (findNonAlphanumeric.length > 1) {
		//			ext = findNonAlphanumeric[0];
		//		}
		return ext.toLowerCase();
	}

	/**
	 * Returns case database schema version number. As of TSK 4.5.0 db schema
	 * versions are two part Major.minor. This method only returns the major
	 * part. Use getDBSchemaVersion() for the complete version.
	 *
	 * @return The schema version number as an integer.
	 *
	 * @deprecated since 4.5.0 Use getDBSchemaVersion() instead for more
	 * complete version info.
	 */
	@Deprecated
	public int getSchemaVersion() {
		return getDBSchemaVersion().getMajor();
	}

	/**
	 * Gets the database schema version in use.
	 *
	 * @return the database schema version in use.
	 */
	public VersionNumber getDBSchemaVersion() {
		return CURRENT_DB_SCHEMA_VERSION;
	}

	/**
	 * Returns the type of database in use.
	 *
	 * @return database type
	 */
	public DbType getDatabaseType() {
		return this.dbType;
	}

	/**
	 * Returns the path of a backup copy of the database made when a schema
	 * version upgrade has occurred.
	 *
	 * @return The path of the backup file or null if no backup was made.
	 */
	public String getBackupDatabasePath() {
		return dbBackupPath;
	}

	/**
	 * Create a new transaction on the case database. The transaction object
	 * that is returned can be passed to methods that take a CaseDbTransaction.
	 * The caller is responsible for calling either commit() or rollback() on
	 * the transaction object.
	 *
	 * @return A CaseDbTransaction object.
	 *
	 * @throws TskCoreException
	 */
	public CaseDbTransaction beginTransaction() throws TskCoreException {
		return new CaseDbTransaction(connections.getConnection());
	}

	/**
	 * Gets the case database name.
	 *
	 * @return The case database name.
	 */
	public String getDatabaseName() {
		return databaseName;
	}

	/**
	 * Get the full path to the case directory. For a SQLite case database, this
	 * is the same as the database directory path.
	 *
	 * @return Case directory path.
	 */
	public String getDbDirPath() {
		return caseDirPath;
	}

	/**
	 * Acquires a write lock, but only if this is a single-user case. Always
	 * call this method in a try block with a call to the lock release method in
	 * an associated finally block.
	 */
	public void acquireSingleUserCaseWriteLock() {
		if (dbType == DbType.SQLITE) {
			rwLock.writeLock().lock();
		}
	}

	/**
	 * Releases a write lock, but only if this is a single-user case. This
	 * method should always be called in the finally block of a try block in
	 * which the lock was acquired.
	 */
	public void releaseSingleUserCaseWriteLock() {
		if (dbType == DbType.SQLITE) {
			rwLock.writeLock().unlock();
		}
	}

	/**
	 * Acquires a read lock, but only if this is a single-user case. Call this
	 * method in a try block with a call to the lock release method in an
	 * associated finally block.
	 */
	public void acquireSingleUserCaseReadLock() {
		if (dbType == DbType.SQLITE) {
			rwLock.readLock().lock();
		}
	}

	/**
	 * Releases a read lock, but only if this is a single-user case. This method
	 * should always be called in the finally block of a try block in which the
	 * lock was acquired.
	 */
	public void releaseSingleUserCaseReadLock() {
		if (dbType == DbType.SQLITE) {
			rwLock.readLock().unlock();
		}
	}

	/**
	 * Open an existing case database.
	 *
	 * @param dbPath Path to SQLite case database.
	 *
	 * @return Case database object.
	 *
	 * @throws org.sleuthkit.datamodel.TskCoreException
	 */
	public static SleuthkitCase openCase(String dbPath) throws TskCoreException {
		try {
			final SleuthkitJNI.CaseDbHandle caseHandle = SleuthkitJNI.openCaseDb(dbPath);
			return new SleuthkitCase(dbPath, caseHandle, DbType.SQLITE);
		} catch (TskUnsupportedSchemaVersionException ex) {
			//don't wrap in new TskCoreException
			throw ex;
		} catch (Exception ex) {
			throw new TskCoreException("Failed to open case database at " + dbPath, ex);
		}
	}

	/**
	 * Open an existing multi-user case database.
	 *
	 * @param databaseName The name of the database.
	 * @param info         Connection information for the the database.
	 * @param caseDir      The folder where the case metadata fils is stored.
	 *
	 * @return A case database object.
	 *
	 * @throws TskCoreException If there is a problem opening the database.
	 */
	public static SleuthkitCase openCase(String databaseName, CaseDbConnectionInfo info, String caseDir) throws TskCoreException {
		try {
			/*
			 * The flow of this method involves trying to open case and if
			 * successful, return that case. If unsuccessful, an exception is
			 * thrown. We catch any exceptions, and use tryConnect() to attempt
			 * to obtain further information about the error. If tryConnect() is
			 * unable to successfully connect, tryConnect() will throw a
			 * TskCoreException with a message containing user-level error
			 * reporting. If tryConnect() is able to connect, flow continues and
			 * we rethrow the original exception obtained from trying to create
			 * the case. In this way, we obtain more detailed information if we
			 * are able, but do not lose any information if unable.
			 */
			final SleuthkitJNI.CaseDbHandle caseHandle = SleuthkitJNI.openCaseDb(databaseName, info);
			return new SleuthkitCase(info.getHost(), Integer.parseInt(info.getPort()), databaseName, info.getUserName(), info.getPassword(), caseHandle, caseDir, info.getDbType());
		} catch (PropertyVetoException exp) {
			// In this case, the JDBC driver doesn't support PostgreSQL. Use the generic message here.
			throw new TskCoreException(exp.getMessage(), exp);
		} catch (TskUnsupportedSchemaVersionException ex) {
			//don't wrap in new TskCoreException
			throw ex;
		} catch (Exception exp) {
			tryConnect(info); // attempt to connect, throw with user-friendly message if unable
			throw new TskCoreException(exp.getMessage(), exp); // throw with generic message if tryConnect() was successful
		}
	}

	/**
	 * Creates a new SQLite case database.
	 *
	 * @param dbPath Path to where SQlite case database should be created.
	 *
	 * @return A case database object.
	 *
	 * @throws org.sleuthkit.datamodel.TskCoreException
	 */
	public static SleuthkitCase newCase(String dbPath) throws TskCoreException {
		try {
			SleuthkitJNI.CaseDbHandle caseHandle = SleuthkitJNI.newCaseDb(dbPath);
			return new SleuthkitCase(dbPath, caseHandle, DbType.SQLITE);
		} catch (Exception ex) {
			throw new TskCoreException("Failed to create case database at " + dbPath, ex);
		}
	}

	/**
	 * Creates a new PostgreSQL case database.
	 *
	 * @param caseName    The name of the case. It will be used to create a case
	 *                    database name that can be safely used in SQL commands
	 *                    and will not be subject to name collisions on the case
	 *                    database server. Use getDatabaseName to get the
	 *                    created name.
	 * @param info        The information to connect to the database.
	 * @param caseDirPath The case directory path.
	 *
	 * @return A case database object.
	 *
	 * @throws org.sleuthkit.datamodel.TskCoreException
	 */
	public static SleuthkitCase newCase(String caseName, CaseDbConnectionInfo info, String caseDirPath) throws TskCoreException {
		String databaseName = createCaseDataBaseName(caseName);
		try {
			/**
			 * The flow of this method involves trying to create a new case and
			 * if successful, return that case. If unsuccessful, an exception is
			 * thrown. We catch any exceptions, and use tryConnect() to attempt
			 * to obtain further information about the error. If tryConnect() is
			 * unable to successfully connect, tryConnect() will throw a
			 * TskCoreException with a message containing user-level error
			 * reporting. If tryConnect() is able to connect, flow continues and
			 * we rethrow the original exception obtained from trying to create
			 * the case. In this way, we obtain more detailed information if we
			 * are able, but do not lose any information if unable.
			 */
			SleuthkitJNI.CaseDbHandle caseHandle = SleuthkitJNI.newCaseDb(databaseName, info);
			return new SleuthkitCase(info.getHost(), Integer.parseInt(info.getPort()),
					databaseName, info.getUserName(), info.getPassword(), caseHandle, caseDirPath, info.getDbType());
		} catch (PropertyVetoException exp) {
			// In this case, the JDBC driver doesn't support PostgreSQL. Use the generic message here.
			throw new TskCoreException(exp.getMessage(), exp);
		} catch (Exception exp) {
			tryConnect(info); // attempt to connect, throw with user-friendly message if unable
			throw new TskCoreException(exp.getMessage(), exp); // throw with generic message if tryConnect() was successful
		}
	}

	/**
	 * Transforms a candidate PostgreSQL case database name into one that can be
	 * safely used in SQL commands and will not be subject to name collisions on
	 * the case database server.
	 *
	 * @param candidateDbName A candidate case database name.
	 *
	 * @return A case database name.
	 */
	private static String createCaseDataBaseName(String candidateDbName) {
		String dbName;
		if (!candidateDbName.isEmpty()) {
			/*
			 * Replace all non-ASCII characters.
			 */
			dbName = candidateDbName.replaceAll("[^\\p{ASCII}]", "_"); //NON-NLS

			/*
			 * Replace all control characters.
			 */
			dbName = dbName.replaceAll("[\\p{Cntrl}]", "_"); //NON-NLS

			/*
			 * Replace /, \, :, ?, space, ' ".
			 */
			dbName = dbName.replaceAll("[ /?:'\"\\\\]", "_"); //NON-NLS

			/*
			 * Make it all lowercase.
			 */
			dbName = dbName.toLowerCase();

			/*
			 * Must start with letter or underscore. If not, prepend an
			 * underscore.
			 */
			if ((dbName.length() > 0 && !(Character.isLetter(dbName.codePointAt(0))) && !(dbName.codePointAt(0) == '_'))) {
				dbName = "_" + dbName;
			}

			/*
			 * Truncate to 63 - 16 = 47 chars to accomodate a timestamp for
			 * uniqueness.
			 */
			if (dbName.length() > MAX_DB_NAME_LEN_BEFORE_TIMESTAMP) {
				dbName = dbName.substring(0, MAX_DB_NAME_LEN_BEFORE_TIMESTAMP);
			}

		} else {
			/*
			 * Must start with letter or underscore.
			 */
			dbName = "_";
		}
		/*
		 * Add the time stmap.
		 */
		SimpleDateFormat dateFormat = new SimpleDateFormat("yyyyMMdd_HHmmss");
		Date date = new Date();
		dbName = dbName + "_" + dateFormat.format(date);

		return dbName;
	}

	/**
	 * Starts the multi-step process of adding an image data source to the case
	 * by creating an object that can be used to control the process and get
	 * progress messages from it.
	 *
	 * @param timeZone        The time zone of the image.
	 * @param addUnallocSpace Set to true to create virtual files for
	 *                        unallocated space in the image.
	 * @param noFatFsOrphans  Set to true to skip processing orphan files of FAT
	 *                        file systems.
	 * @param imageCopyPath   Path to which a copy of the image should be
	 *                        written. Use the empty string to disable image
	 *                        writing.
	 *
	 * @return An object that encapsulates control of adding an image via the
	 *         SleuthKit native code layer.
	 */
	public AddImageProcess makeAddImageProcess(String timeZone, boolean addUnallocSpace, boolean noFatFsOrphans, String imageCopyPath) {
		return this.caseHandle.initAddImageProcess(timeZone, addUnallocSpace, noFatFsOrphans, imageCopyPath, this);
	}

	/**
	 * Get the list of root objects (data sources) from the case database, e.g.,
	 * image files, logical (local) files, virtual directories.
	 *
	 * @return List of content objects representing root objects.
	 *
	 * @throws TskCoreException
	 */
	public List<Content> getRootObjects() throws TskCoreException {
		CaseDbConnection connection = connections.getConnection();
		acquireSingleUserCaseReadLock();
		Statement s = null;
		ResultSet rs = null;
		try {
			s = connection.createStatement();
			rs = connection.executeQuery(s, "SELECT obj_id, type FROM tsk_objects " //NON-NLS
					+ "WHERE par_obj_id IS NULL"); //NON-NLS
			Collection<ObjectInfo> infos = new ArrayList<ObjectInfo>();
			while (rs.next()) {
				infos.add(new ObjectInfo(rs.getLong("obj_id"), ObjectType.valueOf(rs.getShort("type")))); //NON-NLS
			}

			List<Content> rootObjs = new ArrayList<Content>();
			for (ObjectInfo i : infos) {
				if (null != i.type) {
					switch (i.type) {
						case IMG:
							rootObjs.add(getImageById(i.id));
							break;
						case ABSTRACTFILE:
							// Check if virtual dir for local files.
							AbstractFile af = getAbstractFileById(i.id);
							if (af instanceof VirtualDirectory) {
								rootObjs.add(af);
							} else {
								throw new TskCoreException("Parentless object has wrong type to be a root (ABSTRACTFILE, but not VIRTUAL_DIRECTORY: " + i.type);
							}
							break;
						case REPORT:
							break;
						default:
							throw new TskCoreException("Parentless object has wrong type to be a root: " + i.type);
					}
				}
			}
			return rootObjs;
		} catch (SQLException ex) {
			throw new TskCoreException("Error getting root objects", ex);
		} finally {
			closeResultSet(rs);
			closeStatement(s);
			connection.close();
			releaseSingleUserCaseReadLock();
		}
	}

	/**
	 * Gets the the datasource obj ids for the given device_id
	 *
	 * @param deviceId device_id
	 *
	 * @return A list of the data source object_id for the given device_id for
	 *         the case.
	 *
	 * @throws TskCoreException if there is a problem getting the data source
	 *                          obj ids.
	 */
	List<Long> getDataSourceObjIds(String deviceId) throws TskCoreException {

		// check cached map first
		synchronized (deviceIdToDatasourceObjIdMap) {
			if (deviceIdToDatasourceObjIdMap.containsKey(deviceId)) {
				return new ArrayList<Long>(deviceIdToDatasourceObjIdMap.get(deviceId));
			}

			CaseDbConnection connection = connections.getConnection();
			acquireSingleUserCaseReadLock();
			Statement s = null;
			ResultSet rs = null;
			try {
				s = connection.createStatement();
				rs = connection.executeQuery(s, "SELECT obj_id FROM data_source_info WHERE device_id = '" + deviceId + "'"); //NON-NLS
				List<Long> dataSourceObjIds = new ArrayList<Long>();
				while (rs.next()) {
					dataSourceObjIds.add(rs.getLong("obj_id"));

					// Add to map of deviceID to data_source_obj_id.
					long ds_obj_id = rs.getLong("obj_id");
					if (deviceIdToDatasourceObjIdMap.containsKey(deviceId)) {
						deviceIdToDatasourceObjIdMap.get(deviceId).add(ds_obj_id);
					} else {
						deviceIdToDatasourceObjIdMap.put(deviceId, new HashSet<Long>(Arrays.asList(ds_obj_id)));
					}
				}
				return dataSourceObjIds;
			} catch (SQLException ex) {
				throw new TskCoreException("Error getting data sources", ex);
			} finally {
				closeResultSet(rs);
				closeStatement(s);
				connection.close();
				releaseSingleUserCaseReadLock();
			}
		}
	}

	/**
	 * Gets the data sources for the case. For each data source, if it is an
	 * image, an Image will be instantiated. Otherwise, a LocalFilesDataSource
	 * will be instantiated.
	 *
	 * NOTE: The DataSource interface is an emerging feature and at present is
	 * only useful for obtaining the object id and the device id, an
	 * ASCII-printable identifier for the device associated with the data source
	 * that is intended to be unique across multiple cases (e.g., a UUID). In
	 * the future, this method will be a replacement for the getRootObjects
	 * method.
	 *
	 * @return A list of the data sources for the case.
	 *
	 * @throws TskCoreException if there is a problem getting the data sources.
	 */
	public List<DataSource> getDataSources() throws TskCoreException {
		CaseDbConnection connection = connections.getConnection();
		acquireSingleUserCaseReadLock();
		Statement statement = null;
		ResultSet resultSet = null;
		Statement statement2 = null;
		ResultSet resultSet2 = null;
		try {
			statement = connection.createStatement();
			statement2 = connection.createStatement();
			resultSet = connection.executeQuery(statement,
					"SELECT ds.obj_id, ds.device_id, ds.time_zone, img.type, img.ssize, img.size, img.md5, img.display_name "
					+ "FROM data_source_info AS ds "
					+ "LEFT JOIN tsk_image_info AS img "
					+ "ON ds.obj_id = img.obj_id"); //NON-NLS

			List<DataSource> dataSourceList = new ArrayList<DataSource>();
			Map<Long, List<String>> imagePathsMap = getImagePaths();

			while (resultSet.next()) {
				DataSource dataSource;
				Long objectId = resultSet.getLong("obj_id");
				String deviceId = resultSet.getString("device_id");
				String timezone = resultSet.getString("time_zone");
				String type = resultSet.getString("type");

				if (type == null) {
					/*
					 * No data found in 'tsk_image_info', so we build a
					 * LocalFilesDataSource.
					 */

					resultSet2 = connection.executeQuery(statement2, "SELECT name FROM tsk_files WHERE tsk_files.obj_id = " + objectId); //NON-NLS
					String dsName = (resultSet2.next()) ? resultSet2.getString("name") : "";
					resultSet2.close();

					TSK_FS_NAME_TYPE_ENUM dirType = TSK_FS_NAME_TYPE_ENUM.DIR;
					TSK_FS_META_TYPE_ENUM metaType = TSK_FS_META_TYPE_ENUM.TSK_FS_META_TYPE_DIR;
					TSK_FS_NAME_FLAG_ENUM dirFlag = TSK_FS_NAME_FLAG_ENUM.ALLOC;
					final short metaFlags = (short) (TSK_FS_META_FLAG_ENUM.ALLOC.getValue()
							| TSK_FS_META_FLAG_ENUM.USED.getValue());
					String parentPath = "/"; //NON-NLS
					dataSource = new LocalFilesDataSource(this, objectId, objectId, deviceId, dsName, dirType, metaType, dirFlag, metaFlags, timezone, null, FileKnown.UNKNOWN, parentPath);
				} else {
					/*
					 * Data found in 'tsk_image_info', so we build an Image.
					 */
					Long ssize = resultSet.getLong("ssize");
					Long size = resultSet.getLong("size");
					String md5 = resultSet.getString("md5");
					String name = resultSet.getString("display_name");

					List<String> imagePaths = imagePathsMap.get(objectId);
					if (name == null) {
						if (imagePaths.size() > 0) {
							String path = imagePaths.get(0);
							name = (new java.io.File(path)).getName();
						} else {
							name = "";
						}
					}

					dataSource = new Image(this, objectId, Long.valueOf(type), deviceId, ssize, name, imagePaths.toArray(new String[imagePaths.size()]), timezone, md5, size);
				}

				dataSourceList.add(dataSource);
			}

			return dataSourceList;

		} catch (SQLException ex) {
			throw new TskCoreException("Error getting data sources", ex);
		} finally {
			closeResultSet(resultSet);
			closeStatement(statement);
			closeResultSet(resultSet2);
			closeStatement(statement2);
			connection.close();
			releaseSingleUserCaseReadLock();
		}
	}

	/**
	 * Gets a specific data source for the case. If it is an image, an Image
	 * will be instantiated. Otherwise, a LocalFilesDataSource will be
	 * instantiated.
	 *
	 * NOTE: The DataSource class is an emerging feature and at present is only
	 * useful for obtaining the object id and the data source identifier, an
	 * ASCII-printable identifier for the data source that is intended to be
	 * unique across multiple cases (e.g., a UUID). In the future, this method
	 * will be a replacement for the getRootObjects method.
	 *
	 * @param objectId The object id of the data source.
	 *
	 * @return The data source.
	 *
	 * @throws TskDataException If there is no data source for the given object
	 *                          id.
	 * @throws TskCoreException If there is a problem getting the data source.
	 */
	public DataSource getDataSource(long objectId) throws TskDataException, TskCoreException {
		DataSource dataSource = null;
		CaseDbConnection connection = connections.getConnection();
		acquireSingleUserCaseReadLock();
		Statement statement = null;
		ResultSet resultSet = null;
		Statement statement2 = null;
		ResultSet resultSet2 = null;
		try {
			statement = connection.createStatement();
			statement2 = connection.createStatement();
			resultSet = connection.executeQuery(statement,
					"SELECT ds.device_id, ds.time_zone, img.type, img.ssize, img.size, img.md5, img.display_name "
					+ "FROM data_source_info AS ds "
					+ "LEFT JOIN tsk_image_info AS img "
					+ "ON ds.obj_id = img.obj_id "
					+ "WHERE ds.obj_id = " + objectId); //NON-NLS
			if (resultSet.next()) {
				String deviceId = resultSet.getString("device_id");
				String timezone = resultSet.getString("time_zone");
				String type = resultSet.getString("type");

				if (type == null) {
					/*
					 * No data found in 'tsk_image_info', so we build an
					 * LocalFilesDataSource.
					 */
					
					resultSet2 = connection.executeQuery(statement2, "SELECT name FROM tsk_files WHERE tsk_files.obj_id = " + objectId); //NON-NLS
					String dsName = (resultSet2.next()) ? resultSet2.getString("name") : "";
					
					TSK_FS_NAME_TYPE_ENUM dirType = TSK_FS_NAME_TYPE_ENUM.DIR;
					TSK_FS_META_TYPE_ENUM metaType = TSK_FS_META_TYPE_ENUM.TSK_FS_META_TYPE_DIR;
					TSK_FS_NAME_FLAG_ENUM dirFlag = TSK_FS_NAME_FLAG_ENUM.ALLOC;
					final short metaFlags = (short) (TSK_FS_META_FLAG_ENUM.ALLOC.getValue()
							| TSK_FS_META_FLAG_ENUM.USED.getValue());
					String parentPath = "/"; //NON-NLS
					dataSource = new LocalFilesDataSource(this, objectId, objectId, deviceId, dsName, dirType, metaType, dirFlag, metaFlags, timezone, null, FileKnown.UNKNOWN, parentPath);
				} else {
					/*
					 * Data found in 'tsk_image_info', so we build an Image.
					 */
					Long ssize = resultSet.getLong("ssize");
					Long size = resultSet.getLong("size");
					String md5 = resultSet.getString("md5");
					String name = resultSet.getString("display_name");

					List<String> imagePaths = getImagePathsById(objectId);
					if (name == null) {
						if (imagePaths.size() > 0) {
							String path = imagePaths.get(0);
							name = (new java.io.File(path)).getName();
						} else {
							name = "";
						}
					}

					dataSource = new Image(this, objectId, Long.valueOf(type), deviceId, ssize, name, imagePaths.toArray(new String[imagePaths.size()]), timezone, md5, size);
				}
			} else {
				throw new TskDataException(String.format("There is no data source with obj_id = %d", objectId));
			}
		} catch (SQLException ex) {
			throw new TskCoreException(String.format("Error getting data source with obj_id = %d", objectId), ex);
		} finally {
			closeResultSet(resultSet);
			closeStatement(statement);
			closeResultSet(resultSet2);
			closeStatement(statement2);
			connection.close();
			releaseSingleUserCaseReadLock();
		}

		return dataSource;
	}

	/**
	 * Get all blackboard artifacts of a given type. Does not included rejected
	 * artifacts.
	 *
	 * @param artifactTypeID artifact type id (must exist in database)
	 *
	 * @return list of blackboard artifacts.
	 *
	 * @throws TskCoreException
	 */
	public ArrayList<BlackboardArtifact> getBlackboardArtifacts(int artifactTypeID) throws TskCoreException {
		return getArtifactsHelper("blackboard_artifacts.artifact_type_id = " + artifactTypeID);
	}

	/**
	 * Get a count of blackboard artifacts for a given content. Does not include
	 * rejected artifacts.
	 *
	 * @param objId Id of the content.
	 *
	 * @return The artifacts count for the content.
	 *
	 * @throws TskCoreException
	 */
	public long getBlackboardArtifactsCount(long objId) throws TskCoreException {
		CaseDbConnection connection = connections.getConnection();
		acquireSingleUserCaseReadLock();
		ResultSet rs = null;
		try {
			// SELECT COUNT(*) AS count FROM blackboard_artifacts WHERE obj_id = ?
			PreparedStatement statement = connection.getPreparedStatement(PREPARED_STATEMENT.COUNT_ARTIFACTS_FROM_SOURCE);
			statement.clearParameters();
			statement.setLong(1, objId);
			rs = connection.executeQuery(statement);
			long count = 0;
			if (rs.next()) {
				count = rs.getLong("count");
			}
			return count;
		} catch (SQLException ex) {
			throw new TskCoreException("Error getting number of blackboard artifacts by content", ex);
		} finally {
			closeResultSet(rs);
			connection.close();
			releaseSingleUserCaseReadLock();
		}
	}

	/**
	 * Get a count of artifacts of a given type. Does not include rejected
	 * artifacts.
	 *
	 * @param artifactTypeID Id of the artifact type.
	 *
	 * @return The artifacts count for the type.
	 *
	 * @throws TskCoreException
	 */
	public long getBlackboardArtifactsTypeCount(int artifactTypeID) throws TskCoreException {
		CaseDbConnection connection = connections.getConnection();
		acquireSingleUserCaseReadLock();
		ResultSet rs = null;
		try {
			// SELECT COUNT(*) AS count FROM blackboard_artifacts WHERE artifact_type_id = ?
			PreparedStatement statement = connection.getPreparedStatement(PREPARED_STATEMENT.COUNT_ARTIFACTS_OF_TYPE);
			statement.clearParameters();
			statement.setInt(1, artifactTypeID);
			rs = connection.executeQuery(statement);
			long count = 0;
			if (rs.next()) {
				count = rs.getLong("count");
			}
			return count;
		} catch (SQLException ex) {
			throw new TskCoreException("Error getting number of blackboard artifacts by type", ex);
		} finally {
			closeResultSet(rs);
			connection.close();
			releaseSingleUserCaseReadLock();
		}
	}

	/**
	 * Get all blackboard artifacts that have an attribute of the given type and
	 * String value. Does not included rejected artifacts.
	 *
	 * @param attrType attribute of this attribute type to look for in the
	 *                 artifacts
	 * @param value    value of the attribute of the attrType type to look for
	 *
	 * @return a list of blackboard artifacts with such an attribute
	 *
	 * @throws TskCoreException exception thrown if a critical error occurred
	 *                          within tsk core and artifacts could not be
	 *                          queried
	 */
	public List<BlackboardArtifact> getBlackboardArtifacts(BlackboardAttribute.ATTRIBUTE_TYPE attrType, String value) throws TskCoreException {
		CaseDbConnection connection = connections.getConnection();
		acquireSingleUserCaseReadLock();
		Statement s = null;
		ResultSet rs = null;
		try {
			s = connection.createStatement();
			rs = connection.executeQuery(s, "SELECT DISTINCT arts.artifact_id AS artifact_id, " //NON-NLS
					+ "arts.obj_id AS obj_id, arts.artifact_obj_id AS artifact_obj_id, arts.data_source_obj_id AS data_source_obj_id, arts.artifact_type_id AS artifact_type_id, "
					+ "types.type_name AS type_name, types.display_name AS display_name, "//NON-NLS
					+ " arts.review_status_id AS review_status_id " //NON-NLS
					+ "FROM blackboard_artifacts AS arts, blackboard_attributes AS attrs, blackboard_artifact_types AS types " //NON-NLS
					+ "WHERE arts.artifact_id = attrs.artifact_id " //NON-NLS
					+ " AND attrs.attribute_type_id = " + attrType.getTypeID() //NON-NLS
					+ " AND attrs.value_text = '" + value + "'"
					+ " AND types.artifact_type_id=arts.artifact_type_id"
					+ " AND arts.review_status_id !=" + BlackboardArtifact.ReviewStatus.REJECTED.getID());	 //NON-NLS
			ArrayList<BlackboardArtifact> artifacts = new ArrayList<BlackboardArtifact>();
			while (rs.next()) {
				artifacts.add(new BlackboardArtifact(this, rs.getLong("artifact_id"), rs.getLong("obj_id"), rs.getLong("artifact_obj_id"), rs.getLong("data_source_obj_id"),
						rs.getInt("artifact_type_id"), rs.getString("type_name"), rs.getString("display_name"),
						BlackboardArtifact.ReviewStatus.withID(rs.getInt("review_status_id"))));
			}
			return artifacts;
		} catch (SQLException ex) {
			throw new TskCoreException("Error getting blackboard artifacts by attribute", ex);
		} finally {
			closeResultSet(rs);
			closeStatement(s);
			connection.close();
			releaseSingleUserCaseReadLock();
		}
	}

	/**
	 * Get all blackboard artifacts that have an attribute of the given type and
	 * String value. Does not included rejected artifacts.
	 *
	 * @param attrType   attribute of this attribute type to look for in the
	 *                   artifacts
	 * @param subString  value substring of the string attribute of the attrType
	 *                   type to look for
	 * @param startsWith if true, the artifact attribute string should start
	 *                   with the substring, if false, it should just contain it
	 *
	 * @return a list of blackboard artifacts with such an attribute
	 *
	 * @throws TskCoreException exception thrown if a critical error occurred
	 *                          within tsk core and artifacts could not be
	 *                          queried
	 */
	public List<BlackboardArtifact> getBlackboardArtifacts(BlackboardAttribute.ATTRIBUTE_TYPE attrType, String subString, boolean startsWith) throws TskCoreException {
		String valSubStr = "%" + subString; //NON-NLS
		if (startsWith == false) {
			valSubStr += "%"; //NON-NLS
		}
		CaseDbConnection connection = connections.getConnection();
		acquireSingleUserCaseReadLock();
		Statement s = null;
		ResultSet rs = null;
		try {
			s = connection.createStatement();
			rs = connection.executeQuery(s, "SELECT DISTINCT arts.artifact_id AS artifact_id, " //NON-NLS
					+ " arts.obj_id AS obj_id, arts.artifact_obj_id AS artifact_obj_id, arts.data_source_obj_id AS data_source_obj_id, arts.artifact_type_id AS artifact_type_id, " //NON-NLS
					+ " types.type_name AS type_name, types.display_name AS display_name, " //NON-NLS
					+ " arts.review_status_id AS review_status_id " //NON-NLS
					+ " FROM blackboard_artifacts AS arts, blackboard_attributes AS attrs, blackboard_artifact_types AS types " //NON-NLS
					+ " WHERE arts.artifact_id = attrs.artifact_id " //NON-NLS
					+ " AND attrs.attribute_type_id = " + attrType.getTypeID() //NON-NLS
					+ " AND LOWER(attrs.value_text) LIKE LOWER('" + valSubStr + "')"
					+ " AND types.artifact_type_id=arts.artifact_type_id "
					+ " AND arts.review_status_id !=" + BlackboardArtifact.ReviewStatus.REJECTED.getID());
			ArrayList<BlackboardArtifact> artifacts = new ArrayList<BlackboardArtifact>();
			while (rs.next()) {
				artifacts.add(new BlackboardArtifact(this, rs.getLong("artifact_id"), rs.getLong("obj_id"), rs.getLong("artifact_obj_id"), rs.getLong("data_source_obj_id"),
						rs.getInt("artifact_type_id"), rs.getString("type_name"), rs.getString("display_name"),
						BlackboardArtifact.ReviewStatus.withID(rs.getInt("review_status_id"))));
			}
			return artifacts;
		} catch (SQLException ex) {
			throw new TskCoreException("Error getting blackboard artifacts by attribute. " + ex.getMessage(), ex);
		} finally {
			closeResultSet(rs);
			closeStatement(s);
			connection.close();
			releaseSingleUserCaseReadLock();
		}
	}

	/**
	 * Get all blackboard artifacts that have an attribute of the given type and
	 * integer value. Does not included rejected artifacts.
	 *
	 * @param attrType attribute of this attribute type to look for in the
	 *                 artifacts
	 * @param value    value of the attribute of the attrType type to look for
	 *
	 * @return a list of blackboard artifacts with such an attribute
	 *
	 * @throws TskCoreException exception thrown if a critical error occurred
	 *                          within tsk core and artifacts could not be
	 *                          queried
	 */
	public List<BlackboardArtifact> getBlackboardArtifacts(BlackboardAttribute.ATTRIBUTE_TYPE attrType, int value) throws TskCoreException {
		CaseDbConnection connection = connections.getConnection();
		acquireSingleUserCaseReadLock();
		Statement s = null;
		ResultSet rs = null;
		try {
			s = connection.createStatement();
			rs = connection.executeQuery(s, "SELECT DISTINCT arts.artifact_id AS artifact_id, " //NON-NLS
					+ " arts.obj_id AS obj_id, arts.artifact_obj_id AS artifact_obj_id, arts.data_source_obj_id AS data_source_obj_id, arts.artifact_type_id AS artifact_type_id, "
					+ " types.type_name AS type_name, types.display_name AS display_name, "
					+ " arts.review_status_id AS review_status_id  "//NON-NLS
					+ " FROM blackboard_artifacts AS arts, blackboard_attributes AS attrs, blackboard_artifact_types AS types " //NON-NLS
					+ "WHERE arts.artifact_id = attrs.artifact_id " //NON-NLS
					+ " AND attrs.attribute_type_id = " + attrType.getTypeID() //NON-NLS
					+ " AND attrs.value_int32 = " + value //NON-NLS
					+ " AND types.artifact_type_id=arts.artifact_type_id "
					+ " AND arts.review_status_id !=" + BlackboardArtifact.ReviewStatus.REJECTED.getID());
			ArrayList<BlackboardArtifact> artifacts = new ArrayList<BlackboardArtifact>();
			while (rs.next()) {
				artifacts.add(new BlackboardArtifact(this, rs.getLong("artifact_id"), rs.getLong("obj_id"), rs.getLong("artifact_obj_id"), rs.getLong("data_source_obj_id"),
						rs.getInt("artifact_type_id"), rs.getString("type_name"), rs.getString("display_name"),
						BlackboardArtifact.ReviewStatus.withID(rs.getInt("review_status_id"))));
			}
			return artifacts;
		} catch (SQLException ex) {
			throw new TskCoreException("Error getting blackboard artifacts by attribute", ex);
		} finally {
			closeResultSet(rs);
			closeStatement(s);
			connection.close();
			releaseSingleUserCaseReadLock();
		}
	}

	/**
	 * Get all blackboard artifacts that have an attribute of the given type and
	 * long value. Does not included rejected artifacts.
	 *
	 * @param attrType attribute of this attribute type to look for in the
	 *                 artifacts
	 * @param value    value of the attribute of the attrType type to look for
	 *
	 * @return a list of blackboard artifacts with such an attribute
	 *
	 * @throws TskCoreException exception thrown if a critical error occurred
	 *                          within tsk core and artifacts could not be
	 *                          queried
	 */
	public List<BlackboardArtifact> getBlackboardArtifacts(BlackboardAttribute.ATTRIBUTE_TYPE attrType, long value) throws TskCoreException {
		CaseDbConnection connection = connections.getConnection();
		acquireSingleUserCaseReadLock();
		Statement s = null;
		ResultSet rs = null;
		try {
			s = connection.createStatement();
			rs = connection.executeQuery(s, "SELECT DISTINCT arts.artifact_id AS artifact_id, " //NON-NLS
					+ " arts.obj_id AS obj_id, arts.artifact_obj_id AS artifact_obj_id, arts.data_source_obj_id AS data_source_obj_id, arts.artifact_type_id AS artifact_type_id, "
					+ " types.type_name AS type_name, types.display_name AS display_name, "
					+ " arts.review_status_id AS review_status_id "//NON-NLS
					+ " FROM blackboard_artifacts AS arts, blackboard_attributes AS attrs, blackboard_artifact_types AS types " //NON-NLS
					+ " WHERE arts.artifact_id = attrs.artifact_id " //NON-NLS
					+ " AND attrs.attribute_type_id = " + attrType.getTypeID() //NON-NLS
					+ " AND attrs.value_int64 = " + value //NON-NLS
					+ " AND types.artifact_type_id=arts.artifact_type_id "
					+ " AND arts.review_status_id !=" + BlackboardArtifact.ReviewStatus.REJECTED.getID());
			ArrayList<BlackboardArtifact> artifacts = new ArrayList<BlackboardArtifact>();
			while (rs.next()) {
				artifacts.add(new BlackboardArtifact(this, rs.getLong("artifact_id"), rs.getLong("obj_id"), rs.getLong("artifact_obj_id"), rs.getLong("data_source_obj_id"),
						rs.getInt("artifact_type_id"), rs.getString("type_name"), rs.getString("display_name"),
						BlackboardArtifact.ReviewStatus.withID(rs.getInt("review_status_id"))));
			}
			return artifacts;
		} catch (SQLException ex) {
			throw new TskCoreException("Error getting blackboard artifacts by attribute. " + ex.getMessage(), ex);
		} finally {
			closeResultSet(rs);
			closeStatement(s);
			connection.close();
			releaseSingleUserCaseReadLock();
		}
	}

	/**
	 * Get all blackboard artifacts that have an attribute of the given type and
	 * double value. Does not included rejected artifacts.
	 *
	 * @param attrType attribute of this attribute type to look for in the
	 *                 artifacts
	 * @param value    value of the attribute of the attrType type to look for
	 *
	 * @return a list of blackboard artifacts with such an attribute
	 *
	 * @throws TskCoreException exception thrown if a critical error occurred
	 *                          within tsk core and artifacts could not be
	 *                          queried
	 */
	public List<BlackboardArtifact> getBlackboardArtifacts(BlackboardAttribute.ATTRIBUTE_TYPE attrType, double value) throws TskCoreException {
		CaseDbConnection connection = connections.getConnection();
		acquireSingleUserCaseReadLock();
		Statement s = null;
		ResultSet rs = null;
		try {
			s = connection.createStatement();
			rs = connection.executeQuery(s, "SELECT DISTINCT arts.artifact_id AS artifact_id, " //NON-NLS
					+ " arts.obj_id AS obj_id, arts.artifact_obj_id AS artifact_obj_id, arts.data_source_obj_id AS data_source_obj_id, arts.artifact_type_id AS artifact_type_id, "
					+ " types.type_name AS type_name, types.display_name AS display_name, "
					+ " arts.review_status_id AS review_status_id "//NON-NLS
					+ " FROM blackboard_artifacts AS arts, blackboard_attributes AS attrs, blackboard_artifact_types AS types " //NON-NLS
					+ " WHERE arts.artifact_id = attrs.artifact_id " //NON-NLS
					+ " AND attrs.attribute_type_id = " + attrType.getTypeID() //NON-NLS
					+ " AND attrs.value_double = " + value //NON-NLS
					+ " AND types.artifact_type_id=arts.artifact_type_id "
					+ " AND arts.review_status_id !=" + BlackboardArtifact.ReviewStatus.REJECTED.getID());
			ArrayList<BlackboardArtifact> artifacts = new ArrayList<BlackboardArtifact>();
			while (rs.next()) {
				artifacts.add(new BlackboardArtifact(this, rs.getLong("artifact_id"), rs.getLong("obj_id"), rs.getLong("artifact_obj_id"), rs.getLong("data_source_obj_id"),
						rs.getInt("artifact_type_id"), rs.getString("type_name"), rs.getString("display_name"),
						BlackboardArtifact.ReviewStatus.withID(rs.getInt("review_status_id"))));
			}
			return artifacts;
		} catch (SQLException ex) {
			throw new TskCoreException("Error getting blackboard artifacts by attribute", ex);
		} finally {
			closeResultSet(rs);
			closeStatement(s);
			connection.close();
			releaseSingleUserCaseReadLock();
		}
	}

	/**
	 * Get all blackboard artifacts that have an attribute of the given type and
	 * byte value. Does not include rejected artifacts.
	 *
	 * @param attrType attribute of this attribute type to look for in the
	 *                 artifacts
	 * @param value    value of the attribute of the attrType type to look for
	 *
	 * @return a list of blackboard artifacts with such an attribute
	 *
	 * @throws TskCoreException exception thrown if a critical error occurred
	 *                          within tsk core and artifacts could not be
	 *                          queried
	 */
	public List<BlackboardArtifact> getBlackboardArtifacts(BlackboardAttribute.ATTRIBUTE_TYPE attrType, byte value) throws TskCoreException {
		CaseDbConnection connection = connections.getConnection();
		acquireSingleUserCaseReadLock();
		Statement s = null;
		ResultSet rs = null;
		try {
			s = connection.createStatement();
			rs = connection.executeQuery(s, "SELECT DISTINCT arts.artifact_id AS artifact_id, " //NON-NLS
					+ " arts.obj_id AS obj_id, arts.artifact_obj_id AS artifact_obj_id, arts.data_source_obj_id AS data_source_obj_id, arts.artifact_type_id AS artifact_type_id, "
					+ " types.type_name AS type_name, types.display_name AS display_name, "
					+ " arts.review_status_id AS review_status_id "//NON-NLS
					+ " FROM blackboard_artifacts AS arts, blackboard_attributes AS attrs, blackboard_artifact_types AS types " //NON-NLS
					+ " WHERE arts.artifact_id = attrs.artifact_id " //NON-NLS
					+ " AND attrs.attribute_type_id = " + attrType.getTypeID() //NON-NLS
					+ " AND attrs.value_byte = " + value //NON-NLS
					+ " AND types.artifact_type_id=arts.artifact_type_id "
					+ " AND arts.review_status_id !=" + BlackboardArtifact.ReviewStatus.REJECTED.getID());
			ArrayList<BlackboardArtifact> artifacts = new ArrayList<BlackboardArtifact>();
			while (rs.next()) {
				artifacts.add(new BlackboardArtifact(this, rs.getLong("artifact_id"), rs.getLong("obj_id"), rs.getLong("artifact_obj_id"), rs.getLong("data_source_obj_id"),
						rs.getInt("artifact_type_id"), rs.getString("type_name"), rs.getString("display_name"),
						BlackboardArtifact.ReviewStatus.withID(rs.getInt("review_status_id"))));
			}
			return artifacts;
		} catch (SQLException ex) {
			throw new TskCoreException("Error getting blackboard artifacts by attribute", ex);
		} finally {
			closeResultSet(rs);
			closeStatement(s);
			connection.close();
			releaseSingleUserCaseReadLock();
		}
	}

	/**
	 * Gets a list of all the artifact types for this case
	 *
	 * @return a list of artifact types
	 *
	 * @throws TskCoreException when there is an error getting the types
	 */
	public Iterable<BlackboardArtifact.Type> getArtifactTypes() throws TskCoreException {
		CaseDbConnection connection = connections.getConnection();
		acquireSingleUserCaseReadLock();
		Statement s = null;
		ResultSet rs = null;
		try {
			s = connection.createStatement();
			rs = connection.executeQuery(s, "SELECT artifact_type_id, type_name, display_name FROM blackboard_artifact_types"); //NON-NLS
			ArrayList<BlackboardArtifact.Type> artifactTypes = new ArrayList<BlackboardArtifact.Type>();
			while (rs.next()) {
				artifactTypes.add(new BlackboardArtifact.Type(rs.getInt("artifact_type_id"),
						rs.getString("type_name"), rs.getString("display_name")));
			}
			return artifactTypes;
		} catch (SQLException ex) {
			throw new TskCoreException("Error getting artifact types", ex); //NON-NLS
		} finally {
			closeResultSet(rs);
			closeStatement(s);
			connection.close();
			releaseSingleUserCaseReadLock();
		}
	}

	/**
	 * Get all of the standard blackboard artifact types that are in use in the
	 * blackboard.
	 *
	 * @return List of standard blackboard artifact types
	 *
	 * @throws TskCoreException
	 */
	public ArrayList<BlackboardArtifact.ARTIFACT_TYPE> getBlackboardArtifactTypesInUse() throws TskCoreException {
		String typeIdList = "";
		for (int i = 0; i < BlackboardArtifact.ARTIFACT_TYPE.values().length; ++i) {
			typeIdList += BlackboardArtifact.ARTIFACT_TYPE.values()[i].getTypeID();
			if (i < BlackboardArtifact.ARTIFACT_TYPE.values().length - 1) {
				typeIdList += ", ";
			}
		}
		String query = "SELECT DISTINCT artifact_type_id FROM blackboard_artifacts "
				+ "WHERE artifact_type_id IN (" + typeIdList + ")";
		CaseDbConnection connection = connections.getConnection();
		acquireSingleUserCaseReadLock();
		Statement s = null;
		ResultSet rs = null;
		try {
			s = connection.createStatement();
			rs = connection.executeQuery(s, query);
			ArrayList<BlackboardArtifact.ARTIFACT_TYPE> usedArts = new ArrayList<BlackboardArtifact.ARTIFACT_TYPE>();
			while (rs.next()) {
				usedArts.add(ARTIFACT_TYPE.fromID(rs.getInt("artifact_type_id")));
			}
			return usedArts;
		} catch (SQLException ex) {
			throw new TskCoreException("Error getting artifact types in use", ex);
		} finally {
			closeResultSet(rs);
			closeStatement(s);
			connection.close();
			releaseSingleUserCaseReadLock();
		}
	}

	/**
	 * Gets the list of all unique artifact IDs in use.
	 *
	 * Gets both static and dynamic IDs.
	 *
	 * @return The list of unique IDs
	 *
	 * @throws TskCoreException exception thrown if a critical error occurred
	 *                          within tsk core
	 */
	public List<BlackboardArtifact.Type> getArtifactTypesInUse() throws TskCoreException {
		CaseDbConnection connection = connections.getConnection();
		acquireSingleUserCaseReadLock();
		Statement s = null;
		ResultSet rs = null;
		try {
			s = connection.createStatement();
			rs = connection.executeQuery(s,
					"SELECT DISTINCT arts.artifact_type_id AS artifact_type_id, "
					+ "types.type_name AS type_name, types.display_name AS display_name "
					+ "FROM blackboard_artifact_types AS types "
					+ "INNER JOIN blackboard_artifacts AS arts "
					+ "ON arts.artifact_type_id = types.artifact_type_id"); //NON-NLS
			List<BlackboardArtifact.Type> uniqueArtifactTypes = new ArrayList<BlackboardArtifact.Type>();
			while (rs.next()) {
				uniqueArtifactTypes.add(new BlackboardArtifact.Type(rs.getInt("artifact_type_id"),
						rs.getString("type_name"), rs.getString("display_name")));
			}
			return uniqueArtifactTypes;
		} catch (SQLException ex) {
			throw new TskCoreException("Error getting attribute types", ex);
		} finally {
			closeResultSet(rs);
			closeStatement(s);
			connection.close();
			releaseSingleUserCaseReadLock();
		}
	}

	
	
	/**
	 * Gets a list of all the attribute types for this case
	 *
	 * @return a list of attribute types
	 *
	 * @throws TskCoreException when there is an error getting the types
	 */
	public List<BlackboardAttribute.Type> getAttributeTypes() throws TskCoreException {
		CaseDbConnection connection = connections.getConnection();
		acquireSingleUserCaseReadLock();
		Statement s = null;
		ResultSet rs = null;
		try {
			s = connection.createStatement();
			rs = connection.executeQuery(s, "SELECT attribute_type_id, type_name, display_name, value_type FROM blackboard_attribute_types"); //NON-NLS
			ArrayList<BlackboardAttribute.Type> attribute_types = new ArrayList<BlackboardAttribute.Type>();
			while (rs.next()) {
				attribute_types.add(new BlackboardAttribute.Type(rs.getInt("attribute_type_id"), rs.getString("type_name"),
						rs.getString("display_name"), TSK_BLACKBOARD_ATTRIBUTE_VALUE_TYPE.fromType(rs.getLong("value_type"))));
			}
			return attribute_types;
		} catch (SQLException ex) {
			throw new TskCoreException("Error getting attribute types", ex);
		} finally {
			closeResultSet(rs);
			closeStatement(s);
			connection.close();
			releaseSingleUserCaseReadLock();
		}
	}

	/**
	 * Get count of blackboard attribute types
	 *
	 * Counts both static (in enum) and dynamic attributes types (created by
	 * modules at runtime)
	 *
	 * @return count of attribute types
	 *
	 * @throws TskCoreException exception thrown if a critical error occurs
	 *                          within TSK core
	 */
	public int getBlackboardAttributeTypesCount() throws TskCoreException {
		CaseDbConnection connection = connections.getConnection();
		acquireSingleUserCaseReadLock();
		Statement s = null;
		ResultSet rs = null;
		try {
			s = connection.createStatement();
			rs = connection.executeQuery(s, "SELECT COUNT(*) AS count FROM blackboard_attribute_types"); //NON-NLS
			int count = 0;
			if (rs.next()) {
				count = rs.getInt("count");
			}
			return count;
		} catch (SQLException ex) {
			throw new TskCoreException("Error getting number of blackboard artifacts by type", ex);
		} finally {
			closeResultSet(rs);
			closeStatement(s);
			connection.close();
			releaseSingleUserCaseReadLock();
		}
	}

	/**
	 * Gets unrejected blackboard artifacts that match a given WHERE clause.
	 * Uses a SELECT	* statement that does a join of the blackboard_artifacts
	 * and blackboard_artifact_types tables to get all of the required data.
	 *
	 * @param whereClause The WHERE clause to append to the SELECT statement.
	 *
	 * @return A list of BlackboardArtifact objects.
	 *
	 * @throws TskCoreException If there is a problem querying the case
	 *                          database.
	 */
	 ArrayList<BlackboardArtifact> getArtifactsHelper(String whereClause) throws TskCoreException {
		CaseDbConnection connection = connections.getConnection();
		acquireSingleUserCaseReadLock();
		ResultSet rs = null;
		try {
			Statement statement = connection.createStatement();
			String query = "SELECT blackboard_artifacts.artifact_id AS artifact_id, "
					+ "blackboard_artifacts.obj_id AS obj_id, "
					+ "blackboard_artifacts.artifact_obj_id AS artifact_obj_id, "
					+ "blackboard_artifacts.data_source_obj_id AS data_source_obj_id, "
					+ "blackboard_artifact_types.artifact_type_id AS artifact_type_id, "
					+ "blackboard_artifact_types.type_name AS type_name, "
					+ "blackboard_artifact_types.display_name AS display_name, "
					+ "blackboard_artifacts.review_status_id AS review_status_id "
					+ "FROM blackboard_artifacts, blackboard_artifact_types "
					+ "WHERE blackboard_artifacts.artifact_type_id = blackboard_artifact_types.artifact_type_id "
					+ " AND blackboard_artifacts.review_status_id !=" + BlackboardArtifact.ReviewStatus.REJECTED.getID()
					+ " AND " + whereClause;
			rs = connection.executeQuery(statement, query);
			ArrayList<BlackboardArtifact> artifacts = new ArrayList<BlackboardArtifact>();
			while (rs.next()) {
				artifacts.add(new BlackboardArtifact(this, rs.getLong("artifact_id"), rs.getLong("obj_id"), rs.getLong("artifact_obj_id"), rs.getLong("data_source_obj_id"),
						rs.getInt("artifact_type_id"), rs.getString("type_name"), rs.getString("display_name"),
						BlackboardArtifact.ReviewStatus.withID(rs.getInt("review_status_id"))));
			}
			return artifacts;
		} catch (SQLException ex) {
			throw new TskCoreException("Error getting or creating a blackboard artifact", ex);
		} finally {
			closeResultSet(rs);
			connection.close();
			releaseSingleUserCaseReadLock();
		}
	}

	/**
	 * Helper method to get count of all artifacts matching the type id and
	 * object id. Does not included rejected artifacts.
	 *
	 * @param artifactTypeID artifact type id
	 * @param obj_id         associated object id
	 *
	 * @return count of matching blackboard artifacts
	 *
	 * @throws TskCoreException exception thrown if a critical error occurs
	 *                          within TSK core
	 */
	private long getArtifactsCountHelper(int artifactTypeID, long obj_id) throws TskCoreException {
		CaseDbConnection connection = connections.getConnection();
		acquireSingleUserCaseReadLock();
		ResultSet rs = null;
		try {
			// SELECT COUNT(*) AS count FROM blackboard_artifacts WHERE obj_id = ? AND artifact_type_id = ?
			PreparedStatement statement = connection.getPreparedStatement(PREPARED_STATEMENT.COUNT_ARTIFACTS_BY_SOURCE_AND_TYPE);
			statement.clearParameters();
			statement.setLong(1, obj_id);
			statement.setInt(2, artifactTypeID);
			rs = connection.executeQuery(statement);
			long count = 0;
			if (rs.next()) {
				count = rs.getLong("count");
			}
			return count;
		} catch (SQLException ex) {
			throw new TskCoreException("Error getting blackboard artifact count", ex);
		} finally {
			closeResultSet(rs);
			connection.close();
			releaseSingleUserCaseReadLock();
		}
	}

	
	
	/**
	 * Get all blackboard artifacts of a given type for the given object id.
	 * Does	not included rejected artifacts.
	 *
	 * @param artifactTypeName artifact type name
	 * @param obj_id           object id
	 *
	 * @return list of blackboard artifacts
	 *
	 * @throws TskCoreException exception thrown if a critical error occurs
	 *                          within TSK core
	 */
	public ArrayList<BlackboardArtifact> getBlackboardArtifacts(String artifactTypeName, long obj_id) throws TskCoreException {
		return getArtifactsHelper("blackboard_artifacts.obj_id = " + obj_id + " AND blackboard_artifact_types.type_name = '" + artifactTypeName + "';");
	}

	/**
	 * Get all blackboard artifacts of a given type for the given object id.
	 * Does not included rejected artifacts.
	 *
	 * @param artifactTypeID artifact type id (must exist in database)
	 * @param obj_id         object id
	 *
	 * @return list of blackboard artifacts
	 *
	 * @throws TskCoreException exception thrown if a critical error occurs
	 *                          within TSK core
	 */
	public ArrayList<BlackboardArtifact> getBlackboardArtifacts(int artifactTypeID, long obj_id) throws TskCoreException {
		return getArtifactsHelper("blackboard_artifacts.obj_id = " + obj_id + " AND blackboard_artifact_types.artifact_type_id = " + artifactTypeID + ";");
	}

	/**
	 * Get all blackboard artifacts of a given type for the given object id.
	 * Does not included rejected artifacts.
	 *
	 * @param artifactType artifact type enum
	 * @param obj_id       object id
	 *
	 * @return list of blackboard artifacts
	 *
	 * @throws TskCoreException exception thrown if a critical error occurs
	 *                          within TSK core
	 */
	public ArrayList<BlackboardArtifact> getBlackboardArtifacts(ARTIFACT_TYPE artifactType, long obj_id) throws TskCoreException {
		return getBlackboardArtifacts(artifactType.getTypeID(), obj_id);
	}

	/**
	 * Get count of all blackboard artifacts of a given type for the given
	 * object id. Does not include rejected artifacts.
	 *
	 * @param artifactTypeName artifact type name
	 * @param obj_id           object id
	 *
	 * @return count of blackboard artifacts
	 *
	 * @throws TskCoreException exception thrown if a critical error occurs
	 *                          within TSK core
	 */
	public long getBlackboardArtifactsCount(String artifactTypeName, long obj_id) throws TskCoreException {
		int artifactTypeID = this.getArtifactType(artifactTypeName).getTypeID();
		if (artifactTypeID == -1) {
			return 0;
		}
		return getArtifactsCountHelper(artifactTypeID, obj_id);
	}

	/**
	 * Get count of all blackboard artifacts of a given type for the given
	 * object id. Does not include rejected artifacts.
	 *
	 * @param artifactTypeID artifact type id (must exist in database)
	 * @param obj_id         object id
	 *
	 * @return count of blackboard artifacts
	 *
	 * @throws TskCoreException exception thrown if a critical error occurs
	 *                          within TSK core
	 */
	public long getBlackboardArtifactsCount(int artifactTypeID, long obj_id) throws TskCoreException {
		return getArtifactsCountHelper(artifactTypeID, obj_id);
	}


	
	/**
	 * Get count of all blackboard artifacts of a given type for the given
	 * object id. Does not include rejected artifacts.
	 *
	 * @param artifactType artifact type enum
	 * @param obj_id       object id
	 *
	 * @return count of blackboard artifacts
	 *
	 * @throws TskCoreException exception thrown if a critical error occurs
	 *                          within TSK core
	 */
	public long getBlackboardArtifactsCount(ARTIFACT_TYPE artifactType, long obj_id) throws TskCoreException {
		return getArtifactsCountHelper(artifactType.getTypeID(), obj_id);
	}

	/**
	 * Get all blackboard artifacts of a given type. Does not included rejected
	 * artifacts.
	 *
	 * @param artifactTypeName artifact type name
	 *
	 * @return list of blackboard artifacts
	 *
	 * @throws TskCoreException exception thrown if a critical error occurs
	 *                          within TSK core
	 */
	public ArrayList<BlackboardArtifact> getBlackboardArtifacts(String artifactTypeName) throws TskCoreException {
		return getArtifactsHelper("blackboard_artifact_types.type_name = '" + artifactTypeName + "';");
	}

	/**
	 * Get all blackboard artifacts of a given type. Does not included rejected
	 * artifacts.
	 *
	 * @param artifactType artifact type enum
	 *
	 * @return list of blackboard artifacts
	 *
	 * @throws TskCoreException exception thrown if a critical error occurs
	 *                          within TSK core
	 */
	public ArrayList<BlackboardArtifact> getBlackboardArtifacts(ARTIFACT_TYPE artifactType) throws TskCoreException {
		return getArtifactsHelper("blackboard_artifact_types.artifact_type_id = " + artifactType.getTypeID() + ";");
	}

	
	
	/**
	 * Get all blackboard artifacts of a given type with an attribute of a given
	 * type and String value. Does not included rejected artifacts.
	 *
	 * @param artifactType artifact type enum
	 * @param attrType     attribute type enum
	 * @param value        String value of attribute
	 *
	 * @return list of blackboard artifacts
	 *
	 * @throws TskCoreException exception thrown if a critical error occurs
	 *                          within TSK core
	 */
	public List<BlackboardArtifact> getBlackboardArtifacts(ARTIFACT_TYPE artifactType, BlackboardAttribute.ATTRIBUTE_TYPE attrType, String value) throws TskCoreException {
		CaseDbConnection connection = connections.getConnection();
		acquireSingleUserCaseReadLock();
		Statement s = null;
		ResultSet rs = null;
		try {
			s = connection.createStatement();
			rs = connection.executeQuery(s, "SELECT DISTINCT arts.artifact_id AS artifact_id, " //NON-NLS
					+ "arts.obj_id AS obj_id, arts.artifact_obj_id as artifact_obj_id, arts.data_source_obj_id AS data_source_obj_id, arts.artifact_type_id AS artifact_type_id, "
					+ "types.type_name AS type_name, types.display_name AS display_name,"
					+ "arts.review_status_id AS review_status_id "//NON-NLS
					+ "FROM blackboard_artifacts AS arts, blackboard_attributes AS attrs, blackboard_artifact_types AS types " //NON-NLS
					+ "WHERE arts.artifact_id = attrs.artifact_id " //NON-NLS
					+ "AND attrs.attribute_type_id = " + attrType.getTypeID() //NON-NLS
					+ " AND arts.artifact_type_id = " + artifactType.getTypeID() //NON-NLS
					+ " AND attrs.value_text = '" + value + "'" //NON-NLS
					+ " AND types.artifact_type_id=arts.artifact_type_id"
					+ " AND arts.review_status_id !=" + BlackboardArtifact.ReviewStatus.REJECTED.getID());
			ArrayList<BlackboardArtifact> artifacts = new ArrayList<BlackboardArtifact>();
			while (rs.next()) {
				artifacts.add(new BlackboardArtifact(this, rs.getLong("artifact_id"), rs.getLong("obj_id"), rs.getLong("artifact_obj_id"), rs.getLong("data_source_obj_id"),
						rs.getInt("artifact_type_id"), rs.getString("type_name"), rs.getString("display_name"),
						BlackboardArtifact.ReviewStatus.withID(rs.getInt("review_status_id"))));
			}
			return artifacts;
		} catch (SQLException ex) {
			throw new TskCoreException("Error getting blackboard artifacts by artifact type and attribute. " + ex.getMessage(), ex);
		} finally {
			closeResultSet(rs);
			closeStatement(s);
			connection.close();
			releaseSingleUserCaseReadLock();
		}
	}

	/**
	 * Get the blackboard artifact with the given artifact id
	 *
	 * @param artifactID artifact ID
	 *
	 * @return blackboard artifact
	 *
	 * @throws TskCoreException exception thrown if a critical error occurs
	 *                          within TSK core
	 */
	public BlackboardArtifact getBlackboardArtifact(long artifactID) throws TskCoreException {
		CaseDbConnection connection = connections.getConnection();
		acquireSingleUserCaseReadLock();
		ResultSet rs = null;
		Statement s;
		try {
			s = connection.createStatement();
			rs = connection.executeQuery(s, "SELECT arts.artifact_id AS artifact_id, "
					+ "arts.obj_id AS obj_id, arts.artifact_obj_id as artifact_obj_id, arts.data_source_obj_id AS data_source_obj_id, arts.artifact_type_id AS artifact_type_id, "
					+ "types.type_name AS type_name, types.display_name AS display_name,"
					+ "arts.review_status_id AS review_status_id "//NON-NLS
					+ "FROM blackboard_artifacts AS arts, blackboard_artifact_types AS types "
					+ "WHERE arts.artifact_id = " + artifactID
					+ " AND arts.artifact_type_id = types.artifact_type_id");
			if (rs.next()) {
				return new BlackboardArtifact(this, rs.getLong("artifact_id"), rs.getLong("obj_id"), rs.getLong("artifact_obj_id"), rs.getLong("data_source_obj_id"),
						rs.getInt("artifact_type_id"), rs.getString("type_name"), rs.getString("display_name"),
						BlackboardArtifact.ReviewStatus.withID(rs.getInt("review_status_id")));
			} else {
				/*
				 * I think this should actually return null (or Optional) when
				 * there is no artifact with the given id, but it looks like
				 * existing code is not expecting that. -jm
				 */
				throw new TskCoreException("No blackboard artifact with id " + artifactID);
			}
		} catch (SQLException ex) {
			throw new TskCoreException("Error getting a blackboard artifact. " + ex.getMessage(), ex);
		} finally {
			closeResultSet(rs);
			connection.close();
			releaseSingleUserCaseReadLock();
		}
	}

	/**
	 * Add a blackboard attribute.
	 *
	 * @param attr           A blackboard attribute.
	 * @param artifactTypeId The type of artifact associated with the attribute.
	 *
	 * @throws TskCoreException thrown if a critical error occurs.
	 */
	public void addBlackboardAttribute(BlackboardAttribute attr, int artifactTypeId) throws TskCoreException {
		CaseDbConnection connection = connections.getConnection();
		acquireSingleUserCaseWriteLock();
		try {
			addBlackBoardAttribute(attr, artifactTypeId, connection);
		} catch (SQLException ex) {
			throw new TskCoreException("Error adding blackboard attribute " + attr.toString(), ex);
		} finally {
			connection.close();
			releaseSingleUserCaseWriteLock();
		}
	}

	/**
	 * Add a set blackboard attributes.
	 *
	 * @param attributes     A set of blackboard attribute.
	 * @param artifactTypeId The type of artifact associated with the
	 *                       attributes.
	 *
	 * @throws TskCoreException thrown if a critical error occurs.
	 */
	public void addBlackboardAttributes(Collection<BlackboardAttribute> attributes, int artifactTypeId) throws TskCoreException {
		CaseDbConnection connection = connections.getConnection();
		acquireSingleUserCaseWriteLock();
		try {
			connection.beginTransaction();
			for (final BlackboardAttribute attr : attributes) {
				addBlackBoardAttribute(attr, artifactTypeId, connection);
			}
			connection.commitTransaction();
		} catch (SQLException ex) {
			connection.rollbackTransaction();
			throw new TskCoreException("Error adding blackboard attributes", ex);
		} finally {
			connection.close();
			releaseSingleUserCaseWriteLock();
		}
	}

	private void addBlackBoardAttribute(BlackboardAttribute attr, int artifactTypeId, CaseDbConnection connection) throws SQLException, TskCoreException {
		PreparedStatement statement;
		switch (attr.getAttributeType().getValueType()) {
			case STRING:
				statement = connection.getPreparedStatement(PREPARED_STATEMENT.INSERT_STRING_ATTRIBUTE);
				statement.clearParameters();
				statement.setString(7, attr.getValueString());
				break;
			case BYTE:
				statement = connection.getPreparedStatement(PREPARED_STATEMENT.INSERT_BYTE_ATTRIBUTE);
				statement.clearParameters();
				statement.setBytes(7, attr.getValueBytes());
				break;
			case INTEGER:
				statement = connection.getPreparedStatement(PREPARED_STATEMENT.INSERT_INT_ATTRIBUTE);
				statement.clearParameters();
				statement.setInt(7, attr.getValueInt());
				break;
			case LONG:
				statement = connection.getPreparedStatement(PREPARED_STATEMENT.INSERT_LONG_ATTRIBUTE);
				statement.clearParameters();
				statement.setLong(7, attr.getValueLong());
				break;
			case DOUBLE:
				statement = connection.getPreparedStatement(PREPARED_STATEMENT.INSERT_DOUBLE_ATTRIBUTE);
				statement.clearParameters();
				statement.setDouble(7, attr.getValueDouble());
				break;
			case DATETIME:
				statement = connection.getPreparedStatement(PREPARED_STATEMENT.INSERT_LONG_ATTRIBUTE);
				statement.clearParameters();
				statement.setLong(7, attr.getValueLong());
				break;
			default:
				throw new TskCoreException("Unrecognized artifact attribute value type");
		}
		statement.setLong(1, attr.getArtifactID());
		statement.setInt(2, artifactTypeId);
		statement.setString(3, attr.getSourcesCSV());
		statement.setString(4, "");
		statement.setInt(5, attr.getAttributeType().getTypeID());
		statement.setLong(6, attr.getAttributeType().getValueType().getType());
		connection.executeUpdate(statement);
	}

	/**
	 * Adds a source name to the source column of one or more rows in the
	 * blackboard attributes table. The source name will be added to a CSV list
	 * in any rows that exactly match the attribute's artifact_id and value.
	 *
	 * @param attr   The artifact attribute
	 * @param source The source name.
	 *
	 * @throws TskCoreException
	 */
	String addSourceToArtifactAttribute(BlackboardAttribute attr, String source) throws TskCoreException {
		/*
		 * WARNING: This is a temporary implementation that is not safe and
		 * denormalizes the case datbase.
		 *
		 * TODO (JIRA-2294): Provide a safe and normalized solution to tracking
		 * the sources of artifact attributes.
		 */
		if (null == source || source.isEmpty()) {
			throw new TskCoreException("Attempt to add null or empty source module name to artifact attribute");
		}
		CaseDbConnection connection = connections.getConnection();
		acquireSingleUserCaseWriteLock();
		Statement queryStmt = null;
		Statement updateStmt = null;
		ResultSet result = null;
		String newSources = "";
		try {
			connection.beginTransaction();
			String valueClause = "";
			BlackboardAttribute.TSK_BLACKBOARD_ATTRIBUTE_VALUE_TYPE valueType = attr.getAttributeType().getValueType();
			if (BlackboardAttribute.TSK_BLACKBOARD_ATTRIBUTE_VALUE_TYPE.BYTE != valueType) {
				switch (valueType) {
					case STRING:
						valueClause = " value_text = '" + escapeSingleQuotes(attr.getValueString()) + "'";
						break;
					case INTEGER:
						valueClause = " value_int32 = " + attr.getValueInt();
						break;
					case LONG:
					case DATETIME:
						valueClause = " value_int64 = " + attr.getValueLong();
						break;
					case DOUBLE:
						valueClause = " value_double = " + attr.getValueDouble();
						break;
					default:
						throw new TskCoreException(String.format("Unrecognized value type for attribute %s", attr.getDisplayString()));
				}
				String query = "SELECT source FROM blackboard_attributes WHERE"
						+ " artifact_id = " + attr.getArtifactID()
						+ " AND attribute_type_id = " + attr.getAttributeType().getTypeID()
						+ " AND value_type = " + attr.getAttributeType().getValueType().getType()
						+ " AND " + valueClause + ";";
				queryStmt = connection.createStatement();
				updateStmt = connection.createStatement();
				result = connection.executeQuery(queryStmt, query);
			} else {
				/*
				 * SELECT source FROM blackboard_attributes WHERE artifact_id =
				 * ? AND attribute_type_id = ? AND value_type = 4 AND value_byte
				 * = ?
				 */
				PreparedStatement statement = connection.getPreparedStatement(PREPARED_STATEMENT.SELECT_ATTR_BY_VALUE_BYTE);
				statement.clearParameters();
				statement.setLong(1, attr.getArtifactID());
				statement.setLong(2, attr.getAttributeType().getTypeID());
				statement.setBytes(3, attr.getValueBytes());
				result = connection.executeQuery(statement);
			}
			while (result.next()) {
				String oldSources = result.getString("source");
				if (null != oldSources && !oldSources.isEmpty()) {
					Set<String> uniqueSources = new HashSet<String>(Arrays.asList(oldSources.split(",")));
					if (!uniqueSources.contains(source)) {
						newSources = oldSources + "," + source;
					} else {
						newSources = oldSources;
					}
				} else {
					newSources = source;
				}
				if (BlackboardAttribute.TSK_BLACKBOARD_ATTRIBUTE_VALUE_TYPE.BYTE != valueType) {
					String update = "UPDATE blackboard_attributes SET source = '" + newSources + "' WHERE"
							+ " artifact_id = " + attr.getArtifactID()
							+ " AND attribute_type_id = " + attr.getAttributeType().getTypeID()
							+ " AND value_type = " + attr.getAttributeType().getValueType().getType()
							+ " AND " + valueClause + ";";
					connection.executeUpdate(updateStmt, update);
				} else {
					/*
					 * UPDATE blackboard_attributes SET source = ? WHERE
					 * artifact_id = ? AND attribute_type_id = ? AND value_type
					 * = 4 AND value_byte = ?
					 */
					PreparedStatement statement = connection.getPreparedStatement(PREPARED_STATEMENT.UPDATE_ATTR_BY_VALUE_BYTE);
					statement.clearParameters();
					statement.setString(1, newSources);
					statement.setLong(2, attr.getArtifactID());
					statement.setLong(3, attr.getAttributeType().getTypeID());
					statement.setBytes(4, attr.getValueBytes());
					connection.executeUpdate(statement);
				}
			}
			connection.commitTransaction();
			return newSources;
		} catch (SQLException ex) {
			connection.rollbackTransaction();
			throw new TskCoreException(String.format("Error adding source module to attribute %s", attr.getDisplayString()), ex);
		} finally {
			closeResultSet(result);
			closeStatement(updateStmt);
			closeStatement(queryStmt);
			connection.close();
			releaseSingleUserCaseWriteLock();
		}
	}

	/**
	 * Add an attribute type with the given name
	 *
	 * @param attrTypeString Name of the new attribute
	 * @param valueType      The value type of this new attribute type
	 * @param displayName    The (non-unique) display name of the attribute type
	 *
	 * @return the id of the new attribute
	 *
	 * @throws TskCoreException exception thrown if a critical error occurs
	 *                          within tsk core
	 * @throws TskDataException exception thrown if attribute type was already
	 *                          in the system
	 */
	public BlackboardAttribute.Type addArtifactAttributeType(String attrTypeString, TSK_BLACKBOARD_ATTRIBUTE_VALUE_TYPE valueType, String displayName) throws TskCoreException, TskDataException {
		CaseDbConnection connection = connections.getConnection();
		acquireSingleUserCaseWriteLock();
		Statement s = null;
		ResultSet rs = null;
		try {
			connection.beginTransaction();
			s = connection.createStatement();
			rs = connection.executeQuery(s, "SELECT attribute_type_id FROM blackboard_attribute_types WHERE type_name = '" + attrTypeString + "'"); //NON-NLS
			if (!rs.next()) {
				rs.close();
				rs = connection.executeQuery(s, "SELECT MAX(attribute_type_id) AS highest_id FROM blackboard_attribute_types");
				int maxID = 0;
				if (rs.next()) {
					maxID = rs.getInt("highest_id");
					if (maxID < MIN_USER_DEFINED_TYPE_ID) {
						maxID = MIN_USER_DEFINED_TYPE_ID;
					} else {
						maxID++;
					}
				}
				connection.executeUpdate(s, "INSERT INTO blackboard_attribute_types (attribute_type_id, type_name, display_name, value_type) VALUES ('" + maxID + "', '" + attrTypeString + "', '" + displayName + "', '" + valueType.getType() + "')"); //NON-NLS
				BlackboardAttribute.Type type = new BlackboardAttribute.Type(maxID, attrTypeString, displayName, valueType);
				this.typeIdToAttributeTypeMap.put(type.getTypeID(), type);
				this.typeNameToAttributeTypeMap.put(type.getTypeName(), type);
				connection.commitTransaction();
				return type;
			} else {
				throw new TskDataException("The attribute type that was added was already within the system.");
			}

		} catch (SQLException ex) {
			connection.rollbackTransaction();
			throw new TskCoreException("Error adding attribute type", ex);
		} finally {
			closeResultSet(rs);
			closeStatement(s);
			connection.close();
			releaseSingleUserCaseWriteLock();
		}
	}

	/**
	 * Get the attribute type associated with an attribute type name.
	 *
	 * @param attrTypeName An attribute type name.
	 *
	 * @return An attribute type or null if the attribute type does not exist.
	 *
	 * @throws TskCoreException If an error occurs accessing the case database.
	 *
	 */
	public BlackboardAttribute.Type getAttributeType(String attrTypeName) throws TskCoreException {
		if (this.typeNameToAttributeTypeMap.containsKey(attrTypeName)) {
			return this.typeNameToAttributeTypeMap.get(attrTypeName);
		}
		CaseDbConnection connection = connections.getConnection();
		acquireSingleUserCaseReadLock();
		Statement s = null;
		ResultSet rs = null;
		try {
			s = connection.createStatement();
			rs = connection.executeQuery(s, "SELECT attribute_type_id, type_name, display_name, value_type FROM blackboard_attribute_types WHERE type_name = '" + attrTypeName + "'"); //NON-NLS
			BlackboardAttribute.Type type = null;
			if (rs.next()) {
				type = new BlackboardAttribute.Type(rs.getInt("attribute_type_id"), rs.getString("type_name"),
						rs.getString("display_name"), TSK_BLACKBOARD_ATTRIBUTE_VALUE_TYPE.fromType(rs.getLong("value_type")));
				this.typeIdToAttributeTypeMap.put(type.getTypeID(), type);
				this.typeNameToAttributeTypeMap.put(attrTypeName, type);
			}
			return type;
		} catch (SQLException ex) {
			throw new TskCoreException("Error getting attribute type id", ex);
		} finally {
			closeResultSet(rs);
			closeStatement(s);
			connection.close();
			releaseSingleUserCaseReadLock();
		}
	}

	/**
	 * Get the attribute type associated with an attribute type ID.
	 *
	 * @param typeID An attribute type ID.
	 *
	 * @return An attribute type or null if the attribute type does not exist.
	 *
	 * @throws TskCoreException If an error occurs accessing the case database.
	 *
	 */
	private BlackboardAttribute.Type getAttributeType(int typeID) throws TskCoreException {
		if (this.typeIdToAttributeTypeMap.containsKey(typeID)) {
			return this.typeIdToAttributeTypeMap.get(typeID);
		}
		CaseDbConnection connection = connections.getConnection();
		acquireSingleUserCaseReadLock();
		Statement s = null;
		ResultSet rs = null;
		try {
			s = connection.createStatement();
			rs = connection.executeQuery(s, "SELECT attribute_type_id, type_name, display_name, value_type FROM blackboard_attribute_types WHERE attribute_type_id = " + typeID + ""); //NON-NLS
			BlackboardAttribute.Type type = null;
			if (rs.next()) {
				type = new BlackboardAttribute.Type(rs.getInt("attribute_type_id"), rs.getString("type_name"),
						rs.getString("display_name"), TSK_BLACKBOARD_ATTRIBUTE_VALUE_TYPE.fromType(rs.getLong("value_type")));
				this.typeIdToAttributeTypeMap.put(typeID, type);
				this.typeNameToAttributeTypeMap.put(type.getTypeName(), type);
			}
			return type;
		} catch (SQLException ex) {
			throw new TskCoreException("Error getting attribute type id", ex);
		} finally {
			closeResultSet(rs);
			closeStatement(s);
			connection.close();
			releaseSingleUserCaseReadLock();
		}
	}

	/**
	 * Get the artifact type associated with an artifact type name.
	 *
	 * @param artTypeName An artifact type name.
	 *
	 * @return An artifact type or null if the artifact type does not exist.
	 *
	 * @throws TskCoreException If an error occurs accessing the case database.
	 *
	 */
	public BlackboardArtifact.Type getArtifactType(String artTypeName) throws TskCoreException {
		if (this.typeNameToArtifactTypeMap.containsKey(artTypeName)) {
			return this.typeNameToArtifactTypeMap.get(artTypeName);
		}
		CaseDbConnection connection = connections.getConnection();
		acquireSingleUserCaseReadLock();
		Statement s = null;
		ResultSet rs = null;
		try {
			s = connection.createStatement();
			rs = connection.executeQuery(s, "SELECT artifact_type_id, type_name, display_name FROM blackboard_artifact_types WHERE type_name = '" + artTypeName + "'"); //NON-NLS
			BlackboardArtifact.Type type = null;
			if (rs.next()) {
				type = new BlackboardArtifact.Type(rs.getInt("artifact_type_id"),
						rs.getString("type_name"), rs.getString("display_name"));
				this.typeIdToArtifactTypeMap.put(type.getTypeID(), type);
				this.typeNameToArtifactTypeMap.put(artTypeName, type);
			}
			return type;
		} catch (SQLException ex) {
			throw new TskCoreException("Error getting artifact type from the database", ex);
		} finally {
			closeResultSet(rs);
			closeStatement(s);
			connection.close();
			releaseSingleUserCaseReadLock();
		}
	}

	/**
	 * Get the artifact type associated with an artifact type id.
	 *
	 * @param artTypeId An artifact type id.
	 *
	 * @return An artifact type or null if the artifact type does not exist.
	 *
	 * @throws TskCoreException If an error occurs accessing the case database.
	 *
	 */
	BlackboardArtifact.Type getArtifactType(int artTypeId) throws TskCoreException {
		if (this.typeIdToArtifactTypeMap.containsKey(artTypeId)) {
			return typeIdToArtifactTypeMap.get(artTypeId);
		}
		CaseDbConnection connection = connections.getConnection();
		acquireSingleUserCaseReadLock();
		Statement s = null;
		ResultSet rs = null;
		try {
			s = connection.createStatement();
			rs = connection.executeQuery(s, "SELECT artifact_type_id, type_name, display_name FROM blackboard_artifact_types WHERE artifact_type_id = " + artTypeId + ""); //NON-NLS
			BlackboardArtifact.Type type = null;
			if (rs.next()) {
				type = new BlackboardArtifact.Type(rs.getInt("artifact_type_id"),
						rs.getString("type_name"), rs.getString("display_name"));
				this.typeIdToArtifactTypeMap.put(artTypeId, type);
				this.typeNameToArtifactTypeMap.put(type.getTypeName(), type);
			}
			return type;
		} catch (SQLException ex) {
			throw new TskCoreException("Error getting artifact type from the database", ex);
		} finally {
			closeResultSet(rs);
			closeStatement(s);
			connection.close();
			releaseSingleUserCaseReadLock();
		}
	}

	/**
	 * Add an artifact type with the given name. Will return an artifact Type.
	 *
	 * @param artifactTypeName System (unique) name of artifact
	 * @param displayName      Display (non-unique) name of artifact
	 *
	 * @return Type of the artifact added
	 *
	 * @throws TskCoreException exception thrown if a critical error occurs
	 * @throws TskDataException exception thrown if given data is already in db
	 *                          within tsk core
	 */
	public BlackboardArtifact.Type addBlackboardArtifactType(String artifactTypeName, String displayName) throws TskCoreException, TskDataException {
		CaseDbConnection connection = connections.getConnection();
		acquireSingleUserCaseWriteLock();
		Statement s = null;
		ResultSet rs = null;
		try {
			connection.beginTransaction();
			s = connection.createStatement();
			rs = connection.executeQuery(s, "SELECT artifact_type_id FROM blackboard_artifact_types WHERE type_name = '" + artifactTypeName + "'"); //NON-NLS
			if (!rs.next()) {
				rs.close();
				rs = connection.executeQuery(s, "SELECT MAX(artifact_type_id) AS highest_id FROM blackboard_artifact_types");
				int maxID = 0;
				if (rs.next()) {
					maxID = rs.getInt("highest_id");
					if (maxID < MIN_USER_DEFINED_TYPE_ID) {
						maxID = MIN_USER_DEFINED_TYPE_ID;
					} else {
						maxID++;
					}
				}
				connection.executeUpdate(s, "INSERT INTO blackboard_artifact_types (artifact_type_id, type_name, display_name) VALUES ('" + maxID + "', '" + artifactTypeName + "', '" + displayName + "')"); //NON-NLS
				BlackboardArtifact.Type type = new BlackboardArtifact.Type(maxID, artifactTypeName, displayName);
				this.typeIdToArtifactTypeMap.put(type.getTypeID(), type);
				this.typeNameToArtifactTypeMap.put(type.getTypeName(), type);
				connection.commitTransaction();
				return type;
			} else {
				throw new TskDataException("The attribute type that was added was already within the system.");
			}
		} catch (SQLException ex) {
			connection.rollbackTransaction();
			throw new TskCoreException("Error adding artifact type", ex);
		} finally {
			closeResultSet(rs);
			closeStatement(s);
			connection.close();
			releaseSingleUserCaseWriteLock();
		}
	}

	public ArrayList<BlackboardAttribute> getBlackboardAttributes(final BlackboardArtifact artifact) throws TskCoreException {
		CaseDbConnection connection = connections.getConnection();
		acquireSingleUserCaseReadLock();
		ResultSet rs = null;
		try {
			Statement statement = connection.createStatement();
			rs = connection.executeQuery(statement, "SELECT attrs.artifact_id AS artifact_id, "
					+ "attrs.source AS source, attrs.context AS context, attrs.attribute_type_id AS attribute_type_id, "
					+ "attrs.value_type AS value_type, attrs.value_byte AS value_byte, "
					+ "attrs.value_text AS value_text, attrs.value_int32 AS value_int32, "
					+ "attrs.value_int64 AS value_int64, attrs.value_double AS value_double, "
					+ "types.type_name AS type_name, types.display_name AS display_name "
					+ "FROM blackboard_attributes AS attrs, blackboard_attribute_types AS types WHERE attrs.artifact_id = " + artifact.getArtifactID()
					+ " AND attrs.attribute_type_id = types.attribute_type_id");
			ArrayList<BlackboardAttribute> attributes = new ArrayList<BlackboardAttribute>();
			while (rs.next()) {
				int attributeTypeId = rs.getInt("attribute_type_id");
				String attributeTypeName = rs.getString("type_name");
				BlackboardAttribute.Type attributeType;
				if (this.typeIdToAttributeTypeMap.containsKey(attributeTypeId)) {
					attributeType = this.typeIdToAttributeTypeMap.get(attributeTypeId);
				} else {
					attributeType = new BlackboardAttribute.Type(attributeTypeId, attributeTypeName,
							rs.getString("display_name"),
							BlackboardAttribute.TSK_BLACKBOARD_ATTRIBUTE_VALUE_TYPE.fromType(rs.getInt("value_type")));
					this.typeIdToAttributeTypeMap.put(attributeTypeId, attributeType);
					this.typeNameToAttributeTypeMap.put(attributeTypeName, attributeType);
				}

				final BlackboardAttribute attr = new BlackboardAttribute(
						rs.getLong("artifact_id"),
						attributeType,
						rs.getString("source"),
						rs.getString("context"),
						rs.getInt("value_int32"),
						rs.getLong("value_int64"),
						rs.getDouble("value_double"),
						rs.getString("value_text"),
						rs.getBytes("value_byte"), this
				);
				attributes.add(attr);
			}
			return attributes;
		} catch (SQLException ex) {
			throw new TskCoreException("Error getting attributes for artifact, artifact id = " + artifact.getArtifactID(), ex);
		} finally {
			closeResultSet(rs);
			connection.close();
			releaseSingleUserCaseReadLock();
		}
	}

	/**
	 * Get all attributes that match a where clause. The clause should begin
	 * with "WHERE" or "JOIN". To use this method you must know the database
	 * tables
	 *
	 * @param whereClause a sqlite where clause
	 *
	 * @return a list of matching attributes
	 *
	 * @throws TskCoreException exception thrown if a critical error occurs
	 *                          within tsk core \ref query_database_page
	 */
	public ArrayList<BlackboardAttribute> getMatchingAttributes(String whereClause) throws TskCoreException {
		CaseDbConnection connection = connections.getConnection();
		acquireSingleUserCaseReadLock();
		Statement s = null;
		ResultSet rs = null;
		try {
			s = connection.createStatement();
			rs = connection.executeQuery(s, "SELECT blackboard_attributes.artifact_id AS artifact_id, "
					+ "blackboard_attributes.source AS source, blackboard_attributes.context AS context, "
					+ "blackboard_attributes.attribute_type_id AS attribute_type_id, "
					+ "blackboard_attributes.value_type AS value_type, blackboard_attributes.value_byte AS value_byte, "
					+ "blackboard_attributes.value_text AS value_text, blackboard_attributes.value_int32 AS value_int32, "
					+ "blackboard_attributes.value_int64 AS value_int64, blackboard_attributes.value_double AS value_double "
					+ "FROM blackboard_attributes " + whereClause); //NON-NLS
			ArrayList<BlackboardAttribute> matches = new ArrayList<BlackboardAttribute>();
			while (rs.next()) {
				BlackboardAttribute.Type type;
				// attribute type is cached, so this does not necessarily call to the db
				type = this.getAttributeType(rs.getInt("attribute_type_id"));
				BlackboardAttribute attr = new BlackboardAttribute(
						rs.getLong("artifact_id"),
						type,
						rs.getString("source"),
						rs.getString("context"),
						rs.getInt("value_int32"),
						rs.getLong("value_int64"),
						rs.getDouble("value_double"),
						rs.getString("value_text"),
						rs.getBytes("value_byte"), this
				);
				matches.add(attr);
			}
			return matches;
		} catch (SQLException ex) {
			throw new TskCoreException("Error getting attributes using this where clause: " + whereClause, ex);
		} finally {
			closeResultSet(rs);
			closeStatement(s);
			connection.close();
			releaseSingleUserCaseReadLock();
		}
	}

	/**
	 * Get all artifacts that match a where clause. The clause should begin with
	 * "WHERE" or "JOIN". To use this method you must know the database tables
	 *
	 * @param whereClause a sqlite where clause
	 *
	 * @return a list of matching artifacts
	 *
	 * @throws TskCoreException exception thrown if a critical error occurs
	 *                          within tsk core \ref query_database_page
	 */
	public ArrayList<BlackboardArtifact> getMatchingArtifacts(String whereClause) throws TskCoreException {
		CaseDbConnection connection = connections.getConnection();
		acquireSingleUserCaseReadLock();
		ResultSet rs = null;
		Statement s = null;
		try {
			s = connection.createStatement();
			rs = connection.executeQuery(s, "SELECT blackboard_artifacts.artifact_id AS artifact_id, "
					+ "blackboard_artifacts.obj_id AS obj_id, blackboard_artifacts.artifact_obj_id AS artifact_obj_id, blackboard_artifacts.data_source_obj_id AS data_source_obj_id, blackboard_artifacts.artifact_type_id AS artifact_type_id, "
					+ "blackboard_artifacts.review_status_id AS review_status_id  "
					+ "FROM blackboard_artifacts " + whereClause); //NON-NLS
			ArrayList<BlackboardArtifact> matches = new ArrayList<BlackboardArtifact>();
			while (rs.next()) {
				BlackboardArtifact.Type type;
				// artifact type is cached, so this does not necessarily call to the db
				type = this.getArtifactType(rs.getInt("artifact_type_id"));
				BlackboardArtifact artifact = new BlackboardArtifact(this, rs.getLong("artifact_id"), rs.getLong("obj_id"), rs.getLong("artifact_obj_id"), rs.getLong("data_source_obj_id"),
						type.getTypeID(), type.getTypeName(), type.getDisplayName(),
						BlackboardArtifact.ReviewStatus.withID(rs.getInt("review_status_id")));
				matches.add(artifact);
			}
			return matches;
		} catch (SQLException ex) {
			throw new TskCoreException("Error getting attributes using this where clause: " + whereClause, ex);
		} finally {
			closeResultSet(rs);
			closeStatement(s);
			connection.close();
			releaseSingleUserCaseReadLock();
		}
	}

	/**
	 * Add a new blackboard artifact with the given type. If that artifact type
	 * does not exist an error will be thrown. The artifact type name can be
	 * looked up in the returned blackboard artifact.
	 *
	 * @param artifactTypeID the type the given artifact should have
	 * @param obj_id         the content object id associated with this artifact
	 *
	 * @return a new blackboard artifact
	 *
	 * @throws TskCoreException exception thrown if a critical error occurs
	 *                          within tsk core
	 */
	public BlackboardArtifact newBlackboardArtifact(int artifactTypeID, long obj_id) throws TskCoreException {
		BlackboardArtifact.Type type = getArtifactType(artifactTypeID);
		return newBlackboardArtifact(artifactTypeID, obj_id, type.getTypeName(), type.getDisplayName());
	}

	/**
	 * Add a new blackboard artifact with the given type.
	 *
	 * @param artifactType the type the given artifact should have
	 * @param obj_id       the content object id associated with this artifact
	 *
	 * @return a new blackboard artifact
	 *
	 * @throws TskCoreException exception thrown if a critical error occurs
	 *                          within tsk core
	 */
	public BlackboardArtifact newBlackboardArtifact(ARTIFACT_TYPE artifactType, long obj_id) throws TskCoreException {
		return newBlackboardArtifact(artifactType.getTypeID(), obj_id, artifactType.getLabel(), artifactType.getDisplayName());
	}

	private BlackboardArtifact newBlackboardArtifact(int artifact_type_id, long obj_id, String artifactTypeName, String artifactDisplayName) throws TskCoreException {
		CaseDbConnection connection = connections.getConnection();
		acquireSingleUserCaseWriteLock();
		ResultSet resultSet = null;
		try {
			long artifact_obj_id = addObject(obj_id, TskData.ObjectType.ARTIFACT.getObjectType(), connection);
			long data_source_obj_id = getDataSourceObjectId(connection, obj_id);

			PreparedStatement statement = null;
			if (dbType == DbType.POSTGRESQL) {
				statement = connection.getPreparedStatement(PREPARED_STATEMENT.POSTGRESQL_INSERT_ARTIFACT, Statement.RETURN_GENERATED_KEYS);
				statement.clearParameters();
				statement.setLong(1, obj_id);
				statement.setLong(2, artifact_obj_id);
				statement.setLong(3, data_source_obj_id);
				statement.setInt(4, artifact_type_id);

			} else {
				statement = connection.getPreparedStatement(PREPARED_STATEMENT.INSERT_ARTIFACT, Statement.RETURN_GENERATED_KEYS);
				statement.clearParameters();
				this.nextArtifactId++;
				statement.setLong(1, this.nextArtifactId);
				statement.setLong(2, obj_id);
				statement.setLong(3, artifact_obj_id);
				statement.setLong(4, data_source_obj_id);
				statement.setInt(5, artifact_type_id);

			}
			connection.executeUpdate(statement);
			resultSet = statement.getGeneratedKeys();
			resultSet.next();
			return new BlackboardArtifact(this, resultSet.getLong(1), //last_insert_rowid()
					obj_id, artifact_obj_id, data_source_obj_id, artifact_type_id, artifactTypeName, artifactDisplayName, BlackboardArtifact.ReviewStatus.UNDECIDED, true);
		} catch (SQLException ex) {
			throw new TskCoreException("Error creating a blackboard artifact", ex);
		} finally {
			closeResultSet(resultSet);
			connection.close();
			releaseSingleUserCaseWriteLock();
		}
	}

	/**
	 * Checks if the content object has children. Note: this is generally more
	 * efficient then preloading all children and checking if the set is empty,
	 * and facilities lazy loading.
	 *
	 * @param content content object to check for children
	 *
	 * @return true if has children, false otherwise
	 *
	 * @throws TskCoreException exception thrown if a critical error occurs
	 *                          within tsk core
	 */
	boolean getContentHasChildren(Content content) throws TskCoreException {
		CaseDbConnection connection = connections.getConnection();
		acquireSingleUserCaseReadLock();
		ResultSet rs = null;
		try {
			// SELECT COUNT(obj_id) AS count FROM tsk_objects WHERE par_obj_id = ?
			PreparedStatement statement = connection.getPreparedStatement(PREPARED_STATEMENT.COUNT_CHILD_OBJECTS_BY_PARENT);
			statement.clearParameters();
			statement.setLong(1, content.getId());
			rs = connection.executeQuery(statement);
			boolean hasChildren = false;
			if (rs.next()) {
				hasChildren = rs.getInt("count") > 0;
			}
			return hasChildren;
		} catch (SQLException e) {
			throw new TskCoreException("Error checking for children of parent " + content, e);
		} finally {
			closeResultSet(rs);
			connection.close();
			releaseSingleUserCaseReadLock();
		}
	}

	/**
	 * Counts if the content object children. Note: this is generally more
	 * efficient then preloading all children and counting, and facilities lazy
	 * loading.
	 *
	 * @param content content object to check for children count
	 *
	 * @return children count
	 *
	 * @throws TskCoreException exception thrown if a critical error occurs
	 *                          within tsk core
	 */
	int getContentChildrenCount(Content content) throws TskCoreException {
		
		if( ! this.getHasChildren(content)) {
			return 0;
		}
		
		CaseDbConnection connection = connections.getConnection();
		acquireSingleUserCaseReadLock();
		ResultSet rs = null;
		try {
			// SELECT COUNT(obj_id) AS count FROM tsk_objects WHERE par_obj_id = ?
			PreparedStatement statement = connection.getPreparedStatement(PREPARED_STATEMENT.COUNT_CHILD_OBJECTS_BY_PARENT);
			statement.clearParameters();
			statement.setLong(1, content.getId());
			rs = connection.executeQuery(statement);
			int countChildren = -1;
			if (rs.next()) {
				countChildren = rs.getInt("count");
			}
			return countChildren;
		} catch (SQLException e) {
			throw new TskCoreException("Error checking for children of parent " + content, e);
		} finally {
			closeResultSet(rs);
			connection.close();
			releaseSingleUserCaseReadLock();
		}
	}

	/**
	 * Returns the list of AbstractFile Children of a given type for a given
	 * AbstractFileParent
	 *
	 * @param parent the content parent to get abstract file children for
	 * @param type   children type to look for, defined in
	 *               TSK_DB_FILES_TYPE_ENUM
	 *
	 * @throws TskCoreException exception thrown if a critical error occurs
	 *                          within tsk core
	 */
	List<Content> getAbstractFileChildren(Content parent, TSK_DB_FILES_TYPE_ENUM type) throws TskCoreException {
		CaseDbConnection connection = connections.getConnection();
		acquireSingleUserCaseReadLock();
		ResultSet rs = null;
		try {
			PreparedStatement statement = connection.getPreparedStatement(PREPARED_STATEMENT.SELECT_FILES_BY_PARENT_AND_TYPE);
			statement.clearParameters();
			long parentId = parent.getId();
			statement.setLong(1, parentId);
			statement.setShort(2, type.getFileType());
			rs = connection.executeQuery(statement);
			return fileChildren(rs, connection, parentId);
		} catch (SQLException ex) {
			throw new TskCoreException("Error getting AbstractFile children for Content", ex);
		} finally {
			closeResultSet(rs);
			connection.close();
			releaseSingleUserCaseReadLock();
		}
	}

	/**
	 * Returns the list of all AbstractFile Children for a given
	 * AbstractFileParent
	 *
	 * @param parent the content parent to get abstract file children for
	 *
	 * @throws TskCoreException exception thrown if a critical error occurs
	 *                          within tsk core
	 */
	List<Content> getAbstractFileChildren(Content parent) throws TskCoreException {
		CaseDbConnection connection = connections.getConnection();
		acquireSingleUserCaseReadLock();
		ResultSet rs = null;
		try {
			PreparedStatement statement = connection.getPreparedStatement(PREPARED_STATEMENT.SELECT_FILES_BY_PARENT);
			statement.clearParameters();
			long parentId = parent.getId();
			statement.setLong(1, parentId);
			rs = connection.executeQuery(statement);
			return fileChildren(rs, connection, parentId);
		} catch (SQLException ex) {
			throw new TskCoreException("Error getting AbstractFile children for Content", ex);
		} finally {
			closeResultSet(rs);
			connection.close();
			releaseSingleUserCaseReadLock();
		}
	}

	/**
	 * Get list of IDs for abstract files of a given type that are children of a
	 * given content.
	 *
	 * @param parent Object to find children for
	 * @param type   Type of children to find IDs for
	 *
	 * @return
	 *
	 * @throws TskCoreException
	 */
	List<Long> getAbstractFileChildrenIds(Content parent, TSK_DB_FILES_TYPE_ENUM type) throws TskCoreException {
		CaseDbConnection connection = connections.getConnection();
		acquireSingleUserCaseReadLock();
		ResultSet rs = null;
		try {
			PreparedStatement statement = connection.getPreparedStatement(PREPARED_STATEMENT.SELECT_FILE_IDS_BY_PARENT_AND_TYPE);
			statement.clearParameters();
			statement.setLong(1, parent.getId());
			statement.setShort(2, type.getFileType());
			rs = connection.executeQuery(statement);
			List<Long> children = new ArrayList<Long>();
			while (rs.next()) {
				children.add(rs.getLong("obj_id"));
			}
			return children;
		} catch (SQLException ex) {
			throw new TskCoreException("Error getting AbstractFile children for Content", ex);
		} finally {
			closeResultSet(rs);
			connection.close();
			releaseSingleUserCaseReadLock();
		}
	}

	/**
	 * Get list of IDs for abstract files that are children of a given content.
	 *
	 * @param parent Object to find children for
	 *
	 * @return
	 *
	 * @throws TskCoreException
	 */
	List<Long> getAbstractFileChildrenIds(Content parent) throws TskCoreException {
		CaseDbConnection connection = connections.getConnection();
		acquireSingleUserCaseReadLock();
		ResultSet rs = null;
		try {
			PreparedStatement statement = connection.getPreparedStatement(PREPARED_STATEMENT.SELECT_FILE_IDS_BY_PARENT);
			statement.clearParameters();
			statement.setLong(1, parent.getId());
			rs = connection.executeQuery(statement);
			List<Long> children = new ArrayList<Long>();
			while (rs.next()) {
				children.add(rs.getLong("obj_id"));
			}
			return children;
		} catch (SQLException ex) {
			throw new TskCoreException("Error getting AbstractFile children for Content", ex);
		} finally {
			closeResultSet(rs);
			connection.close();
			releaseSingleUserCaseReadLock();
		}
	}

	/**
	 * Get list of object IDs for artifacts that are children of a given
	 * content.
	 *
	 * @param parent Object to find children for
	 *
	 * @return
	 *
	 * @throws TskCoreException
	 */
	List<Long> getBlackboardArtifactChildrenIds(Content parent) throws TskCoreException {
		CaseDbConnection connection = connections.getConnection();
		acquireSingleUserCaseReadLock();
		ResultSet rs = null;
		try {
			PreparedStatement statement = connection.getPreparedStatement(PREPARED_STATEMENT.SELECT_ARTIFACT_OBJECTIDS_BY_PARENT);
			statement.clearParameters();
			statement.setLong(1, parent.getId());
			rs = connection.executeQuery(statement);
			List<Long> children = new ArrayList<Long>();
			while (rs.next()) {
				children.add(rs.getLong("obj_id"));
			}
			return children;
		} catch (SQLException ex) {
			throw new TskCoreException("Error getting children for BlackboardArtifact", ex);
		} finally {
			closeResultSet(rs);
			connection.close();
			releaseSingleUserCaseReadLock();
		}
	}

	/**
	 * Get list of artifacts that are children of a given content.
	 *
	 * @param parent Object to find children for
	 *
	 * @return
	 *
	 * @throws TskCoreException
	 */
	List<Content> getBlackboardArtifactChildren(Content parent) throws TskCoreException {

		long parentId = parent.getId();
		ArrayList<BlackboardArtifact> artsArray = getArtifactsHelper("blackboard_artifacts.obj_id = " + parentId + ";");

		List<Content> lc = new ArrayList<Content>();
		lc.addAll(artsArray);
		return lc;
	}

	/**
	 * Get info about children of a given Content from the database.
	 *
	 * @param c Parent object to run query against
	 *
	 * @throws TskCoreException exception thrown if a critical error occurs
	 *                          within tsk core
	 */
	Collection<ObjectInfo> getChildrenInfo(Content c) throws TskCoreException {
		CaseDbConnection connection = connections.getConnection();
		acquireSingleUserCaseReadLock();
		Statement s = null;
		ResultSet rs = null;
		try {
			s = connection.createStatement();
			rs = connection.executeQuery(s, "SELECT tsk_objects.obj_id AS obj_id, tsk_objects.type AS type " //NON-NLS
					+ "FROM tsk_objects LEFT JOIN tsk_files " //NON-NLS
					+ "ON tsk_objects.obj_id = tsk_files.obj_id " //NON-NLS
					+ "WHERE tsk_objects.par_obj_id = " + c.getId()
					+ " ORDER BY tsk_objects.obj_id"); //NON-NLS
			Collection<ObjectInfo> infos = new ArrayList<ObjectInfo>();
			while (rs.next()) {
				infos.add(new ObjectInfo(rs.getLong("obj_id"), ObjectType.valueOf(rs.getShort("type")))); //NON-NLS
			}
			return infos;
		} catch (SQLException ex) {
			throw new TskCoreException("Error getting Children Info for Content", ex);
		} finally {
			closeResultSet(rs);
			closeStatement(s);
			connection.close();
			releaseSingleUserCaseReadLock();
		}
	}

	/**
	 * Get parent info for the parent of the content object
	 *
	 * @param c content object to get parent info for
	 *
	 * @return the parent object info with the parent object type and id
	 *
	 * @throws TskCoreException exception thrown if a critical error occurs
	 *                          within tsk core
	 */
	ObjectInfo getParentInfo(Content c) throws TskCoreException {
		// TODO: This should not throw an exception if Content has no parent,
		// return null instead.
		CaseDbConnection connection = connections.getConnection();
		acquireSingleUserCaseReadLock();
		Statement s = null;
		ResultSet rs = null;
		try {
			s = connection.createStatement();
			rs = connection.executeQuery(s, "SELECT parent.obj_id AS obj_id, parent.type AS type " //NON-NLS
					+ "FROM tsk_objects AS parent INNER JOIN tsk_objects AS child " //NON-NLS
					+ "ON child.par_obj_id = parent.obj_id " //NON-NLS
					+ "WHERE child.obj_id = " + c.getId()); //NON-NLS
			if (rs.next()) {
				return new ObjectInfo(rs.getLong("obj_id"), ObjectType.valueOf(rs.getShort("type")));
			} else {
				throw new TskCoreException("Given content (id: " + c.getId() + ") has no parent");
			}
		} catch (SQLException ex) {
			throw new TskCoreException("Error getting Parent Info for Content", ex);
		} finally {
			closeResultSet(rs);
			closeStatement(s);
			connection.close();
			releaseSingleUserCaseReadLock();
		}
	}

	/**
	 * Get parent info for the parent of the content object id
	 *
	 * @param id content object id to get parent info for
	 *
	 * @return the parent object info with the parent object type and id
	 *
	 * @throws TskCoreException exception thrown if a critical error occurs
	 *                          within tsk core
	 */
	ObjectInfo getParentInfo(long contentId) throws TskCoreException {
		// TODO: This should not throw an exception if Content has no parent,
		// return null instead.
		CaseDbConnection connection = connections.getConnection();
		acquireSingleUserCaseReadLock();
		Statement s = null;
		ResultSet rs = null;
		try {
			s = connection.createStatement();
			rs = connection.executeQuery(s, "SELECT parent.obj_id AS obj_id, parent.type AS type " //NON-NLS
					+ "FROM tsk_objects AS parent INNER JOIN tsk_objects AS child " //NON-NLS
					+ "ON child.par_obj_id = parent.obj_id " //NON-NLS
					+ "WHERE child.obj_id = " + contentId); //NON-NLS
			if (rs.next()) {
				return new ObjectInfo(rs.getLong("obj_id"), ObjectType.valueOf(rs.getShort("type")));
			} else {
				throw new TskCoreException("Given content (id: " + contentId + ") has no parent.");
			}
		} catch (SQLException ex) {
			throw new TskCoreException("Error getting Parent Info for Content: " + contentId, ex);
		} finally {
			closeResultSet(rs);
			closeStatement(s);
			connection.close();
			releaseSingleUserCaseReadLock();
		}
	}

	/**
	 * Gets parent directory for FsContent object
	 *
	 * @param fsc FsContent to get parent dir for
	 *
	 * @return the parent Directory
	 *
	 * @throws TskCoreException thrown if critical error occurred within tsk
	 *                          core
	 */
	Directory getParentDirectory(FsContent fsc) throws TskCoreException {
		// TODO: This should not throw an exception if Content has no parent,
		// return null instead.
		if (fsc.isRoot()) {
			throw new TskCoreException("Given FsContent (id: " + fsc.getId() + ") is a root object (can't have parent directory).");
		} else {
			ObjectInfo parentInfo = getParentInfo(fsc);
			Directory parent = null;
			if (parentInfo.type == ObjectType.ABSTRACTFILE) {
				parent = getDirectoryById(parentInfo.id, fsc.getFileSystem());
			} else {
				throw new TskCoreException("Parent of FsContent (id: " + fsc.getId() + ") has wrong type to be directory: " + parentInfo.type);
			}
			return parent;
		}
	}

	/**
	 * Get content object by content id
	 *
	 * @param id to get content object for
	 *
	 * @return instance of a Content object (one of its subclasses), or null if
	 *         not found.
	 *
	 * @throws TskCoreException thrown if critical error occurred within tsk
	 *                          core
	 */
	public Content getContentById(long id) throws TskCoreException {
		CaseDbConnection connection = connections.getConnection();
		acquireSingleUserCaseReadLock();
		Statement s = null;
		ResultSet rs = null;
		try {
			s = connection.createStatement();
			rs = connection.executeQuery(s, "SELECT * FROM tsk_objects WHERE obj_id = " + id + " LIMIT  1"); //NON-NLS
			if (!rs.next()) {
				return null;
			}

			Content content = null;
			long parentId = rs.getLong("par_obj_id"); //NON-NLS
			final TskData.ObjectType type = TskData.ObjectType.valueOf(rs.getShort("type")); //NON-NLS
			switch (type) {
				case IMG:
					content = getImageById(id);
					break;
				case VS:
					content = getVolumeSystemById(id, parentId);
					break;
				case VOL:
					content = getVolumeById(id, parentId);
					break;
				case FS:
					content = getFileSystemById(id, parentId);
					break;
				case ABSTRACTFILE:
					content = getAbstractFileById(id);
					break;
				case ARTIFACT:
					content = getArtifactById(id);
					break;
				case REPORT:
					content = getReportById(id);
					break;
				default:
					throw new TskCoreException("Could not obtain Content object with ID: " + id);
			}
			return content;
		} catch (SQLException ex) {
			throw new TskCoreException("Error getting Content by ID.", ex);
		} finally {
			closeResultSet(rs);
			closeStatement(s);
			connection.close();
			releaseSingleUserCaseReadLock();
		}
	}

	/**
	 * Get a path of a file in tsk_files_path table or null if there is none
	 *
	 * @param id id of the file to get path for
	 *
	 * @return file path or null
	 */
	String getFilePath(long id) {
		CaseDbConnection connection;
		try {
			connection = connections.getConnection();
		} catch (TskCoreException ex) {
			logger.log(Level.SEVERE, "Error getting file path for file " + id, ex); //NON-NLS
			return null;
		}
		String filePath = null;
		acquireSingleUserCaseReadLock();
		ResultSet rs = null;
		try {
			PreparedStatement statement = connection.getPreparedStatement(PREPARED_STATEMENT.SELECT_LOCAL_PATH_FOR_FILE);
			statement.clearParameters();
			statement.setLong(1, id);
			rs = connection.executeQuery(statement);
			if (rs.next()) {
				filePath = rs.getString("path");
			}
		} catch (SQLException ex) {
			logger.log(Level.SEVERE, "Error getting file path for file " + id, ex); //NON-NLS
		} finally {
			closeResultSet(rs);
			connection.close();
			releaseSingleUserCaseReadLock();
		}
		return filePath;
	}

	/**
	 * Get the encoding type for a file in tsk_files_path table
	 *
	 * @param id id of the file to get path for
	 *
	 * @return Encoding type (NONE if nothing was found)
	 */
	TskData.EncodingType getEncodingType(long id) {
		CaseDbConnection connection;
		try {
			connection = connections.getConnection();
		} catch (TskCoreException ex) {
			logger.log(Level.SEVERE, "Error getting file path for file " + id, ex); //NON-NLS
			return null;
		}
		TskData.EncodingType type = TskData.EncodingType.NONE;
		acquireSingleUserCaseReadLock();
		ResultSet rs = null;
		try {
			PreparedStatement statement = connection.getPreparedStatement(PREPARED_STATEMENT.SELECT_ENCODING_FOR_FILE);
			statement.clearParameters();
			statement.setLong(1, id);
			rs = connection.executeQuery(statement);
			if (rs.next()) {
				type = TskData.EncodingType.valueOf(rs.getInt(1));
			}
		} catch (SQLException ex) {
			logger.log(Level.SEVERE, "Error getting encoding type for file " + id, ex); //NON-NLS
		} finally {
			closeResultSet(rs);
			connection.close();
			releaseSingleUserCaseReadLock();
		}
		return type;
	}

	/**
	 * Gets the parent_path of a file.
	 *
	 * @param objectId   The object id of the file.
	 * @param connection An open database connection.
	 *
	 * @return The path of the file or null.
	 */
	String getFileParentPath(long objectId, CaseDbConnection connection) {
		String parentPath = null;
		acquireSingleUserCaseReadLock();
		ResultSet rs = null;
		try {
			PreparedStatement statement = connection.getPreparedStatement(PREPARED_STATEMENT.SELECT_PATH_FOR_FILE);
			statement.clearParameters();
			statement.setLong(1, objectId);
			rs = connection.executeQuery(statement);
			if (rs.next()) {
				parentPath = rs.getString("parent_path");
			}
		} catch (SQLException ex) {
			logger.log(Level.SEVERE, "Error getting file parent_path for file " + objectId, ex); //NON-NLS
		} finally {
			closeResultSet(rs);
			releaseSingleUserCaseReadLock();
		}
		return parentPath;
	}

	/**
	 * Gets the name of a file.
	 *
	 * @param objectId   The object id of the file.
	 * @param connection An open database connection.
	 *
	 * @return The path of the file or null.
	 */
	String getFileName(long objectId, CaseDbConnection connection) {
		String fileName = null;
		acquireSingleUserCaseReadLock();
		ResultSet rs = null;
		try {
			PreparedStatement statement = connection.getPreparedStatement(PREPARED_STATEMENT.SELECT_FILE_NAME);
			statement.clearParameters();
			statement.setLong(1, objectId);
			rs = connection.executeQuery(statement);
			if (rs.next()) {
				fileName = rs.getString("name");
			}
		} catch (SQLException ex) {
			logger.log(Level.SEVERE, "Error getting file parent_path for file " + objectId, ex); //NON-NLS
		} finally {
			closeResultSet(rs);
			releaseSingleUserCaseReadLock();
		}
		return fileName;
	}

	/**
	 * Get a derived method for a file, or null if none
	 *
	 * @param id id of the derived file
	 *
	 * @return derived method or null if not present
	 *
	 * @throws TskCoreException exception throws if core error occurred and
	 *                          method could not be queried
	 */
	DerivedFile.DerivedMethod getDerivedMethod(long id) throws TskCoreException {
		CaseDbConnection connection = connections.getConnection();
		DerivedFile.DerivedMethod method = null;
		acquireSingleUserCaseReadLock();
		ResultSet rs1 = null;
		ResultSet rs2 = null;
		try {
			PreparedStatement statement = connection.getPreparedStatement(PREPARED_STATEMENT.SELECT_DERIVED_FILE);
			statement.clearParameters();
			statement.setLong(1, id);
			rs1 = connection.executeQuery(statement);
			if (rs1.next()) {
				int method_id = rs1.getInt("derived_id");
				String rederive = rs1.getString("rederive");
				method = new DerivedFile.DerivedMethod(method_id, rederive);
				statement = connection.getPreparedStatement(PREPARED_STATEMENT.SELECT_FILE_DERIVATION_METHOD);
				statement.clearParameters();
				statement.setInt(1, method_id);
				rs2 = connection.executeQuery(statement);
				if (rs2.next()) {
					method.setToolName(rs2.getString("tool_name"));
					method.setToolVersion(rs2.getString("tool_version"));
					method.setOther(rs2.getString("other"));
				}
			}
		} catch (SQLException e) {
			logger.log(Level.SEVERE, "Error getting derived method for file: " + id, e); //NON-NLS
		} finally {
			closeResultSet(rs2);
			closeResultSet(rs1);
			connection.close();
			releaseSingleUserCaseReadLock();
		}
		return method;
	}

	/**
	 * Get abstract file object from tsk_files table by its id
	 *
	 * @param id id of the file object in tsk_files table
	 *
	 * @return AbstractFile object populated, or null if not found.
	 *
	 * @throws TskCoreException thrown if critical error occurred within tsk
	 *                          core and file could not be queried
	 */
	public AbstractFile getAbstractFileById(long id) throws TskCoreException {
		CaseDbConnection connection = connections.getConnection();
		acquireSingleUserCaseReadLock();
		ResultSet rs = null;
		try {
			PreparedStatement statement = connection.getPreparedStatement(PREPARED_STATEMENT.SELECT_FILE_BY_ID);
			statement.clearParameters();
			statement.setLong(1, id);
			rs = connection.executeQuery(statement);
			List<AbstractFile> files = resultSetToAbstractFiles(rs, connection);
			if (files.size() > 0) {
				return files.get(0);
			} else {
				return null;
			}
		} catch (SQLException ex) {
			throw new TskCoreException("Error getting file by id, id = " + id, ex);
		} finally {
			closeResultSet(rs);
			connection.close();
			releaseSingleUserCaseReadLock();
		}
	}

	/**
	 * Get artifact from blackboard_artifacts table by its artifact_obj_id
	 *
	 * @param id id of the artifact in blackboard_artifacts table
	 *
	 * @return Artifact object populated, or null if not found.
	 *
	 * @throws TskCoreException thrown if critical error occurred within tsk
	 *                          core and file could not be queried
	 */
	public BlackboardArtifact getArtifactById(long id) throws TskCoreException {
		CaseDbConnection connection = connections.getConnection();
		acquireSingleUserCaseReadLock();
		ResultSet rs = null;
		try {
			PreparedStatement statement = connection.getPreparedStatement(PREPARED_STATEMENT.SELECT_ARTIFACT_BY_ARTIFACT_OBJ_ID);
			statement.clearParameters();
			statement.setLong(1, id);
			rs = connection.executeQuery(statement);
			List<BlackboardArtifact> artifacts = resultSetToArtifacts(rs);
			if (artifacts.size() > 0) {
				return artifacts.get(0);
			} else {
				return null;
			}
		} catch (SQLException ex) {
			throw new TskCoreException("Error getting artifacts by artifact_obj_id, artifact_obj_id = " + id, ex);
		} finally {
			closeResultSet(rs);
			connection.close();
			releaseSingleUserCaseReadLock();
		}
	}

	/**
	 * Get artifact from blackboard_artifacts table by its artifact_id
	 *
	 * @param id Artifact ID of the artifact in blackboard_artifacts table
	 *
	 * @return Artifact object populated, or null if not found.
	 *
	 * @throws TskCoreException thrown if critical error occurred within tsk
	 *                          core and file could not be queried
	 */
	public BlackboardArtifact getArtifactByArtifactId(long id) throws TskCoreException {
		CaseDbConnection connection = connections.getConnection();
		acquireSingleUserCaseReadLock();
		ResultSet rs = null;
		try {
			PreparedStatement statement = connection.getPreparedStatement(PREPARED_STATEMENT.SELECT_ARTIFACT_BY_ARTIFACT_ID);
			statement.clearParameters();
			statement.setLong(1, id);
			rs = connection.executeQuery(statement);
			List<BlackboardArtifact> artifacts = resultSetToArtifacts(rs);
			if (artifacts.size() > 0) {
				return artifacts.get(0);
			} else {
				return null;
			}
		} catch (SQLException ex) {
			throw new TskCoreException("Error getting artifacts by artifact id, artifact id = " + id, ex);
		} finally {
			closeResultSet(rs);
			connection.close();
			releaseSingleUserCaseReadLock();
		}
	}

	/**
	 * Get the object ID of the file system that a file is located in.
	 *
	 * Note: for FsContent files, this is the real fs for other non-fs
	 * AbstractFile files, this field is used internally for data source id (the
	 * root content obj)
	 *
	 * @param fileId     object id of the file to get fs column id for
	 * @param connection the database connection to use
	 *
	 * @return fs_id or -1 if not present
	 */
	private long getFileSystemId(long fileId, CaseDbConnection connection) {
		acquireSingleUserCaseReadLock();
		ResultSet rs = null;
		long ret = -1;
		try {
			PreparedStatement statement = connection.getPreparedStatement(PREPARED_STATEMENT.SELECT_FILE_SYSTEM_BY_OBJECT);
			statement.clearParameters();
			statement.setLong(1, fileId);
			rs = connection.executeQuery(statement);
			if (rs.next()) {
				ret = rs.getLong("fs_obj_id");
				if (ret == 0) {
					ret = -1;
				}
			}
		} catch (SQLException e) {
			logger.log(Level.SEVERE, "Error checking file system id of a file, id = " + fileId, e); //NON-NLS
		} finally {
			closeResultSet(rs);
			releaseSingleUserCaseReadLock();
		}
		return ret;
	}

	/**
	 * Checks if the file is a (sub)child of the data source (parentless Content
	 * object such as Image or VirtualDirectory representing filesets)
	 *
	 * @param dataSource dataSource to check
	 * @param fileId     id of file to check
	 *
	 * @return true if the file is in the dataSource hierarchy
	 *
	 * @throws TskCoreException thrown if check failed
	 */
	public boolean isFileFromSource(Content dataSource, long fileId) throws TskCoreException {
		String query = String.format("SELECT COUNT(*) AS count FROM tsk_files WHERE obj_id = %d AND data_source_obj_id = %d", fileId, dataSource.getId()); //NON-NLS
		CaseDbConnection connection = connections.getConnection();
		acquireSingleUserCaseReadLock();
		Statement statement = null;
		ResultSet resultSet = null;
		try {
			statement = connection.createStatement();
			resultSet = connection.executeQuery(statement, query);
			resultSet.next();
			return (resultSet.getLong("count") > 0L);
		} catch (SQLException ex) {
			throw new TskCoreException(String.format("Error executing query %s", query), ex);
		} finally {
			closeResultSet(resultSet);
			closeStatement(statement);
			connection.close();
			releaseSingleUserCaseReadLock();
		}
	}

	/**
	 * @param dataSource the dataSource (Image, parent-less VirtualDirectory) to
	 *                   search for the given file name
	 * @param fileName   Pattern of the name of the file or directory to match
	 *                   (case insensitive, used in LIKE SQL statement).
	 *
	 * @return a list of AbstractFile for files/directories whose name matches
	 *         the given fileName
	 *
	 * @throws TskCoreException thrown if check failed
	 */
	public List<AbstractFile> findFiles(Content dataSource, String fileName) throws TskCoreException {
		List<AbstractFile> files = new ArrayList<AbstractFile>();
		CaseDbConnection connection = connections.getConnection();
		acquireSingleUserCaseReadLock();
		ResultSet resultSet = null;
		try {
			PreparedStatement statement = connection.getPreparedStatement(PREPARED_STATEMENT.SELECT_FILES_BY_DATA_SOURCE_AND_NAME);
			statement.clearParameters();
			statement.setString(1, fileName.toLowerCase());
			statement.setLong(2, dataSource.getId());
			resultSet = connection.executeQuery(statement);
			files.addAll(resultSetToAbstractFiles(resultSet, connection));
		} catch (SQLException e) {
			throw new TskCoreException(bundle.getString("SleuthkitCase.findFiles.exception.msg3.text"), e);
		} finally {
			closeResultSet(resultSet);
			connection.close();
			releaseSingleUserCaseReadLock();
		}
		return files;
	}

	/**
	 * @param dataSource   the dataSource (Image, parent-less VirtualDirectory)
	 *                     to search for the given file name
	 * @param fileName     Pattern of the name of the file or directory to match
	 *                     (case insensitive, used in LIKE SQL statement).
	 * @param dirSubString Substring that must exist in parent path. Will be
	 *                     surrounded by % in LIKE query
	 *
	 * @return a list of AbstractFile for files/directories whose name matches
	 *         fileName and whose parent directory contains dirName.
	 *
	 * @throws org.sleuthkit.datamodel.TskCoreException
	 */
	public List<AbstractFile> findFiles(Content dataSource, String fileName, String dirSubString) throws TskCoreException {
		List<AbstractFile> files = new ArrayList<AbstractFile>();
		CaseDbConnection connection = connections.getConnection();
		acquireSingleUserCaseReadLock();
		ResultSet resultSet = null;
		try {
			PreparedStatement statement = connection.getPreparedStatement(PREPARED_STATEMENT.SELECT_FILES_BY_DATA_SOURCE_AND_PARENT_PATH_AND_NAME);
			statement.clearParameters();
			statement.setString(1, fileName.toLowerCase());
			statement.setString(2, "%" + dirSubString.toLowerCase() + "%"); //NON-NLS
			statement.setLong(3, dataSource.getId());
			resultSet = connection.executeQuery(statement);
			files.addAll(resultSetToAbstractFiles(resultSet, connection));
		} catch (SQLException e) {
			throw new TskCoreException(bundle.getString("SleuthkitCase.findFiles3.exception.msg3.text"), e);
		} finally {
			closeResultSet(resultSet);
			connection.close();
			releaseSingleUserCaseReadLock();
		}
		return files;
	}

	/**
	 * Adds a virtual directory to the database and returns a VirtualDirectory
	 * object representing it.
	 *
	 * @param parentId      the ID of the parent, or 0 if NULL
	 * @param directoryName the name of the virtual directory to create
	 *
	 * @return
	 *
	 * @throws TskCoreException
	 */
	public VirtualDirectory addVirtualDirectory(long parentId, String directoryName) throws TskCoreException {
		acquireSingleUserCaseWriteLock();
		CaseDbTransaction localTrans = beginTransaction();
		try {
			VirtualDirectory newVD = addVirtualDirectory(parentId, directoryName, localTrans);
			localTrans.commit();
			return newVD;
		} catch (TskCoreException ex) {
			try {
				localTrans.rollback();
			} catch (TskCoreException ex2) {
				logger.log(Level.SEVERE, String.format("Failed to rollback transaction after exception: %s", ex.getMessage()), ex2);
			}
			throw ex;
		} finally {
			releaseSingleUserCaseWriteLock();
		}
	}
	
	/**
	 * Add an object to the tsk_objects table. 
	 * Returns the object ID for the new object.
	 * @param parentId   Parent of the new object
	 * @param objectType Type of the new object
	 * @param connection Case connection
	 * @return the object ID for the new object
	 * @throws SQLException 
	 */
	private long addObject(long parentId, int objectType, CaseDbConnection connection) throws SQLException {
		ResultSet resultSet = null;
		acquireSingleUserCaseWriteLock();
		try {
			// INSERT INTO tsk_objects (par_obj_id, type) VALUES (?, ?)
			PreparedStatement statement = connection.getPreparedStatement(PREPARED_STATEMENT.INSERT_OBJECT, Statement.RETURN_GENERATED_KEYS);
			statement.clearParameters();
			if (parentId != 0) {
				statement.setLong(1, parentId);
			} else {
				statement.setNull(1, java.sql.Types.BIGINT);
			}
			statement.setInt(2, objectType);
			connection.executeUpdate(statement);
			resultSet = statement.getGeneratedKeys();
		
			if(resultSet.next()) {
				if(parentId != 0) {
					setHasChildren(parentId);
				}
				return resultSet.getLong(1); //last_insert_rowid()
			} else {
				throw new SQLException("Error inserting object with parent " + parentId + " into tsk_objects");
			}
		} finally {
			closeResultSet(resultSet);
			releaseSingleUserCaseWriteLock();
		}
	}

	/**
	 * Adds a virtual directory to the database and returns a VirtualDirectory
	 * object representing it.
	 *
	 * Make sure the connection in transaction is used for all database
	 * interactions called by this method
	 *
	 * @param parentId      the ID of the parent, or 0 if NULL
	 * @param directoryName the name of the virtual directory to create
	 * @param transaction   the transaction in the scope of which the operation
	 *                      is to be performed, managed by the caller
	 *
	 * @return a VirtualDirectory object representing the one added to the
	 *         database.
	 *
	 * @throws TskCoreException
	 */
	public VirtualDirectory addVirtualDirectory(long parentId, String directoryName, CaseDbTransaction transaction) throws TskCoreException {
		if (transaction == null) {
			throw new TskCoreException("Passed null CaseDbTransaction");
		}

		acquireSingleUserCaseWriteLock();
		ResultSet resultSet = null;
		try {
			// Get the parent path.
			CaseDbConnection connection = transaction.getConnection();
			String parentPath = getFileParentPath(parentId, connection);
			if (parentPath == null) {
				parentPath = "/"; //NON-NLS
			}
			String parentName = getFileName(parentId, connection);
			if (parentName != null && !parentName.isEmpty()) {
				parentPath = parentPath + parentName + "/"; //NON-NLS
			}

			// Insert a row for the virtual directory into the tsk_objects table.
			long newObjId = addObject(parentId, TskData.ObjectType.ABSTRACTFILE.getObjectType(), connection);		

			// Insert a row for the virtual directory into the tsk_files table.
			// INSERT INTO tsk_files (obj_id, fs_obj_id, name, type, has_path, dir_type, meta_type,
			// dir_flags, meta_flags, size, ctime, crtime, atime, mtime, parent_path, data_source_obj_id,extension)
			// VALUES (?, ?, ?, ?, ?, ?, ?, ?, ?, ?, ?, ?, ?, ?, ?, ?,?)
			PreparedStatement statement = connection.getPreparedStatement(PREPARED_STATEMENT.INSERT_FILE);
			statement.clearParameters();
			statement.setLong(1, newObjId);

			// If the parent is part of a file system, grab its file system ID
			if (0 != parentId) {
				long parentFs = this.getFileSystemId(parentId, connection);
				if (parentFs != -1) {
					statement.setLong(2, parentFs);
				} else {
					statement.setNull(2, java.sql.Types.BIGINT);
				}
			} else {
				statement.setNull(2, java.sql.Types.BIGINT);
			}

			// name
			statement.setString(3, directoryName);

			//type
			statement.setShort(4, TskData.TSK_DB_FILES_TYPE_ENUM.VIRTUAL_DIR.getFileType());
			statement.setShort(5, (short) 1);

			//flags
			final TSK_FS_NAME_TYPE_ENUM dirType = TSK_FS_NAME_TYPE_ENUM.DIR;
			statement.setShort(6, dirType.getValue());
			final TSK_FS_META_TYPE_ENUM metaType = TSK_FS_META_TYPE_ENUM.TSK_FS_META_TYPE_DIR;
			statement.setShort(7, metaType.getValue());

			//allocated
			final TSK_FS_NAME_FLAG_ENUM dirFlag = TSK_FS_NAME_FLAG_ENUM.ALLOC;
			statement.setShort(8, dirFlag.getValue());
			final short metaFlags = (short) (TSK_FS_META_FLAG_ENUM.ALLOC.getValue()
					| TSK_FS_META_FLAG_ENUM.USED.getValue());
			statement.setShort(9, metaFlags);

			//size
			statement.setLong(10, 0);

			//  nulls for params 11-14
			statement.setNull(11, java.sql.Types.BIGINT);
			statement.setNull(12, java.sql.Types.BIGINT);
			statement.setNull(13, java.sql.Types.BIGINT);
			statement.setNull(14, java.sql.Types.BIGINT);

			// parent path
			statement.setString(15, parentPath);

			// data source object id (same as object id if this is a data source)
			long dataSourceObjectId;
			if (0 == parentId) {
				dataSourceObjectId = newObjId;
			} else {
				dataSourceObjectId = getDataSourceObjectId(connection, parentId);
			}
			statement.setLong(16, dataSourceObjectId);

			//extension, since this is not really file we just set it to null
			statement.setString(17, null);
			connection.executeUpdate(statement);

			return new VirtualDirectory(this, newObjId, dataSourceObjectId, directoryName, dirType,
					metaType, dirFlag, metaFlags, null, FileKnown.UNKNOWN,
					parentPath);
		} catch (SQLException e) {
			throw new TskCoreException("Error creating virtual directory '" + directoryName + "'", e);
		} finally {
			closeResultSet(resultSet);
			releaseSingleUserCaseWriteLock();
		}
	}

	/**
	 * Adds a local directory to the database and returns a LocalDirectory
	 * object representing it.
	 *
	 * @param parentId      the ID of the parent, or 0 if NULL
	 * @param directoryName the name of the local directory to create
	 *
	 * @return a LocalDirectory object representing the one added to the
	 *         database.
	 *
	 * @throws TskCoreException
	 */
	public LocalDirectory addLocalDirectory(long parentId, String directoryName) throws TskCoreException {
		acquireSingleUserCaseWriteLock();
		CaseDbTransaction localTrans = beginTransaction();
		try {
			LocalDirectory newLD = addLocalDirectory(parentId, directoryName, localTrans);
			localTrans.commit();
			return newLD;
		} catch (TskCoreException ex) {
			try {
				localTrans.rollback();
			} catch (TskCoreException ex2) {
				logger.log(Level.SEVERE, String.format("Failed to rollback transaction after exception: %s", ex.getMessage()), ex2);
			}
			throw ex;
		} finally {
			releaseSingleUserCaseWriteLock();
		}
	}

	/**
	 * Adds a local directory to the database and returns a LocalDirectory
	 * object representing it.
	 *
	 * Make sure the connection in transaction is used for all database
	 * interactions called by this method
	 *
	 * @param parentId      the ID of the parent, or 0 if NULL
	 * @param directoryName the name of the local directory to create
	 * @param transaction   the transaction in the scope of which the operation
	 *                      is to be performed, managed by the caller
	 *
	 * @return a LocalDirectory object representing the one added to the
	 *         database.
	 *
	 * @throws TskCoreException
	 */
	public LocalDirectory addLocalDirectory(long parentId, String directoryName, CaseDbTransaction transaction) throws TskCoreException {
		if (transaction == null) {
			throw new TskCoreException("Passed null CaseDbTransaction");
		}

		acquireSingleUserCaseWriteLock();
		ResultSet resultSet = null;
		try {
			// Get the parent path.
			CaseDbConnection connection = transaction.getConnection();
			String parentPath = getFileParentPath(parentId, connection);
			if (parentPath == null) {
				parentPath = "/"; //NON-NLS
			}
			String parentName = getFileName(parentId, connection);
			if (parentName != null && !parentName.isEmpty()) {
				parentPath = parentPath + parentName + "/"; //NON-NLS
			}

			// Insert a row for the local directory into the tsk_objects table.
			long newObjId = addObject(parentId, TskData.ObjectType.ABSTRACTFILE.getObjectType(), connection);

			// Insert a row for the local directory into the tsk_files table.
			// INSERT INTO tsk_files (obj_id, fs_obj_id, name, type, has_path, dir_type, meta_type,
			// dir_flags, meta_flags, size, ctime, crtime, atime, mtime, parent_path, data_source_obj_id)
			// VALUES (?, ?, ?, ?, ?, ?, ?, ?, ?, ?, ?, ?, ?, ?, ?, ?)
			PreparedStatement statement = connection.getPreparedStatement(PREPARED_STATEMENT.INSERT_FILE);
			statement.clearParameters();
			statement.setLong(1, newObjId);

			// The parent of a local directory will never be a file system
			statement.setNull(2, java.sql.Types.BIGINT);

			// name
			statement.setString(3, directoryName);

			//type
			statement.setShort(4, TskData.TSK_DB_FILES_TYPE_ENUM.LOCAL_DIR.getFileType());
			statement.setShort(5, (short) 1);

			//flags
			final TSK_FS_NAME_TYPE_ENUM dirType = TSK_FS_NAME_TYPE_ENUM.DIR;
			statement.setShort(6, dirType.getValue());
			final TSK_FS_META_TYPE_ENUM metaType = TSK_FS_META_TYPE_ENUM.TSK_FS_META_TYPE_DIR;
			statement.setShort(7, metaType.getValue());

			//allocated
			final TSK_FS_NAME_FLAG_ENUM dirFlag = TSK_FS_NAME_FLAG_ENUM.ALLOC;
			statement.setShort(8, dirFlag.getValue());
			final short metaFlags = (short) (TSK_FS_META_FLAG_ENUM.ALLOC.getValue()
					| TSK_FS_META_FLAG_ENUM.USED.getValue());
			statement.setShort(9, metaFlags);

			//size
			statement.setLong(10, 0);

			//  nulls for params 11-14
			statement.setNull(11, java.sql.Types.BIGINT);
			statement.setNull(12, java.sql.Types.BIGINT);
			statement.setNull(13, java.sql.Types.BIGINT);
			statement.setNull(14, java.sql.Types.BIGINT);

			// parent path
			statement.setString(15, parentPath);

			// data source object id
			long dataSourceObjectId = getDataSourceObjectId(connection, parentId);
			statement.setLong(16, dataSourceObjectId);

			//extension, since this is a directory we just set it to null
			statement.setString(17, null);

			connection.executeUpdate(statement);

			return new LocalDirectory(this, newObjId, dataSourceObjectId, directoryName, dirType,
					metaType, dirFlag, metaFlags, null, FileKnown.UNKNOWN,
					parentPath);
		} catch (SQLException e) {
			throw new TskCoreException("Error creating local directory '" + directoryName + "'", e);
		} finally {
			closeResultSet(resultSet);
			releaseSingleUserCaseWriteLock();
		}
	}

	/**
	 * Adds a local/logical files and/or directories data source.
	 *
	 * @param deviceId          An ASCII-printable identifier for the device
	 *                          associated with the data source that is intended
	 *                          to be unique across multiple cases (e.g., a
	 *                          UUID).
	 * @param rootDirectoryName The name for the root virtual directory for the
	 *                          data source.
	 * @param timeZone          The time zone used to process the data source,
	 *                          may be the empty string.
	 * @param transaction       A transaction in the scope of which the
	 *                          operation is to be performed, managed by the
	 *                          caller.
	 *
	 * @return The new local files data source.
	 *
	 * @throws TskCoreException if there is an error adding the data source.
	 */
	public LocalFilesDataSource addLocalFilesDataSource(String deviceId, String rootDirectoryName, String timeZone, CaseDbTransaction transaction) throws TskCoreException {
		acquireSingleUserCaseWriteLock();
		Statement statement = null;
		try {
			// Insert a row for the root virtual directory of the data source
			// into the tsk_objects table.
			CaseDbConnection connection = transaction.getConnection();
			long newObjId = addObject(0, TskData.ObjectType.ABSTRACTFILE.getObjectType(), connection);

			// Insert a row for the virtual directory of the data source into
			// the data_source_info table.
			statement = connection.createStatement();
			statement.executeUpdate("INSERT INTO data_source_info (obj_id, device_id, time_zone) "
					+ "VALUES(" + newObjId + ", '" + deviceId + "', '" + timeZone + "');");

			// Insert a row for the root virtual directory of the data source
			// into the tsk_files table. Note that its data source object id is
			// its own object id.
			// INSERT INTO tsk_files (obj_id, fs_obj_id, name, type, has_path,
			// dir_type, meta_type, dir_flags, meta_flags, size, ctime, crtime,
			// atime, mtime, parent_path, data_source_obj_id, extension)
			// VALUES (?, ?, ?, ?, ?, ?, ?, ?, ?, ?, ?, ?, ?, ?, ?, ?,?)
			PreparedStatement preparedStatement = connection.getPreparedStatement(PREPARED_STATEMENT.INSERT_FILE);
			preparedStatement.clearParameters();
			preparedStatement.setLong(1, newObjId);
			preparedStatement.setNull(2, java.sql.Types.BIGINT);
			preparedStatement.setString(3, rootDirectoryName);
			preparedStatement.setShort(4, TskData.TSK_DB_FILES_TYPE_ENUM.VIRTUAL_DIR.getFileType());
			preparedStatement.setShort(5, (short) 1);
			TSK_FS_NAME_TYPE_ENUM dirType = TSK_FS_NAME_TYPE_ENUM.DIR;
			preparedStatement.setShort(6, TSK_FS_NAME_TYPE_ENUM.DIR.getValue());
			TSK_FS_META_TYPE_ENUM metaType = TSK_FS_META_TYPE_ENUM.TSK_FS_META_TYPE_DIR;
			preparedStatement.setShort(7, metaType.getValue());
			TSK_FS_NAME_FLAG_ENUM dirFlag = TSK_FS_NAME_FLAG_ENUM.ALLOC;
			preparedStatement.setShort(8, dirFlag.getValue());
			final short metaFlags = (short) (TSK_FS_META_FLAG_ENUM.ALLOC.getValue()
					| TSK_FS_META_FLAG_ENUM.USED.getValue());
			preparedStatement.setShort(9, metaFlags);
			preparedStatement.setLong(10, 0);
			preparedStatement.setNull(11, java.sql.Types.BIGINT);
			preparedStatement.setNull(12, java.sql.Types.BIGINT);
			preparedStatement.setNull(13, java.sql.Types.BIGINT);
			preparedStatement.setNull(14, java.sql.Types.BIGINT);
			String parentPath = "/"; //NON-NLS
			preparedStatement.setString(15, parentPath);
			preparedStatement.setLong(16, newObjId);
			preparedStatement.setString(17, null); //extension, just set it to null
			connection.executeUpdate(preparedStatement);

			return new LocalFilesDataSource(this, newObjId, newObjId, deviceId, rootDirectoryName, dirType, metaType, dirFlag, metaFlags, timeZone, null, FileKnown.UNKNOWN, parentPath);

		} catch (SQLException ex) {
			throw new TskCoreException(String.format("Error creating local files data source with device id %s and directory name %s", deviceId, rootDirectoryName), ex);
		} finally {
			closeStatement(statement);
			releaseSingleUserCaseWriteLock();
		}
	}

	/**
	 * Get IDs of the virtual folder roots (at the same level as image), used
	 * for containers such as for local files.
	 *
	 * @return IDs of virtual directory root objects.
	 *
	 * @throws org.sleuthkit.datamodel.TskCoreException
	 */
	public List<VirtualDirectory> getVirtualDirectoryRoots() throws TskCoreException {
		CaseDbConnection connection = connections.getConnection();
		acquireSingleUserCaseReadLock();
		Statement s = null;
		ResultSet rs = null;
		try {
			s = connection.createStatement();
			rs = connection.executeQuery(s, "SELECT * FROM tsk_files WHERE" //NON-NLS
					+ " type = " + TskData.TSK_DB_FILES_TYPE_ENUM.VIRTUAL_DIR.getFileType()
					+ " AND obj_id = data_source_obj_id"
					+ " ORDER BY dir_type, LOWER(name)"); //NON-NLS
			List<VirtualDirectory> virtDirRootIds = new ArrayList<VirtualDirectory>();
			while (rs.next()) {
				virtDirRootIds.add(virtualDirectory(rs));
			}
			return virtDirRootIds;
		} catch (SQLException ex) {
			throw new TskCoreException("Error getting local files virtual folder id", ex);
		} finally {
			closeResultSet(rs);
			closeStatement(s);
			connection.close();
			releaseSingleUserCaseReadLock();
		}
	}

	/**
	 * Adds one or more layout files for a parent Content object to the case
	 * database.
	 *
	 * @param parent     The parent Content.
	 * @param fileRanges File range objects for the file(s).
	 *
	 * @return A list of LayoutFile objects.
	 *
	 * @throws TskCoreException If there is a problem completing a case database
	 *                          operation.
	 */
	public final List<LayoutFile> addLayoutFiles(Content parent, List<TskFileRange> fileRanges) throws TskCoreException {
		assert (null != fileRanges);
		if (null == fileRanges) {
			throw new TskCoreException("TskFileRange object is null");
		}

		assert (null != parent);
		if (null == parent) {
			throw new TskCoreException("Conent is null");
		}

		CaseDbTransaction transaction = null;
		Statement statement = null;
		ResultSet resultSet = null;
		acquireSingleUserCaseWriteLock();

		try {
			transaction = beginTransaction();
			CaseDbConnection connection = transaction.getConnection();

			List<LayoutFile> fileRangeLayoutFiles = new ArrayList<LayoutFile>();
			for (TskFileRange fileRange : fileRanges) {
				/*
				 * Insert a row for the Tsk file range into the tsk_objects
				 * table: INSERT INTO tsk_objects (par_obj_id, type) VALUES (?,
				 * ?)
				 */
				long fileRangeId = addObject(parent.getId(), TskData.ObjectType.ABSTRACTFILE.getObjectType(), connection);
				long end_byte_in_parent = fileRange.getByteStart() + fileRange.getByteLen() - 1;
				/*
				 * Insert a row for the Tsk file range into the tsk_files table:
				 * INSERT INTO tsk_files (obj_id, fs_obj_id, name, type,
				 * has_path, dir_type, meta_type, dir_flags, meta_flags, size,
				 * ctime, crtime, atime, mtime, parent_path,
				 * data_source_obj_id,extension) VALUES (?, ?, ?, ?, ?, ?, ?, ?,
				 * ?, ?, ?, ?, ?, ?, ?, ?,?)
				 */
				PreparedStatement prepStmt = connection.getPreparedStatement(PREPARED_STATEMENT.INSERT_FILE);
				prepStmt.clearParameters();
				prepStmt.setLong(1, fileRangeId); // obj_id	from tsk_objects			
				prepStmt.setNull(2, java.sql.Types.BIGINT); // fs_obj_id				
				prepStmt.setString(3, "Unalloc_" + parent.getId() + "_" + fileRange.getByteStart() + "_" + end_byte_in_parent); // name of form Unalloc_[image obj_id]_[start byte in parent]_[end byte in parent]
				prepStmt.setShort(4, TSK_DB_FILES_TYPE_ENUM.UNALLOC_BLOCKS.getFileType()); // type
				prepStmt.setNull(5, java.sql.Types.BIGINT); // has_path
				prepStmt.setShort(6, TSK_FS_NAME_TYPE_ENUM.REG.getValue()); // dir_type
				prepStmt.setShort(7, TSK_FS_META_TYPE_ENUM.TSK_FS_META_TYPE_REG.getValue()); // meta_type
				prepStmt.setShort(8, TSK_FS_NAME_FLAG_ENUM.UNALLOC.getValue()); // dir_flags
				prepStmt.setShort(9, TSK_FS_META_FLAG_ENUM.UNALLOC.getValue()); // nmeta_flags
				prepStmt.setLong(10, fileRange.getByteLen()); // size 
				prepStmt.setNull(11, java.sql.Types.BIGINT); // ctime
				prepStmt.setNull(12, java.sql.Types.BIGINT); // crtime
				prepStmt.setNull(13, java.sql.Types.BIGINT); // atime
				prepStmt.setNull(14, java.sql.Types.BIGINT); // mtime
				prepStmt.setNull(15, java.sql.Types.VARCHAR); // parent path
				prepStmt.setLong(16, parent.getId()); // data_source_obj_id

				//extension, since this is not a FS file we just set it to null
				prepStmt.setString(17, null);
				connection.executeUpdate(prepStmt);

				/*
				 * Insert a row in the tsk_layout_file table for each chunk of
				 * the carved file. INSERT INTO tsk_file_layout (obj_id,
				 * byte_start, byte_len, sequence) VALUES (?, ?, ?, ?)
				 */
				prepStmt = connection.getPreparedStatement(PREPARED_STATEMENT.INSERT_LAYOUT_FILE);
				prepStmt.clearParameters();
				prepStmt.setLong(1, fileRangeId); // obj_id
				prepStmt.setLong(2, fileRange.getByteStart()); // byte_start
				prepStmt.setLong(3, fileRange.getByteLen()); // byte_len
				prepStmt.setLong(4, fileRange.getSequence()); // sequence
				connection.executeUpdate(prepStmt);

				/*
				 * Create a layout file representation of the carved file.
				 */
				fileRangeLayoutFiles.add(new LayoutFile(this,
						fileRangeId,
						parent.getId(),
						Long.toString(fileRange.getSequence()),
						TSK_DB_FILES_TYPE_ENUM.UNALLOC_BLOCKS,
						TSK_FS_NAME_TYPE_ENUM.REG,
						TSK_FS_META_TYPE_ENUM.TSK_FS_META_TYPE_REG,
						TSK_FS_NAME_FLAG_ENUM.UNALLOC,
						TSK_FS_META_FLAG_ENUM.UNALLOC.getValue(),
						fileRange.getByteLen(),
						null,
						FileKnown.UNKNOWN,
						parent.getUniquePath(),
						null));
			}

			transaction.commit();
			return fileRangeLayoutFiles;

		} catch (SQLException ex) {
			if (null != transaction) {
				try {
					transaction.rollback();
				} catch (TskCoreException ex2) {
					logger.log(Level.SEVERE, String.format("Failed to rollback transaction after exception: %s", ex.getMessage()), ex2);
				}
			}
			throw new TskCoreException("Failed to add layout files to case database", ex);

		} catch (TskCoreException ex) {
			if (null != transaction) {
				try {
					transaction.rollback();
				} catch (TskCoreException ex2) {
					logger.log(Level.SEVERE, String.format("Failed to rollback transaction after exception: %s", ex.getMessage()), ex2);
				}
			}
			throw ex;

		} finally {
			closeResultSet(resultSet);
			closeStatement(statement);
			releaseSingleUserCaseWriteLock();
		}
	}

	/**
	 * Adds a carving result to the case database.
	 *
	 * @param carvingResult The carving result (a set of carved files and their
	 *                      parent) to be added.
	 *
	 * @return A list of LayoutFile representations of the carved files.
	 *
	 * @throws TskCoreException If there is a problem completing a case database
	 *                          operation.
	 */
	public final List<LayoutFile> addCarvedFiles(CarvingResult carvingResult) throws TskCoreException {
		assert (null != carvingResult);
		if (null == carvingResult) {
			throw new TskCoreException("Carving is null");
		}
		assert (null != carvingResult.getParent());
		if (null == carvingResult.getParent()) {
			throw new TskCoreException("Carving result has null parent");
		}
		assert (null != carvingResult.getCarvedFiles());
		if (null == carvingResult.getCarvedFiles()) {
			throw new TskCoreException("Carving result has null carved files");
		}
		CaseDbTransaction transaction = null;
		Statement statement = null;
		ResultSet resultSet = null;
		acquireSingleUserCaseWriteLock();
		long newCacheKey = 0; // Used to roll back cache if transaction is rolled back.
		try {
			transaction = beginTransaction();
			CaseDbConnection connection = transaction.getConnection();

			/*
			 * Carved files are "re-parented" as children of the $CarvedFiles
			 * virtual directory of the root file system, volume, or image
			 * ancestor of the carved files parent, but if no such ancestor is
			 * found, then the parent specified in the carving result is used.
			 */
			Content root = carvingResult.getParent();
			while (null != root) {
				if (root instanceof FileSystem || root instanceof Volume || root instanceof Image) {
					break;
				}
				root = root.getParent();
			}
			if (null == root) {
				root = carvingResult.getParent();
			}

			/*
			 * Get or create the $CarvedFiles virtual directory for the root
			 * ancestor.
			 */
			VirtualDirectory carvedFilesDir = rootIdsToCarvedFileDirs.get(root.getId());
			if (null == carvedFilesDir) {
				List<Content> rootChildren;
				if (root instanceof FileSystem) {
					rootChildren = ((FileSystem) root).getRootDirectory().getChildren();
				} else {
					rootChildren = root.getChildren();
				}
				for (Content child : rootChildren) {
					if (child instanceof VirtualDirectory && child.getName().equals(VirtualDirectory.NAME_CARVED)) {
						carvedFilesDir = (VirtualDirectory) child;
						break;
					}
				}
				if (null == carvedFilesDir) {
					long parId = root.getId();
					// $CarvedFiles should be a child of the root directory, not the file system
					if (root instanceof FileSystem) {
						Content rootDir = ((FileSystem) root).getRootDirectory();
						parId = rootDir.getId();
					}
					carvedFilesDir = addVirtualDirectory(parId, VirtualDirectory.NAME_CARVED, transaction);
				}
				newCacheKey = root.getId();
				rootIdsToCarvedFileDirs.put(newCacheKey, carvedFilesDir);
			}

			/*
			 * Add the carved files to the database as children of the
			 * $CarvedFile directory of the root ancestor.
			 */
			String parentPath = getFileParentPath(carvedFilesDir.getId(), connection) + carvedFilesDir.getName() + "/";
			List<LayoutFile> carvedFiles = new ArrayList<LayoutFile>();
			for (CarvingResult.CarvedFile carvedFile : carvingResult.getCarvedFiles()) {
				/*
				 * Insert a row for the carved file into the tsk_objects table:
				 * INSERT INTO tsk_objects (par_obj_id, type) VALUES (?, ?)
				 */
				long carvedFileId = addObject(carvedFilesDir.getId(), TskData.ObjectType.ABSTRACTFILE.getObjectType(), connection);

				/*
				 * Insert a row for the carved file into the tsk_files table:
				 * INSERT INTO tsk_files (obj_id, fs_obj_id, name, type,
				 * has_path, dir_type, meta_type, dir_flags, meta_flags, size,
				 * ctime, crtime, atime, mtime, parent_path,
				 * data_source_obj_id,extenion) VALUES (?, ?, ?, ?, ?, ?, ?, ?,
				 * ?, ?, ?, ?, ?, ?, ?, ?,?)
				 */
				PreparedStatement prepStmt = connection.getPreparedStatement(PREPARED_STATEMENT.INSERT_FILE);
				prepStmt.clearParameters();
				prepStmt.setLong(1, carvedFileId); // obj_id
				if (root instanceof FileSystem) {
					prepStmt.setLong(2, root.getId()); // fs_obj_id
				} else {
					prepStmt.setNull(2, java.sql.Types.BIGINT); // fs_obj_id
				}
				prepStmt.setString(3, carvedFile.getName()); // name
				prepStmt.setShort(4, TSK_DB_FILES_TYPE_ENUM.CARVED.getFileType()); // type
				prepStmt.setShort(5, (short) 1); // has_path
				prepStmt.setShort(6, TSK_FS_NAME_TYPE_ENUM.REG.getValue()); // dir_type
				prepStmt.setShort(7, TSK_FS_META_TYPE_ENUM.TSK_FS_META_TYPE_REG.getValue()); // meta_type
				prepStmt.setShort(8, TSK_FS_NAME_FLAG_ENUM.UNALLOC.getValue()); // dir_flags
				prepStmt.setShort(9, TSK_FS_META_FLAG_ENUM.UNALLOC.getValue()); // nmeta_flags
				prepStmt.setLong(10, carvedFile.getSizeInBytes()); // size
				prepStmt.setNull(11, java.sql.Types.BIGINT); // ctime
				prepStmt.setNull(12, java.sql.Types.BIGINT); // crtime
				prepStmt.setNull(13, java.sql.Types.BIGINT); // atime
				prepStmt.setNull(14, java.sql.Types.BIGINT); // mtime
				prepStmt.setString(15, parentPath); // parent path
				prepStmt.setLong(16, carvedFilesDir.getDataSourceObjectId()); // data_source_obj_id

				prepStmt.setString(17, extractExtension(carvedFile.getName())); 				//extension
				connection.executeUpdate(prepStmt);

				/*
				 * Insert a row in the tsk_layout_file table for each chunk of
				 * the carved file. INSERT INTO tsk_file_layout (obj_id,
				 * byte_start, byte_len, sequence) VALUES (?, ?, ?, ?)
				 */
				prepStmt = connection.getPreparedStatement(PREPARED_STATEMENT.INSERT_LAYOUT_FILE);
				for (TskFileRange tskFileRange : carvedFile.getLayoutInParent()) {
					prepStmt.clearParameters();
					prepStmt.setLong(1, carvedFileId); // obj_id
					prepStmt.setLong(2, tskFileRange.getByteStart()); // byte_start
					prepStmt.setLong(3, tskFileRange.getByteLen()); // byte_len
					prepStmt.setLong(4, tskFileRange.getSequence()); // sequence
					connection.executeUpdate(prepStmt);
				}

				/*
				 * Create a layout file representation of the carved file.
				 */
				carvedFiles.add(new LayoutFile(this,
						carvedFileId,
						carvedFilesDir.getDataSourceObjectId(),
						carvedFile.getName(),
						TSK_DB_FILES_TYPE_ENUM.CARVED,
						TSK_FS_NAME_TYPE_ENUM.REG,
						TSK_FS_META_TYPE_ENUM.TSK_FS_META_TYPE_REG,
						TSK_FS_NAME_FLAG_ENUM.UNALLOC,
						TSK_FS_META_FLAG_ENUM.UNALLOC.getValue(),
						carvedFile.getSizeInBytes(),
						null,
						FileKnown.UNKNOWN,
						parentPath,
						null));
			}

			transaction.commit();
			return carvedFiles;

		} catch (SQLException ex) {
			if (null != transaction) {
				try {
					transaction.rollback();
				} catch (TskCoreException ex2) {
					logger.log(Level.SEVERE, String.format("Failed to rollback transaction after exception: %s", ex.getMessage()), ex2);
				}
				if (0 != newCacheKey) {
					rootIdsToCarvedFileDirs.remove(newCacheKey);
				}
			}
			throw new TskCoreException("Failed to add carved files to case database", ex);

		} catch (TskCoreException ex) {
			if (null != transaction) {
				try {
					transaction.rollback();
				} catch (TskCoreException ex2) {
					logger.log(Level.SEVERE, String.format("Failed to rollback transaction after exception: %s", ex.getMessage()), ex2);
				}
				if (0 != newCacheKey) {
					rootIdsToCarvedFileDirs.remove(newCacheKey);
				}
			}
			throw ex;

		} finally {
			closeResultSet(resultSet);
			closeStatement(statement);
			releaseSingleUserCaseWriteLock();
		}
	}

	/**
	 * Creates a new derived file object, adds it to database and returns it.
	 *
	 * TODO add support for adding derived method
	 *
	 * @param fileName        file name the derived file
	 * @param localPath       local path of the derived file, including the file
	 *                        name. The path is relative to the database path.
	 * @param size            size of the derived file in bytes
	 * @param ctime
	 * @param crtime
	 * @param atime
	 * @param mtime
	 * @param isFile          whether a file or directory, true if a file
	 * @param parentObj		     parent content object
	 * @param rederiveDetails details needed to re-derive file (will be specific
	 *                        to the derivation method), currently unused
	 * @param toolName        name of derivation method/tool, currently unused
	 * @param toolVersion     version of derivation method/tool, currently
	 *                        unused
	 * @param otherDetails    details of derivation method/tool, currently
	 *                        unused
	 * @param encodingType    Type of encoding used on the file (or NONE if no
	 *                        encoding)
	 *
	 * @return newly created derived file object
	 *
	 * @throws TskCoreException exception thrown if the object creation failed
	 *                          due to a critical system error
	 */
	public DerivedFile addDerivedFile(String fileName, String localPath,
			long size, long ctime, long crtime, long atime, long mtime,
			boolean isFile, Content parentObj,
			String rederiveDetails, String toolName, String toolVersion,
			String otherDetails, TskData.EncodingType encodingType) throws TskCoreException {
		CaseDbConnection connection = connections.getConnection();
		acquireSingleUserCaseWriteLock();
		try {
			connection.beginTransaction();

			final long parentId = parentObj.getId();
			String parentPath = "";
			if (parentObj instanceof BlackboardArtifact) {
				parentPath = parentObj.getUniquePath() + '/' + parentObj.getName() + '/';
			} else if (parentObj instanceof AbstractFile) {
				parentPath = ((AbstractFile) parentObj).getParentPath() + parentObj.getName() + '/'; //NON-NLS
			}

			// Insert a row for the derived file into the tsk_objects table.
			// INSERT INTO tsk_objects (par_obj_id, type) VALUES (?, ?)
			long newObjId = addObject(parentId, TskData.ObjectType.ABSTRACTFILE.getObjectType(), connection);

			// Insert a row for the virtual directory into the tsk_files table.
			// INSERT INTO tsk_files (obj_id, fs_obj_id, name, type, has_path, dir_type, meta_type,
			// dir_flags, meta_flags, size, ctime, crtime, atime, mtime, parent_path, data_source_obj_id, extension)
			// VALUES (?, ?, ?, ?, ?, ?, ?, ?, ?, ?, ?, ?, ?, ?, ?, ?,?)
			PreparedStatement statement = connection.getPreparedStatement(PREPARED_STATEMENT.INSERT_FILE);
			statement.clearParameters();
			statement.setLong(1, newObjId);

			// If the parentFile is part of a file system, use its file system object ID.
			long fsObjId = this.getFileSystemId(parentId, connection);
			if (fsObjId != -1) {
				statement.setLong(2, fsObjId);
			} else {
				statement.setNull(2, java.sql.Types.BIGINT);
			}
			statement.setString(3, fileName);

			//type, has_path
			statement.setShort(4, TskData.TSK_DB_FILES_TYPE_ENUM.DERIVED.getFileType());
			statement.setShort(5, (short) 1);

			//flags
			final TSK_FS_NAME_TYPE_ENUM dirType = isFile ? TSK_FS_NAME_TYPE_ENUM.REG : TSK_FS_NAME_TYPE_ENUM.DIR;
			statement.setShort(6, dirType.getValue());
			final TSK_FS_META_TYPE_ENUM metaType = isFile ? TSK_FS_META_TYPE_ENUM.TSK_FS_META_TYPE_REG : TSK_FS_META_TYPE_ENUM.TSK_FS_META_TYPE_DIR;
			statement.setShort(7, metaType.getValue());

			//note: using alloc under assumption that derived files derive from alloc files
			final TSK_FS_NAME_FLAG_ENUM dirFlag = TSK_FS_NAME_FLAG_ENUM.ALLOC;
			statement.setShort(8, dirFlag.getValue());
			final short metaFlags = (short) (TSK_FS_META_FLAG_ENUM.ALLOC.getValue()
					| TSK_FS_META_FLAG_ENUM.USED.getValue());
			statement.setShort(9, metaFlags);

			//size
			statement.setLong(10, size);

			//mactimes
			//long ctime, long crtime, long atime, long mtime,
			statement.setLong(11, ctime);
			statement.setLong(12, crtime);
			statement.setLong(13, atime);
			statement.setLong(14, mtime);

			//parent path
			statement.setString(15, parentPath);

			// root data source object id
			long dataSourceObjId = getDataSourceObjectId(connection, parentId);
			statement.setLong(16, dataSourceObjId);
			final String extension = extractExtension(fileName);
			//extension
			statement.setString(17, extension);

			connection.executeUpdate(statement);

			//add localPath
			addFilePath(connection, newObjId, localPath, encodingType);

			DerivedFile derivedFile = new DerivedFile(this, newObjId, dataSourceObjId, fileName, dirType, metaType, dirFlag, metaFlags,
					size, ctime, crtime, atime, mtime, null, null, parentPath, localPath, parentId, null, encodingType, extension);
			getTimelineManager().addFileSystemEvents(derivedFile);
			connection.commitTransaction();
			//TODO add derived method to tsk_files_derived and tsk_files_derived_method
			return derivedFile;
		} catch (SQLException ex) {
			connection.rollbackTransaction();
			throw new TskCoreException("Failed to add derived file to case database", ex);
		} finally {
			connection.close();
			releaseSingleUserCaseWriteLock();
		}
	}

	/**
	 * Updates an existing derived file in the database and returns a new
	 * derived file object with the updated contents
	 *
	 * @param derivedFile	    The derived file you wish to update
	 * @param localPath       local path of the derived file, including the file
	 *                        name. The path is relative to the database path.
	 * @param size            size of the derived file in bytes
	 * @param ctime
	 * @param crtime
	 * @param mimeType		      The MIME type the updated file should have, null
	 *                        to unset it
	 * @param atime
	 * @param mtime
	 * @param isFile          whether a file or directory, true if a file
	 * @param rederiveDetails details needed to re-derive file (will be specific
	 *                        to the derivation method), currently unused
	 * @param toolName        name of derivation method/tool, currently unused
	 * @param toolVersion     version of derivation method/tool, currently
	 *                        unused
	 * @param otherDetails    details of derivation method/tool, currently
	 *                        unused
	 * @param encodingType    Type of encoding used on the file (or NONE if no
	 *                        encoding)
	 *
	 * @return newly created derived file object which contains the updated data
	 *
	 * @throws TskCoreException exception thrown if the object creation failed
	 *                          due to a critical system error
	 */
	public DerivedFile updateDerivedFile(DerivedFile derivedFile, String localPath,
			long size, long ctime, long crtime, long atime, long mtime,
			boolean isFile, String mimeType,
			String rederiveDetails, String toolName, String toolVersion,
			String otherDetails, TskData.EncodingType encodingType) throws TskCoreException {
		CaseDbConnection connection = connections.getConnection();
		acquireSingleUserCaseWriteLock();
		ResultSet rs = null;
		try {
			Content parentObj = derivedFile.getParent();
			connection.beginTransaction();
			final long parentId = parentObj.getId();
			String parentPath = "";
			if (parentObj instanceof BlackboardArtifact) {
				parentPath = parentObj.getUniquePath() + '/' + parentObj.getName() + '/';
			} else if (parentObj instanceof AbstractFile) {
				parentPath = ((AbstractFile) parentObj).getParentPath() + parentObj.getName() + '/'; //NON-NLS
			}
			// UPDATE tsk_files SET type = ?, dir_type = ?, meta_type = ?, dir_flags = ?,  meta_flags = ?, "
			// + "size= ?, ctime= ?, crtime= ?, atime= ?, mtime= ?, mime_type = ? WHERE obj_id = ?"), //NON-NLS
			PreparedStatement statement = connection.getPreparedStatement(PREPARED_STATEMENT.UPDATE_DERIVED_FILE);
			statement.clearParameters();

			//type
			statement.setShort(1, TskData.TSK_DB_FILES_TYPE_ENUM.DERIVED.getFileType());

			//flags
			final TSK_FS_NAME_TYPE_ENUM dirType = isFile ? TSK_FS_NAME_TYPE_ENUM.REG : TSK_FS_NAME_TYPE_ENUM.DIR;
			statement.setShort(2, dirType.getValue());
			final TSK_FS_META_TYPE_ENUM metaType = isFile ? TSK_FS_META_TYPE_ENUM.TSK_FS_META_TYPE_REG : TSK_FS_META_TYPE_ENUM.TSK_FS_META_TYPE_DIR;
			statement.setShort(3, metaType.getValue());

			//note: using alloc under assumption that derived files derive from alloc files
			final TSK_FS_NAME_FLAG_ENUM dirFlag = TSK_FS_NAME_FLAG_ENUM.ALLOC;
			statement.setShort(4, dirFlag.getValue());
			final short metaFlags = (short) (TSK_FS_META_FLAG_ENUM.ALLOC.getValue()
					| TSK_FS_META_FLAG_ENUM.USED.getValue());
			statement.setShort(5, metaFlags);

			//size
			statement.setLong(6, size);

			//mactimes
			//long ctime, long crtime, long atime, long mtime,
			statement.setLong(7, ctime);
			statement.setLong(8, crtime);
			statement.setLong(9, atime);
			statement.setLong(10, mtime);
			statement.setString(11, mimeType);
			statement.setString(12, String.valueOf(derivedFile.getId()));
			connection.executeUpdate(statement);

			//add localPath
			updateFilePath(connection, derivedFile.getId(), localPath, encodingType);

			connection.commitTransaction();

			long dataSourceObjId = getDataSourceObjectId(connection, parentId);
			final String extension = extractExtension(derivedFile.getName());
			return new DerivedFile(this, derivedFile.getId(), dataSourceObjId, derivedFile.getName(), dirType, metaType, dirFlag, metaFlags,
					size, ctime, crtime, atime, mtime, null, null, parentPath, localPath, parentId, null, encodingType, extension);
		} catch (SQLException ex) {
			connection.rollbackTransaction();
			throw new TskCoreException("Failed to add derived file to case database", ex);
		} finally {
			closeResultSet(rs);
			connection.close();
			releaseSingleUserCaseWriteLock();
		}
	}

	/**
	 * Wraps the version of addLocalFile that takes a Transaction in a
	 * transaction local to this method.
	 *
	 * @param fileName
	 * @param localPath
	 * @param size
	 * @param ctime
	 * @param crtime
	 * @param atime
	 * @param mtime
	 * @param isFile
	 * @param encodingType
	 * @param parent
	 *
	 * @return
	 *
	 * @throws TskCoreException
	 */
	public LocalFile addLocalFile(String fileName, String localPath,
			long size, long ctime, long crtime, long atime, long mtime,
			boolean isFile, TskData.EncodingType encodingType,
			AbstractFile parent) throws TskCoreException {
		acquireSingleUserCaseWriteLock();
		CaseDbTransaction localTrans = beginTransaction();
		try {
			LocalFile created = addLocalFile(fileName, localPath, size, ctime, crtime, atime, mtime, isFile, encodingType, parent, localTrans);
			localTrans.commit();
			return created;
		} catch (TskCoreException ex) {
			try {
				localTrans.rollback();
			} catch (TskCoreException ex2) {
				logger.log(Level.SEVERE, String.format("Failed to rollback transaction after exception: %s", ex.getMessage()), ex2);
			}
			throw ex;
		} finally {
			releaseSingleUserCaseWriteLock();
		}
	}

	/**
	 * Adds a local/logical file to the case database. The database operations
	 * are done within a caller-managed transaction; the caller is responsible
	 * for committing or rolling back the transaction.
	 *
	 * @param fileName     The name of the file.
	 * @param localPath    The absolute path (including the file name) of the
	 *                     local/logical in secondary storage.
	 * @param size         The size of the file in bytes.
	 * @param ctime        The changed time of the file.
	 * @param crtime       The creation time of the file.
	 * @param atime        The accessed time of the file
	 * @param mtime        The modified time of the file.
	 * @param isFile       True, unless the file is a directory.
	 * @param encodingType Type of encoding used on the file
	 * @param parent       The parent of the file (e.g., a virtual directory)
	 * @param transaction  A caller-managed transaction within which the add
	 *                     file operations are performed.
	 *
	 * @return An object representing the local/logical file.
	 *
	 * @throws TskCoreException if there is an error completing a case database
	 *                          operation.
	 */
	public LocalFile addLocalFile(String fileName, String localPath,
			long size, long ctime, long crtime, long atime, long mtime,
			boolean isFile, TskData.EncodingType encodingType,
			AbstractFile parent, CaseDbTransaction transaction) throws TskCoreException {

		CaseDbConnection connection = transaction.getConnection();
		acquireSingleUserCaseWriteLock();
		Statement queryStatement = null;
		try {

			// Insert a row for the local/logical file into the tsk_objects table.
			// INSERT INTO tsk_objects (par_obj_id, type) VALUES (?, ?)
			long objectId = addObject(parent.getId(), TskData.ObjectType.ABSTRACTFILE.getObjectType(), connection);

			// Insert a row for the local/logical file into the tsk_files table.
			// INSERT INTO tsk_files (obj_id, fs_obj_id, name, type, has_path, dir_type, meta_type,
			// dir_flags, meta_flags, size, ctime, crtime, atime, mtime, parent_path, data_source_obj_id,extension)
			// VALUES (?, ?, ?, ?, ?, ?, ?, ?, ?, ?, ?, ?, ?, ?, ?, ?,?)
			PreparedStatement statement = connection.getPreparedStatement(PREPARED_STATEMENT.INSERT_FILE);
			statement.clearParameters();
			statement.setLong(1, objectId);
			statement.setNull(2, java.sql.Types.BIGINT); // Not part of a file system
			statement.setString(3, fileName);
			statement.setShort(4, TskData.TSK_DB_FILES_TYPE_ENUM.LOCAL.getFileType());
			statement.setShort(5, (short) 1);
			TSK_FS_NAME_TYPE_ENUM dirType = isFile ? TSK_FS_NAME_TYPE_ENUM.REG : TSK_FS_NAME_TYPE_ENUM.DIR;
			statement.setShort(6, dirType.getValue());
			TSK_FS_META_TYPE_ENUM metaType = isFile ? TSK_FS_META_TYPE_ENUM.TSK_FS_META_TYPE_REG : TSK_FS_META_TYPE_ENUM.TSK_FS_META_TYPE_DIR;
			statement.setShort(7, metaType.getValue());
			TSK_FS_NAME_FLAG_ENUM dirFlag = TSK_FS_NAME_FLAG_ENUM.ALLOC;
			statement.setShort(8, dirFlag.getValue());
			short metaFlags = (short) (TSK_FS_META_FLAG_ENUM.ALLOC.getValue() | TSK_FS_META_FLAG_ENUM.USED.getValue());
			statement.setShort(9, metaFlags);
			statement.setLong(10, size);
			statement.setLong(11, ctime);
			statement.setLong(12, crtime);
			statement.setLong(13, atime);
			statement.setLong(14, mtime);
			String parentPath = parent.getParentPath() + parent.getName() + "/"; //NON-NLS
			statement.setString(15, parentPath);
			long dataSourceObjId = getDataSourceObjectId(connection, parent.getId());
			statement.setLong(16, dataSourceObjId);
			final String extension = extractExtension(fileName);
			statement.setString(17, extension);

			connection.executeUpdate(statement);
			addFilePath(connection, objectId, localPath, encodingType);
			LocalFile localFile = new LocalFile(this,
					objectId,
					fileName,
					TSK_DB_FILES_TYPE_ENUM.LOCAL,
					dirType,
					metaType,
					dirFlag,
					metaFlags,
					size,
					ctime, crtime, atime, mtime,
					null, null, null,
					parent.getId(), parentPath,
					dataSourceObjId,
					localPath,
					encodingType, extension);
			getTimelineManager().addFileSystemEvents(localFile);
			return localFile;

		} catch (SQLException ex) {
			throw new TskCoreException(String.format("Failed to INSERT local file %s (%s) with parent id %d in tsk_files table", fileName, localPath, parent.getId()), ex);
		} finally {
			closeStatement(queryStatement);
			releaseSingleUserCaseWriteLock();
		}
	}

	/**
	 * Given an object id, works up the tree of ancestors to the data source for
	 * the object and gets the object id of the data source. The trivial case
	 * where the input object id is for a source is handled.
	 *
	 * @param connection A case database connection.
	 * @param objectId   An object id.
	 *
	 * @return A data source object id.
	 *
	 * @throws TskCoreException if there is an error querying the case database.
	 */
	private long getDataSourceObjectId(CaseDbConnection connection, long objectId) throws TskCoreException {
		acquireSingleUserCaseReadLock();
		Statement statement = null;
		ResultSet resultSet = null;
		try {
			statement = connection.createStatement();
			long dataSourceObjId;
			long ancestorId = objectId;
			do {
				dataSourceObjId = ancestorId;
				String query = String.format("SELECT par_obj_id FROM tsk_objects WHERE obj_id = %s;", ancestorId);
				resultSet = statement.executeQuery(query);
				if (resultSet.next()) {
					ancestorId = resultSet.getLong("par_obj_id");
				} else {
					throw new TskCoreException(String.format("tsk_objects table is corrupt, SQL query returned no result: %s", query));
				}
				resultSet.close();
				resultSet = null;
			} while (0 != ancestorId); // Not NULL
			return dataSourceObjId;
		} catch (SQLException ex) {
			throw new TskCoreException(String.format("Error finding root data source for object (obj_id = %d)", objectId), ex);
		} finally {
			closeResultSet(resultSet);
			closeStatement(statement);
			releaseSingleUserCaseReadLock();
		}
	}

	/**
	 * Add a path (such as a local path) for a content object to tsk_file_paths
	 *
	 * @param connection A case database connection.
	 * @param objId      The object id of the file for which to add the path.
	 * @param path       The path to add.
	 * @param type       The TSK encoding type of the file.
	 *
	 * @throws SQLException Thrown if database error occurred and path was not
	 *                      added.
	 */
	private void addFilePath(CaseDbConnection connection, long objId, String path, TskData.EncodingType type) throws SQLException {
		PreparedStatement statement = connection.getPreparedStatement(PREPARED_STATEMENT.INSERT_LOCAL_PATH);
		statement.clearParameters();
		statement.setLong(1, objId);
		statement.setString(2, path);
		statement.setInt(3, type.getType());
		connection.executeUpdate(statement);
	}

	/**
	 * Update the path for a content object in the tsk_file_paths table
	 *
	 * @param connection A case database connection.
	 * @param objId      The object id of the file for which to update the path.
	 * @param path       The path to update.
	 * @param type       The TSK encoding type of the file.
	 *
	 * @throws SQLException Thrown if database error occurred and path was not
	 *                      updated.
	 */
	private void updateFilePath(CaseDbConnection connection, long objId, String path, TskData.EncodingType type) throws SQLException {
		PreparedStatement statement = connection.getPreparedStatement(PREPARED_STATEMENT.UPDATE_LOCAL_PATH);
		statement.clearParameters();
		statement.setString(1, path);
		statement.setInt(2, type.getType());
		statement.setLong(3, objId);
		connection.executeUpdate(statement);
	}

	/**
	 * Find all files in the data source, by name and parent
	 *
	 * @param dataSource the dataSource (Image, parent-less VirtualDirectory) to
	 *                   search for the given file name
	 * @param fileName   Pattern of the name of the file or directory to match
	 *                   (case insensitive, used in LIKE SQL statement).
	 * @param parentFile Object for parent file/directory to find children in
	 *
	 * @return a list of AbstractFile for files/directories whose name matches
	 *         fileName and that were inside a directory described by
	 *         parentFile.
	 *
	 * @throws org.sleuthkit.datamodel.TskCoreException
	 */
	public List<AbstractFile> findFiles(Content dataSource, String fileName, AbstractFile parentFile) throws TskCoreException {
		return findFiles(dataSource, fileName, parentFile.getName());
	}

	/**
	 * Count files matching the specific Where clause
	 *
	 * @param sqlWhereClause a SQL where clause appropriate for the desired
	 *                       files (do not begin the WHERE clause with the word
	 *                       WHERE!)
	 *
	 * @return count of files each of which satisfy the given WHERE clause
	 *
	 * @throws TskCoreException \ref query_database_page
	 */
	public long countFilesWhere(String sqlWhereClause) throws TskCoreException {
		CaseDbConnection connection = connections.getConnection();
		acquireSingleUserCaseReadLock();
		Statement s = null;
		ResultSet rs = null;
		try {
			s = connection.createStatement();
			rs = connection.executeQuery(s, "SELECT COUNT(*) AS count FROM tsk_files WHERE " + sqlWhereClause); //NON-NLS
			rs.next();
			return rs.getLong("count");
		} catch (SQLException e) {
			throw new TskCoreException("SQLException thrown when calling 'SleuthkitCase.countFilesWhere().", e);
		} finally {
			closeResultSet(rs);
			closeStatement(s);
			connection.close();
			releaseSingleUserCaseReadLock();
		}
	}

	/**
	 * Find and return list of all (abstract) files matching the specific Where
	 * clause. You need to know the database schema to use this, which is
	 * outlined on the
	 * <a href="http://wiki.sleuthkit.org/index.php?title=SQLite_Database_v3_Schema">wiki</a>.
	 * You should use enums from org.sleuthkit.datamodel.TskData to make the
	 * queries easier to maintain and understand.
	 *
	 * @param sqlWhereClause a SQL where clause appropriate for the desired
	 *                       files (do not begin the WHERE clause with the word
	 *                       WHERE!)
	 *
	 * @return a list of AbstractFile each of which satisfy the given WHERE
	 *         clause
	 *
	 * @throws TskCoreException \ref query_database_page
	 */
	public List<AbstractFile> findAllFilesWhere(String sqlWhereClause) throws TskCoreException {
		CaseDbConnection connection = connections.getConnection();
		acquireSingleUserCaseReadLock();
		Statement s = null;
		ResultSet rs = null;
		try {
			s = connection.createStatement();
			rs = connection.executeQuery(s, "SELECT * FROM tsk_files WHERE " + sqlWhereClause); //NON-NLS
			return resultSetToAbstractFiles(rs, connection);
		} catch (SQLException e) {
			throw new TskCoreException("SQLException thrown when calling 'SleuthkitCase.findAllFilesWhere(): " + sqlWhereClause, e);
		} finally {
			closeResultSet(rs);
			closeStatement(s);
			connection.close();
			releaseSingleUserCaseReadLock();
		}
	}

	/**
	 * Find and return list of all (abstract) ids of files matching the specific
	 * Where clause
	 *
	 * @param sqlWhereClause a SQL where clause appropriate for the desired
	 *                       files (do not begin the WHERE clause with the word
	 *                       WHERE!)
	 *
	 * @return a list of file ids each of which satisfy the given WHERE clause
	 *
	 * @throws TskCoreException \ref query_database_page
	 */
	public List<Long> findAllFileIdsWhere(String sqlWhereClause) throws TskCoreException {
		CaseDbConnection connection = connections.getConnection();
		acquireSingleUserCaseReadLock();
		Statement s = null;
		ResultSet rs = null;
		try {
			s = connection.createStatement();
			rs = connection.executeQuery(s, "SELECT obj_id FROM tsk_files WHERE " + sqlWhereClause); //NON-NLS
			List<Long> ret = new ArrayList<Long>();
			while (rs.next()) {
				ret.add(rs.getLong("obj_id"));
			}
			return ret;
		} catch (SQLException e) {
			throw new TskCoreException("SQLException thrown when calling 'SleuthkitCase.findAllFileIdsWhere(): " + sqlWhereClause, e);
		} finally {
			closeResultSet(rs);
			closeStatement(s);
			connection.close();
			releaseSingleUserCaseReadLock();
		}
	}

	/**
	 * @param dataSource the data source (Image, VirtualDirectory for file-sets,
	 *                   etc) to search for the given file name
	 * @param filePath   The full path to the file(s) of interest. This can
	 *                   optionally include the image and volume names. Treated
	 *                   in a case- insensitive manner.
	 *
	 * @return a list of AbstractFile that have the given file path.
	 *
	 * @throws org.sleuthkit.datamodel.TskCoreException
	 */
	public List<AbstractFile> openFiles(Content dataSource, String filePath) throws TskCoreException {

		// get the non-unique path (strip of image and volume path segments, if
		// the exist.
		String path = AbstractFile.createNonUniquePath(filePath).toLowerCase();

		// split the file name from the parent path
		int lastSlash = path.lastIndexOf('/'); //NON-NLS

		// if the last slash is at the end, strip it off
		if (lastSlash == path.length()) {
			path = path.substring(0, lastSlash - 1);
			lastSlash = path.lastIndexOf('/'); //NON-NLS
		}

		String parentPath = path.substring(0, lastSlash);
		String fileName = path.substring(lastSlash);

		return findFiles(dataSource, fileName, parentPath);
	}

	/**
	 * Get file layout ranges from tsk_file_layout, for a file with specified id
	 *
	 * @param id of the file to get file layout ranges for
	 *
	 * @return list of populated file ranges
	 *
	 * @throws TskCoreException thrown if a critical error occurred within tsk
	 *                          core
	 */
	public List<TskFileRange> getFileRanges(long id) throws TskCoreException {
		CaseDbConnection connection = connections.getConnection();
		acquireSingleUserCaseReadLock();
		Statement s = null;
		ResultSet rs = null;
		try {
			s = connection.createStatement();
			rs = connection.executeQuery(s, "SELECT * FROM tsk_file_layout WHERE obj_id = " + id + " ORDER BY sequence");
			List<TskFileRange> ranges = new ArrayList<TskFileRange>();
			while (rs.next()) {
				TskFileRange range = new TskFileRange(rs.getLong("byte_start"), //NON-NLS
						rs.getLong("byte_len"), rs.getLong("sequence")); //NON-NLS
				ranges.add(range);
			}
			return ranges;
		} catch (SQLException ex) {
			throw new TskCoreException("Error getting TskFileLayoutRanges by id, id = " + id, ex);
		} finally {
			closeResultSet(rs);
			closeStatement(s);
			connection.close();
			releaseSingleUserCaseReadLock();
		}
	}

	/**
	 * Get am image by the image object id
	 *
	 * @param id of the image object
	 *
	 * @return Image object populated
	 *
	 * @throws TskCoreException thrown if a critical error occurred within tsk
	 *                          core
	 */
	public Image getImageById(long id) throws TskCoreException {
		CaseDbConnection connection = connections.getConnection();
		acquireSingleUserCaseReadLock();
		Statement s1 = null;
		ResultSet rs1 = null;
		Statement s2 = null;
		ResultSet rs2 = null;
		try {
			s1 = connection.createStatement();
			rs1 = connection.executeQuery(s1, "SELECT tsk_image_info.type, tsk_image_info.ssize, tsk_image_info.tzone, tsk_image_info.size, tsk_image_info.md5, tsk_image_info.display_name, data_source_info.device_id "
					+ "FROM tsk_image_info "
					+ "INNER JOIN data_source_info ON tsk_image_info.obj_id = data_source_info.obj_id "
					+ "WHERE tsk_image_info.obj_id = " + id); //NON-NLS
			if (rs1.next()) {
				s2 = connection.createStatement();
				rs2 = connection.executeQuery(s2, "SELECT name FROM tsk_image_names WHERE tsk_image_names.obj_id = " + id); //NON-NLS
				List<String> imagePaths = new ArrayList<String>();
				while (rs2.next()) {
					imagePaths.add(rs2.getString("name"));
				}
				long type = rs1.getLong("type"); //NON-NLS
				long ssize = rs1.getLong("ssize"); //NON-NLS
				String tzone = rs1.getString("tzone"); //NON-NLS
				long size = rs1.getLong("size"); //NON-NLS
				String md5 = rs1.getString("md5"); //NON-NLS
				String name = rs1.getString("display_name");
				if (name == null) {
					if (imagePaths.size() > 0) {
						String path = imagePaths.get(0);
						name = (new java.io.File(path)).getName();
					} else {
						name = "";
					}
				}
				String device_id = rs1.getString("device_id");

				return new Image(this, id, type, device_id, ssize, name,
						imagePaths.toArray(new String[imagePaths.size()]), tzone, md5, size);
			} else {
				throw new TskCoreException("No image found for id: " + id);
			}
		} catch (SQLException ex) {
			throw new TskCoreException("Error getting Image by id, id = " + id, ex);
		} finally {
			closeResultSet(rs2);
			closeStatement(s2);
			closeResultSet(rs1);
			closeStatement(s1);
			connection.close();
			releaseSingleUserCaseReadLock();
		}
	}

	/**
	 * Get a volume system by the volume system object id
	 *
	 * @param id     id of the volume system
	 * @param parent image containing the volume system
	 *
	 * @return populated VolumeSystem object
	 *
	 * @throws TskCoreException thrown if a critical error occurred within tsk
	 *                          core
	 */
	VolumeSystem getVolumeSystemById(long id, Image parent) throws TskCoreException {
		CaseDbConnection connection = connections.getConnection();
		acquireSingleUserCaseReadLock();
		Statement s = null;
		ResultSet rs = null;
		try {
			s = connection.createStatement();
			rs = connection.executeQuery(s, "SELECT * FROM tsk_vs_info " //NON-NLS
					+ "where obj_id = " + id); //NON-NLS
			if (rs.next()) {
				long type = rs.getLong("vs_type"); //NON-NLS
				long imgOffset = rs.getLong("img_offset"); //NON-NLS
				long blockSize = rs.getLong("block_size"); //NON-NLS
				VolumeSystem vs = new VolumeSystem(this, id, "", type, imgOffset, blockSize);
				vs.setParent(parent);
				return vs;
			} else {
				throw new TskCoreException("No volume system found for id:" + id);
			}
		} catch (SQLException ex) {
			throw new TskCoreException("Error getting Volume System by ID.", ex);
		} finally {
			closeResultSet(rs);
			closeStatement(s);
			connection.close();
			releaseSingleUserCaseReadLock();
		}
	}

	/**
	 * @param id       ID of the desired VolumeSystem
	 * @param parentId ID of the VolumeSystem's parent
	 *
	 * @return the VolumeSystem with the given ID
	 *
	 * @throws TskCoreException
	 */
	VolumeSystem getVolumeSystemById(long id, long parentId) throws TskCoreException {
		VolumeSystem vs = getVolumeSystemById(id, null);
		vs.setParentId(parentId);
		return vs;
	}

	/**
	 * Get a file system by the object id
	 *
	 * @param id     of the filesystem
	 * @param parent parent Image of the file system
	 *
	 * @return populated FileSystem object
	 *
	 * @throws TskCoreException thrown if a critical error occurred within tsk
	 *                          core
	 */
	FileSystem getFileSystemById(long id, Image parent) throws TskCoreException {
		return getFileSystemByIdHelper(id, parent);
	}

	/**
	 * @param id       ID of the desired FileSystem
	 * @param parentId ID of the FileSystem's parent
	 *
	 * @return the desired FileSystem
	 *
	 * @throws TskCoreException
	 */
	FileSystem getFileSystemById(long id, long parentId) throws TskCoreException {
		Volume vol = null;
		FileSystem fs = getFileSystemById(id, vol);
		fs.setParentId(parentId);
		return fs;
	}

	/**
	 * Get a file system by the object id
	 *
	 * @param id     of the filesystem
	 * @param parent parent Volume of the file system
	 *
	 * @return populated FileSystem object
	 *
	 * @throws TskCoreException thrown if a critical error occurred within tsk
	 *                          core
	 */
	FileSystem getFileSystemById(long id, Volume parent) throws TskCoreException {
		return getFileSystemByIdHelper(id, parent);
	}

	/**
	 * Get file system by id and Content parent
	 *
	 * @param id     of the filesystem to get
	 * @param parent a direct parent Content object
	 *
	 * @return populated FileSystem object
	 *
	 * @throws TskCoreException thrown if a critical error occurred within tsk
	 *                          core
	 */
	private FileSystem getFileSystemByIdHelper(long id, Content parent) throws TskCoreException {
		// see if we already have it
		// @@@ NOTE: this is currently kind of bad in that we are ignoring the parent value,
		// but it should be the same...
		synchronized (fileSystemIdMap) {
			if (fileSystemIdMap.containsKey(id)) {
				return fileSystemIdMap.get(id);
			}
		}
		CaseDbConnection connection = connections.getConnection();
		acquireSingleUserCaseReadLock();
		Statement s = null;
		ResultSet rs = null;
		try {
			s = connection.createStatement();
			rs = connection.executeQuery(s, "SELECT * FROM tsk_fs_info " //NON-NLS
					+ "where obj_id = " + id); //NON-NLS
			if (rs.next()) {
				TskData.TSK_FS_TYPE_ENUM fsType = TskData.TSK_FS_TYPE_ENUM.valueOf(rs.getInt("fs_type")); //NON-NLS
				FileSystem fs = new FileSystem(this, rs.getLong("obj_id"), "", rs.getLong("img_offset"), //NON-NLS
						fsType, rs.getLong("block_size"), rs.getLong("block_count"), //NON-NLS
						rs.getLong("root_inum"), rs.getLong("first_inum"), rs.getLong("last_inum")); //NON-NLS
				fs.setParent(parent);
				// save it for the next call
				synchronized (fileSystemIdMap) {
					fileSystemIdMap.put(id, fs);
				}
				return fs;
			} else {
				throw new TskCoreException("No file system found for id:" + id);
			}
		} catch (SQLException ex) {
			throw new TskCoreException("Error getting File System by ID", ex);
		} finally {
			closeResultSet(rs);
			closeStatement(s);
			connection.close();
			releaseSingleUserCaseReadLock();
		}
	}

	/**
	 * Get volume by id
	 *
	 * @param id
	 * @param parent volume system
	 *
	 * @return populated Volume object
	 *
	 * @throws TskCoreException thrown if a critical error occurred within tsk
	 *                          core
	 */
	Volume getVolumeById(long id, VolumeSystem parent) throws TskCoreException {
		CaseDbConnection connection = connections.getConnection();
		acquireSingleUserCaseReadLock();
		Statement s = null;
		ResultSet rs = null;
		try {
			s = connection.createStatement();
			rs = connection.executeQuery(s, "SELECT * FROM tsk_vs_parts " //NON-NLS
					+ "where obj_id = " + id); //NON-NLS
			if (rs.next()) {
				/**
				 * TODO!! LANDMINE!! This allows the two types of databases to
				 * have slightly different schemas. SQLite uses desc as the
				 * column name in tsk_vs_parts and Postgres uses descr, as desc
				 * is a reserved keyword in Postgres. When we have to make a
				 * schema change, be sure to change this over to just one name.
				 */
				String description;
				try {
					description = rs.getString("desc");
				} catch (Exception ex) {
					description = rs.getString("descr");
				}
				Volume vol = new Volume(this, rs.getLong("obj_id"), rs.getLong("addr"), //NON-NLS
						rs.getLong("start"), rs.getLong("length"), rs.getLong("flags"), //NON-NLS
						description);
				vol.setParent(parent);
				return vol;
			} else {
				throw new TskCoreException("No volume found for id:" + id);
			}
		} catch (SQLException ex) {
			throw new TskCoreException("Error getting Volume by ID", ex);
		} finally {
			closeResultSet(rs);
			closeStatement(s);
			connection.close();
			releaseSingleUserCaseReadLock();
		}
	}

	/**
	 * @param id       ID of the desired Volume
	 * @param parentId ID of the Volume's parent
	 *
	 * @return the desired Volume
	 *
	 * @throws TskCoreException
	 */
	Volume getVolumeById(long id, long parentId) throws TskCoreException {
		Volume vol = getVolumeById(id, null);
		vol.setParentId(parentId);
		return vol;
	}

	/**
	 * Get a directory by id
	 *
	 * @param id       of the directory object
	 * @param parentFs parent file system
	 *
	 * @return populated Directory object
	 *
	 * @throws TskCoreException thrown if a critical error occurred within tsk
	 *                          core
	 */
	Directory getDirectoryById(long id, FileSystem parentFs) throws TskCoreException {
		CaseDbConnection connection = connections.getConnection();
		acquireSingleUserCaseReadLock();
		Statement s = null;
		ResultSet rs = null;
		try {
			s = connection.createStatement();
			rs = connection.executeQuery(s, "SELECT * FROM tsk_files " //NON-NLS
					+ "WHERE obj_id = " + id);
			Directory temp = null; //NON-NLS
			if (rs.next()) {
				final short type = rs.getShort("type"); //NON-NLS
				if (type == TSK_DB_FILES_TYPE_ENUM.FS.getFileType()) {
					if (rs.getShort("meta_type") == TSK_FS_META_TYPE_ENUM.TSK_FS_META_TYPE_DIR.getValue()
							|| rs.getShort("meta_type") == TSK_FS_META_TYPE_ENUM.TSK_FS_META_TYPE_VIRT_DIR.getValue()) { //NON-NLS
						temp = directory(rs, parentFs);
					}
				} else if (type == TSK_DB_FILES_TYPE_ENUM.VIRTUAL_DIR.getFileType()) {
					throw new TskCoreException("Expecting an FS-type directory, got virtual, id: " + id);
				}
			} else {
				throw new TskCoreException("No Directory found for id:" + id);
			}
			return temp;
		} catch (SQLException ex) {
			throw new TskCoreException("Error getting Directory by ID", ex);
		} finally {
			closeResultSet(rs);
			closeStatement(s);
			connection.close();
			releaseSingleUserCaseReadLock();
		}
	}

	/**
	 * Helper to return FileSystems in an Image
	 *
	 * @param image Image to lookup FileSystem for
	 *
	 * @return Collection of FileSystems in the image
	 */
	public Collection<FileSystem> getFileSystems(Image image) {
		List<FileSystem> fileSystems = new ArrayList<FileSystem>();
		CaseDbConnection connection;
		try {
			connection = connections.getConnection();
		} catch (TskCoreException ex) {
			logger.log(Level.SEVERE, "Error getting file systems for image " + image.getId(), ex); //NON-NLS
			return fileSystems;
		}
		acquireSingleUserCaseReadLock();
		Statement s = null;
		ResultSet rs = null;
		try {
			s = connection.createStatement();

			// Get all the file systems.
			List<FileSystem> allFileSystems = new ArrayList<FileSystem>();
			try {
				rs = connection.executeQuery(s, "SELECT * FROM tsk_fs_info"); //NON-NLS
				while (rs.next()) {
					TskData.TSK_FS_TYPE_ENUM fsType = TskData.TSK_FS_TYPE_ENUM.valueOf(rs.getInt("fs_type")); //NON-NLS
					FileSystem fs = new FileSystem(this, rs.getLong("obj_id"), "", rs.getLong("img_offset"), //NON-NLS
							fsType, rs.getLong("block_size"), rs.getLong("block_count"), //NON-NLS
							rs.getLong("root_inum"), rs.getLong("first_inum"), rs.getLong("last_inum")); //NON-NLS
					fs.setParent(null);
					allFileSystems.add(fs);
				}
			} catch (SQLException ex) {
				logger.log(Level.SEVERE, "There was a problem while trying to obtain all file systems", ex); //NON-NLS
			} finally {
				closeResultSet(rs);
				rs = null;
			}

			// For each file system, find the image to which it belongs by iteratively
			// climbing the tsk_ojbects hierarchy only taking those file systems
			// that belong to this image.
			for (FileSystem fs : allFileSystems) {
				Long imageID = null;
				Long currentObjID = fs.getId();
				while (imageID == null) {
					try {
						rs = connection.executeQuery(s, "SELECT * FROM tsk_objects WHERE tsk_objects.obj_id = " + currentObjID); //NON-NLS
						rs.next();
						currentObjID = rs.getLong("par_obj_id"); //NON-NLS
						if (rs.getInt("type") == TskData.ObjectType.IMG.getObjectType()) { //NON-NLS
							imageID = rs.getLong("obj_id"); //NON-NLS
						}
					} catch (SQLException ex) {
						logger.log(Level.SEVERE, "There was a problem while trying to obtain this image's file systems", ex); //NON-NLS
					} finally {
						closeResultSet(rs);
						rs = null;
					}
				}

				// see if imageID is this image's ID
				if (imageID == image.getId()) {
					fileSystems.add(fs);
				}
			}
		} catch (SQLException ex) {
			logger.log(Level.SEVERE, "Error getting case database connection", ex); //NON-NLS
		} finally {
			closeResultSet(rs);
			closeStatement(s);
			connection.close();
			releaseSingleUserCaseReadLock();
		}
		return fileSystems;
	}

	/**
	 * Returns the list of direct children for a given Image
	 *
	 * @param img image to get children for
	 *
	 * @return list of Contents (direct image children)
	 *
	 * @throws TskCoreException thrown if a critical error occurred within tsk
	 *                          core
	 */
	List<Content> getImageChildren(Image img) throws TskCoreException {
		Collection<ObjectInfo> childInfos = getChildrenInfo(img);
		List<Content> children = new ArrayList<Content>();
		for (ObjectInfo info : childInfos) {
			if (null != info.type) {
				switch (info.type) {
					case VS:
						children.add(getVolumeSystemById(info.id, img));
						break;
					case FS:
						children.add(getFileSystemById(info.id, img));
						break;
					case ABSTRACTFILE:
						AbstractFile f = getAbstractFileById(info.id);
						if (f != null) {
							children.add(f);
						}
						break;
					case ARTIFACT:
						BlackboardArtifact art = getArtifactById(info.id);
						if (art != null) {
							children.add(art);
						}
						break;
					case REPORT:
						// Do nothing for now - see JIRA-3673
						break;
					default:
						throw new TskCoreException("Image has child of invalid type: " + info.type);
				}
			}
		}
		return children;
	}

	/**
	 * Returns the list of direct children IDs for a given Image
	 *
	 * @param img image to get children for
	 *
	 * @return list of IDs (direct image children)
	 *
	 * @throws TskCoreException thrown if a critical error occurred within tsk
	 *                          core
	 */
	List<Long> getImageChildrenIds(Image img) throws TskCoreException {
		Collection<ObjectInfo> childInfos = getChildrenInfo(img);
		List<Long> children = new ArrayList<Long>();
		for (ObjectInfo info : childInfos) {
			if (info.type == ObjectType.VS
					|| info.type == ObjectType.FS
					|| info.type == ObjectType.ABSTRACTFILE
					|| info.type == ObjectType.ARTIFACT) {
				children.add(info.id);
			} else if (info.type == ObjectType.REPORT) {
				// Do nothing for now - see JIRA-3673
			} else {
				throw new TskCoreException("Image has child of invalid type: " + info.type);
			}
		}
		return children;
	}

	/**
	 * Returns the list of direct children for a given VolumeSystem
	 *
	 * @param vs volume system to get children for
	 *
	 * @return list of volume system children objects
	 *
	 * @throws TskCoreException thrown if a critical error occurred within tsk
	 *                          core
	 */
	List<Content> getVolumeSystemChildren(VolumeSystem vs) throws TskCoreException {
		Collection<ObjectInfo> childInfos = getChildrenInfo(vs);
		List<Content> children = new ArrayList<Content>();
		for (ObjectInfo info : childInfos) {
			if (null != info.type) {
				switch (info.type) {
					case VOL:
						children.add(getVolumeById(info.id, vs));
						break;
					case ABSTRACTFILE:
						AbstractFile f = getAbstractFileById(info.id);
						if (f != null) {
							children.add(f);
						}
						break;
					case ARTIFACT:
						BlackboardArtifact art = getArtifactById(info.id);
						if (art != null) {
							children.add(art);
						}
						break;
					default:
						throw new TskCoreException("VolumeSystem has child of invalid type: " + info.type);
				}
			}
		}
		return children;
	}

	/**
	 * Returns the list of direct children IDs for a given VolumeSystem
	 *
	 * @param vs volume system to get children for
	 *
	 * @return list of volume system children IDs
	 *
	 * @throws TskCoreException thrown if a critical error occurred within tsk
	 *                          core
	 */
	List<Long> getVolumeSystemChildrenIds(VolumeSystem vs) throws TskCoreException {
		Collection<ObjectInfo> childInfos = getChildrenInfo(vs);
		List<Long> children = new ArrayList<Long>();
		for (ObjectInfo info : childInfos) {
			if (info.type == ObjectType.VOL || info.type == ObjectType.ABSTRACTFILE || info.type == ObjectType.ARTIFACT) {
				children.add(info.id);
			} else {
				throw new TskCoreException("VolumeSystem has child of invalid type: " + info.type);
			}
		}
		return children;
	}

	/**
	 * Returns a list of direct children for a given Volume
	 *
	 * @param vol volume to get children of
	 *
	 * @return list of Volume children
	 *
	 * @throws TskCoreException thrown if a critical error occurred within tsk
	 *                          core
	 */
	List<Content> getVolumeChildren(Volume vol) throws TskCoreException {
		Collection<ObjectInfo> childInfos = getChildrenInfo(vol);
		List<Content> children = new ArrayList<Content>();
		for (ObjectInfo info : childInfos) {
			if (null != info.type) {
				switch (info.type) {
					case FS:
						children.add(getFileSystemById(info.id, vol));
						break;
					case ABSTRACTFILE:
						AbstractFile f = getAbstractFileById(info.id);
						if (f != null) {
							children.add(f);
						}
						break;
					case ARTIFACT:
						BlackboardArtifact art = getArtifactById(info.id);
						if (art != null) {
							children.add(art);
						}
						break;
					default:
						throw new TskCoreException("Volume has child of invalid type: " + info.type);
				}
			}
		}
		return children;
	}

	/**
	 * Returns a list of direct children IDs for a given Volume
	 *
	 * @param vol volume to get children of
	 *
	 * @return list of Volume children IDs
	 *
	 * @throws TskCoreException thrown if a critical error occurred within tsk
	 *                          core
	 */
	List<Long> getVolumeChildrenIds(Volume vol) throws TskCoreException {
		final Collection<ObjectInfo> childInfos = getChildrenInfo(vol);
		final List<Long> children = new ArrayList<Long>();
		for (ObjectInfo info : childInfos) {
			if (info.type == ObjectType.FS || info.type == ObjectType.ABSTRACTFILE || info.type == ObjectType.ARTIFACT) {
				children.add(info.id);
			} else {
				throw new TskCoreException("Volume has child of invalid type: " + info.type);
			}
		}
		return children;
	}

	/**
	 * Adds an image to the case database.
	 *
	 * @param deviceObjId    The object id of the device associated with the
	 *                       image.
	 * @param imageFilePaths The image file paths.
	 * @param timeZone       The time zone for the image.
	 *
	 * @return An Image object.
	 *
	 * @throws TskCoreException if there is an error adding the image to case
	 *                          database.
	 */
	public Image addImageInfo(long deviceObjId, List<String> imageFilePaths, String timeZone) throws TskCoreException {
		long imageId = this.caseHandle.addImageInfo(deviceObjId, imageFilePaths, timeZone, this);
		return getImageById(imageId);
	}

	/**
	 * Returns a map of image object IDs to a list of fully qualified file paths
	 * for that image
	 *
	 * @return map of image object IDs to file paths
	 *
	 * @throws TskCoreException thrown if a critical error occurred within tsk
	 *                          core
	 */
	public Map<Long, List<String>> getImagePaths() throws TskCoreException {
		CaseDbConnection connection = connections.getConnection();
		acquireSingleUserCaseReadLock();
		Statement s1 = null;
		Statement s2 = null;
		ResultSet rs1 = null;
		ResultSet rs2 = null;
		try {
			s1 = connection.createStatement();
			rs1 = connection.executeQuery(s1, "SELECT obj_id FROM tsk_image_info"); //NON-NLS
			s2 = connection.createStatement();
			Map<Long, List<String>> imgPaths = new LinkedHashMap<Long, List<String>>();
			while (rs1.next()) {
				long obj_id = rs1.getLong("obj_id"); //NON-NLS
				rs2 = connection.executeQuery(s2, "SELECT * FROM tsk_image_names WHERE obj_id = " + obj_id); //NON-NLS
				List<String> paths = new ArrayList<String>();
				while (rs2.next()) {
					paths.add(rs2.getString("name"));
				}
				rs2.close();
				rs2 = null;
				imgPaths.put(obj_id, paths);
			}
			return imgPaths;
		} catch (SQLException ex) {
			throw new TskCoreException("Error getting image paths.", ex);
		} finally {
			closeResultSet(rs2);
			closeStatement(s2);
			closeResultSet(rs1);
			closeStatement(s1);
			connection.close();
			releaseSingleUserCaseReadLock();
		}
	}

	/**
	 * Returns a list of fully qualified file paths based on an image object ID.
	 *
	 * @param objectId The object id of the data source.
	 *
	 * @return List of file paths.
	 *
	 * @throws TskCoreException Thrown if a critical error occurred within tsk
	 *                          core
	 */
	private List<String> getImagePathsById(long objectId) throws TskCoreException {
		List<String> imagePaths = new ArrayList<String>();
		CaseDbConnection connection = connections.getConnection();
		acquireSingleUserCaseReadLock();
		Statement statement = null;
		ResultSet resultSet = null;
		try {
			statement = connection.createStatement();
			resultSet = connection.executeQuery(statement, "SELECT name FROM tsk_image_names WHERE tsk_image_names.obj_id = " + objectId); //NON-NLS
			while (resultSet.next()) {
				imagePaths.add(resultSet.getString("name"));
			}
		} catch (SQLException ex) {
			throw new TskCoreException(String.format("Error getting image names with obj_id = %d", objectId), ex);
		} finally {
			closeResultSet(resultSet);
			closeStatement(statement);
			connection.close();
			releaseSingleUserCaseReadLock();
		}

		return imagePaths;
	}

	/**
	 * @return a collection of Images associated with this instance of
	 *         SleuthkitCase
	 *
	 * @throws TskCoreException
	 */
	public List<Image> getImages() throws TskCoreException {
		CaseDbConnection connection = connections.getConnection();
		acquireSingleUserCaseReadLock();
		Statement s = null;
		ResultSet rs = null;
		try {
			s = connection.createStatement();
			rs = connection.executeQuery(s, "SELECT obj_id FROM tsk_image_info"); //NON-NLS
			Collection<Long> imageIDs = new ArrayList<Long>();
			while (rs.next()) {
				imageIDs.add(rs.getLong("obj_id")); //NON-NLS
			}
			List<Image> images = new ArrayList<Image>();
			for (long id : imageIDs) {
				images.add(getImageById(id));
			}
			return images;
		} catch (SQLException ex) {
			throw new TskCoreException("Error retrieving images.", ex);
		} finally {
			closeResultSet(rs);
			closeStatement(s);
			connection.close();
			releaseSingleUserCaseReadLock();
		}
	}

	/**
	 * Set the file paths for the image given by obj_id
	 *
	 * @param obj_id the ID of the image to update
	 * @param paths  the fully qualified path to the files that make up the
	 *               image
	 *
	 * @throws TskCoreException exception thrown when critical error occurs
	 *                          within tsk core and the update fails
	 */
	public void setImagePaths(long obj_id, List<String> paths) throws TskCoreException {
		CaseDbConnection connection = connections.getConnection();
		acquireSingleUserCaseWriteLock();
		Statement statement = null;
		try {
			connection.beginTransaction();
			statement = connection.createStatement();
			connection.executeUpdate(statement, "DELETE FROM tsk_image_names WHERE obj_id = " + obj_id); //NON-NLS
			for (int i = 0; i < paths.size(); i++) {
				connection.executeUpdate(statement, "INSERT INTO tsk_image_names VALUES (" + obj_id + ", '" + paths.get(i) + "', " + i + ")"); //NON-NLS
			}
			connection.commitTransaction();
		} catch (SQLException ex) {
			connection.rollbackTransaction();
			throw new TskCoreException("Error updating image paths.", ex);
		} finally {
			closeStatement(statement);
			connection.close();
			releaseSingleUserCaseWriteLock();
		}
	}

	/**
	 * Creates file object from a SQL query result set of rows from the
	 * tsk_files table. Assumes that the query was of the form "SELECT * FROM
	 * tsk_files WHERE XYZ".
	 *
	 * @param rs ResultSet to get content from. Caller is responsible for
	 *           closing it.
	 *
	 * @return list of file objects from tsk_files table containing the files
	 *
	 * @throws SQLException if the query fails
	 */
	/**
	 * Creates AbstractFile objects for the result set of a tsk_files table
	 * query of the form "SELECT * FROM tsk_files WHERE XYZ".
	 *
	 * @param rs         A result set from a query of the tsk_files table of the
	 *                   form "SELECT * FROM tsk_files WHERE XYZ".
	 * @param connection A case database connection.
	 *
	 * @return A list of AbstractFile objects.
	 *
	 * @throws SQLException Thrown if there is a problem iterating through the
	 *                      record set.
	 */
	private List<AbstractFile> resultSetToAbstractFiles(ResultSet rs, CaseDbConnection connection) throws SQLException {
		ArrayList<AbstractFile> results = new ArrayList<AbstractFile>();
		try {
			while (rs.next()) {
				final short type = rs.getShort("type"); //NON-NLS
				if (type == TSK_DB_FILES_TYPE_ENUM.FS.getFileType()
						&& (rs.getShort("meta_type") != TSK_FS_META_TYPE_ENUM.TSK_FS_META_TYPE_VIRT_DIR.getValue())) {
					FsContent result;
					if (rs.getShort("meta_type") == TSK_FS_META_TYPE_ENUM.TSK_FS_META_TYPE_DIR.getValue()) { //NON-NLS
						result = directory(rs, null);
					} else {
						result = file(rs, null);
					}
					results.add(result);
				} else if (type == TSK_DB_FILES_TYPE_ENUM.VIRTUAL_DIR.getFileType()
						|| (rs.getShort("meta_type") == TSK_FS_META_TYPE_ENUM.TSK_FS_META_TYPE_VIRT_DIR.getValue())) { //NON-NLS
					final VirtualDirectory virtDir = virtualDirectory(rs);
					results.add(virtDir);
				} else if (type == TSK_DB_FILES_TYPE_ENUM.LOCAL_DIR.getFileType()) {
					final LocalDirectory localDir = localDirectory(rs);
					results.add(localDir);
				} else if (type == TSK_DB_FILES_TYPE_ENUM.UNALLOC_BLOCKS.getFileType()
						|| type == TSK_DB_FILES_TYPE_ENUM.UNUSED_BLOCKS.getFileType()
						|| type == TSK_DB_FILES_TYPE_ENUM.CARVED.getFileType()) {
					TSK_DB_FILES_TYPE_ENUM atype = TSK_DB_FILES_TYPE_ENUM.valueOf(type);
					String parentPath = rs.getString("parent_path"); //NON-NLS
					if (parentPath == null) {
						parentPath = "/"; //NON-NLS
					}
					LayoutFile lf = new LayoutFile(this,
							rs.getLong("obj_id"), //NON-NLS
							rs.getLong("data_source_obj_id"),
							rs.getString("name"), //NON-NLS
							atype,
							TSK_FS_NAME_TYPE_ENUM.valueOf(rs.getShort("dir_type")), TSK_FS_META_TYPE_ENUM.valueOf(rs.getShort("meta_type")), //NON-NLS
							TSK_FS_NAME_FLAG_ENUM.valueOf(rs.getShort("dir_flags")), rs.getShort("meta_flags"), //NON-NLS
							rs.getLong("size"), //NON-NLS
							rs.getString("md5"), FileKnown.valueOf(rs.getByte("known")), parentPath, rs.getString("mime_type")); //NON-NLS
					results.add(lf);
				} else if (type == TSK_DB_FILES_TYPE_ENUM.DERIVED.getFileType()) {
					final DerivedFile df;
					df = derivedFile(rs, connection, AbstractContent.UNKNOWN_ID);
					results.add(df);
				} else if (type == TSK_DB_FILES_TYPE_ENUM.LOCAL.getFileType()) {
					final LocalFile lf;
					lf = localFile(rs, connection, AbstractContent.UNKNOWN_ID);
					results.add(lf);
				} else if (type == TSK_DB_FILES_TYPE_ENUM.SLACK.getFileType()) {
					final SlackFile sf = slackFile(rs, null);
					results.add(sf);
				}
			} //end for each resultSet
		} catch (SQLException e) {
			logger.log(Level.SEVERE, "Error getting abstract files from result set", e); //NON-NLS
		}

		return results;
	}

	// This following methods generate AbstractFile objects from a ResultSet
	/**
	 * Create a File object from the result set containing query results on
	 * tsk_files table
	 *
	 * @param rs the result set
	 * @param fs parent file system
	 *
	 * @return a newly create File
	 *
	 * @throws SQLException
	 */
	org.sleuthkit.datamodel.File file(ResultSet rs, FileSystem fs) throws SQLException {
		org.sleuthkit.datamodel.File f = new org.sleuthkit.datamodel.File(this, rs.getLong("obj_id"), //NON-NLS
				rs.getLong("data_source_obj_id"), rs.getLong("fs_obj_id"), //NON-NLS
				TskData.TSK_FS_ATTR_TYPE_ENUM.valueOf(rs.getShort("attr_type")), //NON-NLS
				rs.getInt("attr_id"), rs.getString("name"), rs.getLong("meta_addr"), rs.getInt("meta_seq"), //NON-NLS
				TSK_FS_NAME_TYPE_ENUM.valueOf(rs.getShort("dir_type")), //NON-NLS
				TSK_FS_META_TYPE_ENUM.valueOf(rs.getShort("meta_type")), //NON-NLS
				TSK_FS_NAME_FLAG_ENUM.valueOf(rs.getShort("dir_flags")), //NON-NLS
				rs.getShort("meta_flags"), rs.getLong("size"), //NON-NLS
				rs.getLong("ctime"), rs.getLong("crtime"), rs.getLong("atime"), rs.getLong("mtime"), //NON-NLS
				(short) rs.getInt("mode"), rs.getInt("uid"), rs.getInt("gid"), //NON-NLS
				rs.getString("md5"), FileKnown.valueOf(rs.getByte("known")), //NON-NLS
				rs.getString("parent_path"), rs.getString("mime_type"), rs.getString("extension")); //NON-NLS
		f.setFileSystem(fs);
		return f;
	}

	/**
	 * Create a Directory object from the result set containing query results on
	 * tsk_files table
	 *
	 * @param rs the result set
	 * @param fs parent file system
	 *
	 * @return a newly created Directory object
	 *
	 * @throws SQLException thrown if SQL error occurred
	 */
	Directory directory(ResultSet rs, FileSystem fs) throws SQLException {
		Directory dir = new Directory(this, rs.getLong("obj_id"), rs.getLong("data_source_obj_id"), rs.getLong("fs_obj_id"), //NON-NLS
				TskData.TSK_FS_ATTR_TYPE_ENUM.valueOf(rs.getShort("attr_type")), //NON-NLS
				rs.getInt("attr_id"), rs.getString("name"), rs.getLong("meta_addr"), rs.getInt("meta_seq"), //NON-NLS
				TSK_FS_NAME_TYPE_ENUM.valueOf(rs.getShort("dir_type")), //NON-NLS
				TSK_FS_META_TYPE_ENUM.valueOf(rs.getShort("meta_type")), //NON-NLS
				TSK_FS_NAME_FLAG_ENUM.valueOf(rs.getShort("dir_flags")), //NON-NLS
				rs.getShort("meta_flags"), rs.getLong("size"), //NON-NLS
				rs.getLong("ctime"), rs.getLong("crtime"), rs.getLong("atime"), rs.getLong("mtime"), //NON-NLS
				rs.getShort("mode"), rs.getInt("uid"), rs.getInt("gid"), //NON-NLS
				rs.getString("md5"), FileKnown.valueOf(rs.getByte("known")), //NON-NLS
				rs.getString("parent_path")); //NON-NLS
		dir.setFileSystem(fs);
		return dir;
	}

	/**
	 * Create a virtual directory object from a result set
	 *
	 * @param rs the result set
	 *
	 * @return newly created VirtualDirectory object
	 *
	 * @throws SQLException
	 */
	VirtualDirectory virtualDirectory(ResultSet rs) throws SQLException {
		String parentPath = rs.getString("parent_path"); //NON-NLS
		if (parentPath == null) {
			parentPath = "";
		}
		final VirtualDirectory vd = new VirtualDirectory(this, rs.getLong("obj_id"), //NON-NLS
				rs.getLong("data_source_obj_id"), rs.getString("name"), //NON-NLS
				TSK_FS_NAME_TYPE_ENUM.valueOf(rs.getShort("dir_type")), //NON-NLS
				TSK_FS_META_TYPE_ENUM.valueOf(rs.getShort("meta_type")), //NON-NLS
				TSK_FS_NAME_FLAG_ENUM.valueOf(rs.getShort("dir_flags")), //NON-NLS
				rs.getShort("meta_flags"), rs.getString("md5"), //NON-NLS
				FileKnown.valueOf(rs.getByte("known")), parentPath); //NON-NLS
		return vd;
	}

	/**
	 * Create a virtual directory object from a result set
	 *
	 * @param rs the result set
	 *
	 * @return newly created VirtualDirectory object
	 *
	 * @throws SQLException
	 */
	LocalDirectory localDirectory(ResultSet rs) throws SQLException {
		String parentPath = rs.getString("parent_path"); //NON-NLS
		if (parentPath == null) {
			parentPath = "";
		}
		final LocalDirectory ld = new LocalDirectory(this, rs.getLong("obj_id"), //NON-NLS
				rs.getLong("data_source_obj_id"), rs.getString("name"), //NON-NLS
				TSK_FS_NAME_TYPE_ENUM.valueOf(rs.getShort("dir_type")), //NON-NLS
				TSK_FS_META_TYPE_ENUM.valueOf(rs.getShort("meta_type")), //NON-NLS
				TSK_FS_NAME_FLAG_ENUM.valueOf(rs.getShort("dir_flags")), //NON-NLS
				rs.getShort("meta_flags"), rs.getString("md5"), //NON-NLS
				FileKnown.valueOf(rs.getByte("known")), parentPath); //NON-NLS
		return ld;
	}

	/**
	 * Creates a DerivedFile object using the values of a given result set.
	 *
	 * @param rs         The result set.
	 * @param connection The case database connection.
	 * @param parentId   The parent id for the derived file or
	 *                   AbstractContent.UNKNOWN_ID.
	 *
	 * @return The DerivedFile object.
	 *
	 * @throws SQLException if there is an error reading from the result set or
	 *                      doing additional queries.
	 */
	private DerivedFile derivedFile(ResultSet rs, CaseDbConnection connection, long parentId) throws SQLException {
		boolean hasLocalPath = rs.getBoolean("has_path"); //NON-NLS
		long objId = rs.getLong("obj_id"); //NON-NLS
		String localPath = null;
		TskData.EncodingType encodingType = TskData.EncodingType.NONE;
		if (hasLocalPath) {
			ResultSet rsFilePath = null;
			acquireSingleUserCaseReadLock();
			try {
				PreparedStatement statement = connection.getPreparedStatement(PREPARED_STATEMENT.SELECT_LOCAL_PATH_AND_ENCODING_FOR_FILE);
				statement.clearParameters();
				statement.setLong(1, objId);
				rsFilePath = connection.executeQuery(statement);
				if (rsFilePath.next()) {
					localPath = rsFilePath.getString("path");
					encodingType = TskData.EncodingType.valueOf(rsFilePath.getInt("encoding_type"));
				}
			} catch (SQLException ex) {
				logger.log(Level.SEVERE, "Error getting encoding type for file " + objId, ex); //NON-NLS
			} finally {
				closeResultSet(rsFilePath);
				releaseSingleUserCaseReadLock();
			}
		}
		String parentPath = rs.getString("parent_path"); //NON-NLS
		if (parentPath == null) {
			parentPath = "";
		}
		final DerivedFile df = new DerivedFile(this, objId, rs.getLong("data_source_obj_id"),
				rs.getString("name"), //NON-NLS
				TSK_FS_NAME_TYPE_ENUM.valueOf(rs.getShort("dir_type")), //NON-NLS
				TSK_FS_META_TYPE_ENUM.valueOf(rs.getShort("meta_type")), //NON-NLS
				TSK_FS_NAME_FLAG_ENUM.valueOf(rs.getShort("dir_flags")), rs.getShort("meta_flags"), //NON-NLS
				rs.getLong("size"), //NON-NLS
				rs.getLong("ctime"), rs.getLong("crtime"), rs.getLong("atime"), rs.getLong("mtime"), //NON-NLS
				rs.getString("md5"), FileKnown.valueOf(rs.getByte("known")), //NON-NLS
				parentPath, localPath, parentId, rs.getString("mime_type"),
				encodingType, rs.getString("extension"));
		return df;
	}

	/**
	 * Creates a LocalFile object using the data from a given result set.
	 *
	 * @param rs         The result set.
	 * @param connection The case database connection.
	 * @param parentId   The parent id for the derived file or
	 *                   AbstractContent.UNKNOWN_ID.
	 *
	 * @return The LocalFile object.
	 *
	 * @throws SQLException if there is an error reading from the result set or
	 *                      doing additional queries.
	 */
	private LocalFile localFile(ResultSet rs, CaseDbConnection connection, long parentId) throws SQLException {
		long objId = rs.getLong("obj_id"); //NON-NLS
		String localPath = null;
		TskData.EncodingType encodingType = TskData.EncodingType.NONE;
		if (rs.getBoolean("has_path")) {
			ResultSet rsFilePath = null;
			acquireSingleUserCaseReadLock();
			try {
				PreparedStatement statement = connection.getPreparedStatement(PREPARED_STATEMENT.SELECT_LOCAL_PATH_AND_ENCODING_FOR_FILE);
				statement.clearParameters();
				statement.setLong(1, objId);
				rsFilePath = connection.executeQuery(statement);
				if (rsFilePath.next()) {
					localPath = rsFilePath.getString("path");
					encodingType = TskData.EncodingType.valueOf(rsFilePath.getInt("encoding_type"));
				}
			} catch (SQLException ex) {
				logger.log(Level.SEVERE, "Error getting encoding type for file " + objId, ex); //NON-NLS
			} finally {
				closeResultSet(rsFilePath);
				releaseSingleUserCaseReadLock();
			}
		}
		String parentPath = rs.getString("parent_path"); //NON-NLS
		if (null == parentPath) {
			parentPath = "";
		}
		LocalFile file = new LocalFile(this, objId, rs.getString("name"), //NON-NLS
				TSK_DB_FILES_TYPE_ENUM.valueOf(rs.getShort("type")), //NON-NLS
				TSK_FS_NAME_TYPE_ENUM.valueOf(rs.getShort("dir_type")), //NON-NLS
				TSK_FS_META_TYPE_ENUM.valueOf(rs.getShort("meta_type")), //NON-NLS
				TSK_FS_NAME_FLAG_ENUM.valueOf(rs.getShort("dir_flags")), rs.getShort("meta_flags"), //NON-NLS
				rs.getLong("size"), //NON-NLS
				rs.getLong("ctime"), rs.getLong("crtime"), rs.getLong("atime"), rs.getLong("mtime"), //NON-NLS
				rs.getString("mime_type"), rs.getString("md5"), FileKnown.valueOf(rs.getByte("known")), //NON-NLS
				parentId, parentPath, rs.getLong("data_source_obj_id"),
				localPath, encodingType, rs.getString("extension"));
		return file;
	}

	/**
	 * Create a Slack File object from the result set containing query results
	 * on tsk_files table
	 *
	 * @param rs the result set
	 * @param fs parent file system
	 *
	 * @return a newly created Slack File
	 *
	 * @throws SQLException
	 */
	org.sleuthkit.datamodel.SlackFile slackFile(ResultSet rs, FileSystem fs) throws SQLException {
		org.sleuthkit.datamodel.SlackFile f = new org.sleuthkit.datamodel.SlackFile(this, rs.getLong("obj_id"), //NON-NLS
				rs.getLong("data_source_obj_id"), rs.getLong("fs_obj_id"), //NON-NLS
				TskData.TSK_FS_ATTR_TYPE_ENUM.valueOf(rs.getShort("attr_type")), //NON-NLS
				rs.getInt("attr_id"), rs.getString("name"), rs.getLong("meta_addr"), rs.getInt("meta_seq"), //NON-NLS
				TSK_FS_NAME_TYPE_ENUM.valueOf(rs.getShort("dir_type")), //NON-NLS
				TSK_FS_META_TYPE_ENUM.valueOf(rs.getShort("meta_type")), //NON-NLS
				TSK_FS_NAME_FLAG_ENUM.valueOf(rs.getShort("dir_flags")), //NON-NLS
				rs.getShort("meta_flags"), rs.getLong("size"), //NON-NLS
				rs.getLong("ctime"), rs.getLong("crtime"), rs.getLong("atime"), rs.getLong("mtime"), //NON-NLS
				(short) rs.getInt("mode"), rs.getInt("uid"), rs.getInt("gid"), //NON-NLS
				rs.getString("md5"), FileKnown.valueOf(rs.getByte("known")), //NON-NLS
				rs.getString("parent_path"), rs.getString("mime_type"), rs.getString("extension")); //NON-NLS
		f.setFileSystem(fs);
		return f;
	}

	/**
	 * Returns the list of abstractFile objects from a result of selecting many
	 * files that meet a certain criteria.
	 *
	 * @param rs
	 * @param parentId
	 *
	 * @return
	 *
	 * @throws SQLException
	 */
	List<Content> fileChildren(ResultSet rs, CaseDbConnection connection, long parentId) throws SQLException {
		List<Content> children = new ArrayList<Content>();

		while (rs.next()) {
			TskData.TSK_DB_FILES_TYPE_ENUM type = TskData.TSK_DB_FILES_TYPE_ENUM.valueOf(rs.getShort("type"));

			if (null != type) {
				switch (type) {
					case FS:
						if (rs.getShort("meta_type") != TSK_FS_META_TYPE_ENUM.TSK_FS_META_TYPE_VIRT_DIR.getValue()) {
							FsContent result;
							if (rs.getShort("meta_type") == TSK_FS_META_TYPE_ENUM.TSK_FS_META_TYPE_DIR.getValue()) {
								result = directory(rs, null);
							} else {
								result = file(rs, null);
							}
							children.add(result);
						} else {
							VirtualDirectory virtDir = virtualDirectory(rs);
							children.add(virtDir);
						}
						break;
					case VIRTUAL_DIR:
						VirtualDirectory virtDir = virtualDirectory(rs);
						children.add(virtDir);
						break;
					case LOCAL_DIR:
						LocalDirectory localDir = localDirectory(rs);
						children.add(localDir);
						break;
					case UNALLOC_BLOCKS:
					case UNUSED_BLOCKS:
					case CARVED: {
						String parentPath = rs.getString("parent_path");
						if (parentPath == null) {
							parentPath = "";
						}
						final LayoutFile lf = new LayoutFile(this, rs.getLong("obj_id"),
								rs.getLong("data_source_obj_id"), rs.getString("name"), type,
								TSK_FS_NAME_TYPE_ENUM.valueOf(rs.getShort("dir_type")),
								TSK_FS_META_TYPE_ENUM.valueOf(rs.getShort("meta_type")),
								TSK_FS_NAME_FLAG_ENUM.valueOf(rs.getShort("dir_flags")), rs.getShort("meta_flags"),
								rs.getLong("size"), rs.getString("md5"),
								FileKnown.valueOf(rs.getByte("known")), parentPath, rs.getString("mime_type"));
						children.add(lf);
						break;
					}
					case DERIVED:
						final DerivedFile df = derivedFile(rs, connection, parentId);
						children.add(df);
						break;
					case LOCAL: {
						final LocalFile lf = localFile(rs, connection, parentId);
						children.add(lf);
						break;
					}
					case SLACK: {
						final SlackFile sf = slackFile(rs, null);
						children.add(sf);
						break;
					}
					default:
						break;
				}
			}
		}
		return children;
	}

	/**
	 * Creates BlackboardArtifact objects for the result set of a
	 * blackboard_artifacts table query of the form "SELECT * FROM
	 * blackboard_artifacts WHERE XYZ".
	 *
	 * @param rs A result set from a query of the blackboard_artifacts table of
	 *           the form "SELECT * FROM blackboard_artifacts WHERE XYZ".
	 *
	 * @return A list of BlackboardArtifact objects.
	 *
	 * @throws SQLException Thrown if there is a problem iterating through the
	 *                      result set.
	 */
	private List<BlackboardArtifact> resultSetToArtifacts(ResultSet rs) throws SQLException {
		ArrayList<BlackboardArtifact> artifacts = new ArrayList<BlackboardArtifact>();
		try {
			while (rs.next()) {
				artifacts.add(new BlackboardArtifact(this, rs.getLong("artifact_id"), rs.getLong("obj_id"), rs.getLong("artifact_obj_id"), rs.getLong("data_source_obj_id"),
						rs.getInt("artifact_type_id"), BlackboardArtifact.ARTIFACT_TYPE.fromID(rs.getInt("artifact_type_id")).getLabel(), BlackboardArtifact.ARTIFACT_TYPE.fromID(rs.getInt("artifact_type_id")).getDisplayName(),
						BlackboardArtifact.ReviewStatus.withID(rs.getInt("review_status_id"))));
			} //end for each resultSet
		} catch (SQLException e) {
			logger.log(Level.SEVERE, "Error getting artifacts from result set", e); //NON-NLS
		}

		return artifacts;
	}

	/**
	 * This method allows developers to run arbitrary SQL "SELECT" queries. The
	 * CaseDbQuery object will take care of acquiring the necessary database
	 * lock and when used in a try-with-resources block will automatically take
	 * care of releasing the lock. If you do not use a try-with-resources block
	 * you must call CaseDbQuery.close() once you are done processing the files
	 * of the query.
	 *
	 * Also note that if you use it within a transaction to insert something
	 * into the database, and then within that same transaction query the
	 * inserted item from the database, you will likely not see your inserted
	 * item, as the method uses new connections for each execution. With this
	 * method, you must close your transaction before successfully querying for
	 * newly-inserted items.
	 *
	 * @param query The query string to execute.
	 *
	 * @return A CaseDbQuery instance.
	 *
	 * @throws TskCoreException
	 */
	public CaseDbQuery executeQuery(String query) throws TskCoreException {
		return new CaseDbQuery(query);
	}

	/**
	 * This method allows developers to run arbitrary SQL queries, including
	 * INSERT and UPDATE. The CaseDbQuery object will take care of acquiring the
	 * necessary database lock and when used in a try-with-resources block will
	 * automatically take care of releasing the lock. If you do not use a
	 * try-with-resources block you must call CaseDbQuery.close() once you are
	 * done processing the files of the query.
	 *
	 * Also note that if you use it within a transaction to insert something
	 * into the database, and then within that same transaction query the
	 * inserted item from the database, you will likely not see your inserted
	 * item, as the method uses new connections for each execution. With this
	 * method, you must close your transaction before successfully querying for
	 * newly-inserted items.
	 *
	 * @param query The query string to execute.
	 *
	 * @return A CaseDbQuery instance.
	 *
	 * @throws TskCoreException
	 */
	public CaseDbQuery executeInsertOrUpdate(String query) throws TskCoreException {
		return new CaseDbQuery(query, true);
	}

	/**
	 * Get a case database connection.
	 *
	 * @return The case database connection.
	 *
	 * @throws TskCoreException
	 */
	CaseDbConnection getConnection() throws TskCoreException {
		return connections.getConnection();
	}

	@Override
	protected void finalize() throws Throwable {
		try {
			close();
		} finally {
			super.finalize();
		}
	}

	/**
	 * Call to free resources when done with instance.
	 */
	public synchronized void close() {
		acquireSingleUserCaseWriteLock();

		try {
			connections.close();
		} catch (TskCoreException ex) {
			logger.log(Level.SEVERE, "Error closing database connection pool.", ex); //NON-NLS
		}

		fileSystemIdMap.clear();
		if (blackboardInstance != null) {
			blackboardInstance.close();
		}

		try {
			if (this.caseHandle != null) {
				this.caseHandle.free();
				this.caseHandle = null;
			}
		} catch (TskCoreException ex) {
			logger.log(Level.SEVERE, "Error freeing case handle.", ex); //NON-NLS
		} finally {
			releaseSingleUserCaseWriteLock();
		}
	}

	/**
	 * Store the known status for the FsContent in the database Note: will not
	 * update status if content is already 'Known Bad'
	 *
	 * @param	file      The AbstractFile object
	 * @param	fileKnown The object's known status
	 *
	 * @return	true if the known status was updated, false otherwise
	 *
	 * @throws TskCoreException thrown if a critical error occurred within tsk
	 *                          core
	 */
	public boolean setKnown(AbstractFile file, FileKnown fileKnown) throws TskCoreException {
		long id = file.getId();
		FileKnown currentKnown = file.getKnown();
		if (currentKnown.compareTo(fileKnown) > 0) {
			return false;
		}
		CaseDbConnection connection = connections.getConnection();
		acquireSingleUserCaseWriteLock();
		Statement statement = null;
		try {
			statement = connection.createStatement();
			connection.executeUpdate(statement, "UPDATE tsk_files " //NON-NLS
					+ "SET known='" + fileKnown.getFileKnownValue() + "' " //NON-NLS
					+ "WHERE obj_id=" + id); //NON-NLS
			file.setKnown(fileKnown);
		} catch (SQLException ex) {
			throw new TskCoreException("Error setting Known status.", ex);
		} finally {
			closeStatement(statement);
			connection.close();
			releaseSingleUserCaseWriteLock();
		}
		return true;
	}

	/**
	 * Stores the MIME type of a file in the case database and updates the MIME
	 * type of the given file object.
	 *
	 * @param file     A file.
	 * @param mimeType The MIME type.
	 *
	 * @throws TskCoreException If there is an error updating the case database.
	 */
	public void setFileMIMEType(AbstractFile file, String mimeType) throws TskCoreException {
		CaseDbConnection connection = connections.getConnection();
		Statement statement = null;
		ResultSet rs = null;
		acquireSingleUserCaseWriteLock();
		try {
			statement = connection.createStatement();
			connection.executeUpdate(statement, String.format("UPDATE tsk_files SET mime_type = '%s' WHERE obj_id = %d", mimeType, file.getId()));
			file.setMIMEType(mimeType);
		} catch (SQLException ex) {
			throw new TskCoreException(String.format("Error setting MIME type for file (obj_id = %s)", file.getId()), ex);
		} finally {
			closeResultSet(rs);
			closeStatement(statement);
			connection.close();
			releaseSingleUserCaseWriteLock();
		}
	}

	/**
	 * Store the md5Hash for the file in the database
	 *
	 * @param	file    The file object
	 * @param	md5Hash The object's md5Hash
	 *
	 * @throws TskCoreException thrown if a critical error occurred within tsk
	 *                          core
	 */
	void setMd5Hash(AbstractFile file, String md5Hash) throws TskCoreException {
		if (md5Hash == null) {
			return;
		}
		long id = file.getId();
		CaseDbConnection connection = connections.getConnection();
		acquireSingleUserCaseWriteLock();
		try {
			PreparedStatement statement = connection.getPreparedStatement(PREPARED_STATEMENT.UPDATE_FILE_MD5);
			statement.clearParameters();
			statement.setString(1, md5Hash.toLowerCase());
			statement.setLong(2, id);
			connection.executeUpdate(statement);
			file.setMd5Hash(md5Hash.toLowerCase());
		} catch (SQLException ex) {
			throw new TskCoreException("Error setting MD5 hash", ex);
		} finally {
			connection.close();
			releaseSingleUserCaseWriteLock();
		}
	}

	/**
	 * Set the review status of the given artifact to newStatus
	 *
	 * @param artifact  The artifact whose review status is being set.
	 * @param newStatus The new review status for the given artifact. Must not
	 *                  be null.
	 *
	 * @throws TskCoreException thrown if a critical error occurred within tsk
	 *                          core
	 */
	public void setReviewStatus(BlackboardArtifact artifact, BlackboardArtifact.ReviewStatus newStatus) throws TskCoreException {
		if (newStatus == null) {
			return;
		}
		CaseDbConnection connection = connections.getConnection();
		acquireSingleUserCaseWriteLock();
		Statement statement = null;
		try {
			statement = connection.createStatement();
			connection.executeUpdate(statement, "UPDATE blackboard_artifacts "
					+ " SET review_status_id=" + newStatus.getID()
					+ " WHERE blackboard_artifacts.artifact_id = " + artifact.getArtifactID());
		} catch (SQLException ex) {
			throw new TskCoreException("Error setting review status", ex);
		} finally {
			closeStatement(statement);
			connection.close();
			releaseSingleUserCaseWriteLock();
		}
	}

	/**
	 * Return the number of objects in the database of a given file type.
	 *
	 * @param contentType Type of file to count
	 *
	 * @return Number of objects with that type.
	 *
	 * @throws TskCoreException thrown if a critical error occurred within tsk
	 *                          core
	 */
	public int countFsContentType(TskData.TSK_FS_META_TYPE_ENUM contentType) throws TskCoreException {
		CaseDbConnection connection = connections.getConnection();
		acquireSingleUserCaseReadLock();
		Statement s = null;
		ResultSet rs = null;
		try {
			s = connection.createStatement();
			Short contentShort = contentType.getValue();
			rs = connection.executeQuery(s, "SELECT COUNT(*) AS count FROM tsk_files WHERE meta_type = '" + contentShort.toString() + "'"); //NON-NLS
			int count = 0;
			if (rs.next()) {
				count = rs.getInt("count");
			}
			return count;
		} catch (SQLException ex) {
			throw new TskCoreException("Error getting number of objects.", ex);
		} finally {
			closeResultSet(rs);
			closeStatement(s);
			connection.close();
			releaseSingleUserCaseReadLock();
		}
	}

	/**
	 * Escape the single quotes in the given string so they can be added to the
	 * SQL caseDbConnection
	 *
	 * @param text
	 *
	 * @return text the escaped version
	 */
	public static String escapeSingleQuotes(String text) {
		String escapedText = null;
		if (text != null) {
			escapedText = text.replaceAll("'", "''");
		}
		return escapedText;
	}

	/**
	 * Find all the files with the given MD5 hash.
	 *
	 * @param md5Hash hash value to match files with
	 *
	 * @return List of AbstractFile with the given hash
	 */
	public List<AbstractFile> findFilesByMd5(String md5Hash) {
		if (md5Hash == null) {
			return Collections.<AbstractFile>emptyList();
		}
		CaseDbConnection connection;
		try {
			connection = connections.getConnection();
		} catch (TskCoreException ex) {
			logger.log(Level.SEVERE, "Error finding files by md5 hash " + md5Hash, ex); //NON-NLS
			return Collections.<AbstractFile>emptyList();
		}
		acquireSingleUserCaseReadLock();
		Statement s = null;
		ResultSet rs = null;
		try {
			s = connection.createStatement();
			rs = connection.executeQuery(s, "SELECT * FROM tsk_files WHERE " //NON-NLS
					+ " md5 = '" + md5Hash.toLowerCase() + "' " //NON-NLS
					+ "AND size > 0"); //NON-NLS
			return resultSetToAbstractFiles(rs, connection);
		} catch (SQLException ex) {
			logger.log(Level.WARNING, "Error querying database.", ex); //NON-NLS
			return Collections.<AbstractFile>emptyList();
		} finally {
			closeResultSet(rs);
			closeStatement(s);
			connection.close();
			releaseSingleUserCaseReadLock();
		}
	}

	/**
	 * Query all the files to verify if they have an MD5 hash associated with
	 * them.
	 *
	 * @return true if all files have an MD5 hash
	 */
	public boolean allFilesMd5Hashed() {
		CaseDbConnection connection;
		try {
			connection = connections.getConnection();
		} catch (TskCoreException ex) {
			logger.log(Level.SEVERE, "Error checking md5 hashing status", ex); //NON-NLS
			return false;
		}
		boolean allFilesAreHashed = false;
		acquireSingleUserCaseReadLock();
		Statement s = null;
		ResultSet rs = null;
		try {
			s = connection.createStatement();
			rs = connection.executeQuery(s, "SELECT COUNT(*) AS count FROM tsk_files " //NON-NLS
					+ "WHERE dir_type = '" + TskData.TSK_FS_NAME_TYPE_ENUM.REG.getValue() + "' " //NON-NLS
					+ "AND md5 IS NULL " //NON-NLS
					+ "AND size > '0'"); //NON-NLS
			if (rs.next() && rs.getInt("count") == 0) {
				allFilesAreHashed = true;
			}
		} catch (SQLException ex) {
			logger.log(Level.WARNING, "Failed to query whether all files have MD5 hashes", ex); //NON-NLS
		} finally {
			closeResultSet(rs);
			closeStatement(s);
			connection.close();
			releaseSingleUserCaseReadLock();
		}
		return allFilesAreHashed;
	}

	/**
	 * Query all the files and counts how many have an MD5 hash.
	 *
	 * @return the number of files with an MD5 hash
	 */
	public int countFilesMd5Hashed() {
		CaseDbConnection connection;
		try {
			connection = connections.getConnection();
		} catch (TskCoreException ex) {
			logger.log(Level.SEVERE, "Error getting database connection for hashed files count", ex); //NON-NLS
			return 0;
		}
		int count = 0;
		acquireSingleUserCaseReadLock();
		Statement s = null;
		ResultSet rs = null;
		try {
			s = connection.createStatement();
			rs = connection.executeQuery(s, "SELECT COUNT(*) AS count FROM tsk_files " //NON-NLS
					+ "WHERE md5 IS NOT NULL " //NON-NLS
					+ "AND size > '0'"); //NON-NLS
			if (rs.next()) {
				count = rs.getInt("count");
			}
		} catch (SQLException ex) {
			logger.log(Level.WARNING, "Failed to query for all the files.", ex); //NON-NLS
		} finally {
			closeResultSet(rs);
			closeStatement(s);
			connection.close();
			releaseSingleUserCaseReadLock();
		}
		return count;

	}

	/**
	 * Selects all of the rows from the tag_names table in the case database.
	 *
	 * @return A list, possibly empty, of TagName data transfer objects (DTOs)
	 *         for the rows.
	 *
	 * @throws TskCoreException
	 */
	public List<TagName> getAllTagNames() throws TskCoreException {
		CaseDbConnection connection = connections.getConnection();
		acquireSingleUserCaseReadLock();
		ResultSet resultSet = null;
		try {
			// SELECT * FROM tag_names
			PreparedStatement statement = connection.getPreparedStatement(PREPARED_STATEMENT.SELECT_TAG_NAMES);
			resultSet = connection.executeQuery(statement);
			ArrayList<TagName> tagNames = new ArrayList<TagName>();
			while (resultSet.next()) {
				tagNames.add(new TagName(resultSet.getLong("tag_name_id"), resultSet.getString("display_name"),
						resultSet.getString("description"), TagName.HTML_COLOR.getColorByName(resultSet.getString("color")),
						TskData.FileKnown.valueOf(resultSet.getByte("knownStatus")))); //NON-NLS
			}
			return tagNames;
		} catch (SQLException ex) {
			throw new TskCoreException("Error selecting rows from tag_names table", ex);
		} finally {
			closeResultSet(resultSet);
			connection.close();
			releaseSingleUserCaseReadLock();
		}
	}

	/**
	 * Selects all of the rows from the tag_names table in the case database for
	 * which there is at least one matching row in the content_tags or
	 * blackboard_artifact_tags tables.
	 *
	 * @return A list, possibly empty, of TagName data transfer objects (DTOs)
	 *         for the rows.
	 *
	 * @throws TskCoreException
	 */
	public List<TagName> getTagNamesInUse() throws TskCoreException {
		CaseDbConnection connection = connections.getConnection();
		acquireSingleUserCaseReadLock();
		ResultSet resultSet = null;
		try {
			// SELECT * FROM tag_names WHERE tag_name_id IN (SELECT tag_name_id from content_tags UNION SELECT tag_name_id FROM blackboard_artifact_tags)
			PreparedStatement statement = connection.getPreparedStatement(PREPARED_STATEMENT.SELECT_TAG_NAMES_IN_USE);
			resultSet = connection.executeQuery(statement);
			ArrayList<TagName> tagNames = new ArrayList<TagName>();
			while (resultSet.next()) {
				tagNames.add(new TagName(resultSet.getLong("tag_name_id"), resultSet.getString("display_name"),
						resultSet.getString("description"), TagName.HTML_COLOR.getColorByName(resultSet.getString("color")),
						TskData.FileKnown.valueOf(resultSet.getByte("knownStatus")))); //NON-NLS
			}
			return tagNames;
		} catch (SQLException ex) {
			throw new TskCoreException("Error selecting rows from tag_names table", ex);
		} finally {
			closeResultSet(resultSet);
			connection.close();
			releaseSingleUserCaseReadLock();
		}
	}

	/**
     * Selects all of the rows from the tag_names table in the case database for
     * which there is at least one matching row in the content_tags or
     * blackboard_artifact_tags tables, for the given data source object id.
     *
     * @param dsObjId data source object id
     * 
     * @return A list, possibly empty, of TagName data transfer objects (DTOs)
     * for the rows.
     *
     * @throws TskCoreException
     */
    public List<TagName> getTagNamesInUse(long dsObjId) throws TskCoreException {
        
        ArrayList<TagName> tagNames = new ArrayList<TagName>();
		//	SELECT * FROM tag_names WHERE tag_name_id IN 
		//	 ( SELECT content_tags.tag_name_id as tag_name_id FROM content_tags as content_tags, tsk_files as tsk_files WHERE content_tags.obj_id = tsk_files.obj_id AND tsk_files.data_source_obj_id =  ? "
		//     UNION 
		//     SELECT artifact_tags.tag_name_id as tag_name_id FROM blackboard_artifact_tags as artifact_tags, blackboard_artifacts AS arts WHERE artifact_tags.artifact_id = arts.artifact_id AND arts.data_source_obj_id = ? )
		//   )
		CaseDbConnection connection = connections.getConnection();
		acquireSingleUserCaseReadLock();
		ResultSet resultSet = null;
		
        try  {
			PreparedStatement statement = connection.getPreparedStatement(PREPARED_STATEMENT.SELECT_TAG_NAMES_IN_USE_BY_DATASOURCE);
			statement.setLong(1, dsObjId);
			statement.setLong(2, dsObjId);
			resultSet = connection.executeQuery(statement); //NON-NLS
            while (resultSet.next()) {
                tagNames.add(new TagName(resultSet.getLong("tag_name_id"), resultSet.getString("display_name"),
                        resultSet.getString("description"), TagName.HTML_COLOR.getColorByName(resultSet.getString("color")),
                        TskData.FileKnown.valueOf(resultSet.getByte("knownStatus")))); //NON-NLS
            }
            return tagNames;
        } catch (SQLException ex) {
            throw new TskCoreException("Failed to get tag names in use for data source objID : " + dsObjId, ex); 
        }
        finally {
			closeResultSet(resultSet);
			connection.close();
			releaseSingleUserCaseReadLock();
		}
    }
	
	/**
	 * Inserts row into the tags_names table in the case database.
	 *
	 * @param displayName The display name for the new tag name.
	 * @param description The description for the new tag name.
	 * @param color       The HTML color to associate with the new tag name.
	 *
	 * @return A TagName data transfer object (DTO) for the new row.
	 *
	 * @throws TskCoreException
	 * @deprecated addOrUpdateTagName should be used this method calls
	 * addOrUpdateTagName with a default knownStatus value
	 */
	@Deprecated
	public TagName addTagName(String displayName, String description, TagName.HTML_COLOR color) throws TskCoreException {
		return addOrUpdateTagName(displayName, description, color, TskData.FileKnown.UNKNOWN);
	}

	/**
	 * Inserts row into the tags_names table, or updates the existing row if the
	 * displayName already exists in the tag_names table in the case database.
	 *
	 * @param displayName The display name for the new tag name.
	 * @param description The description for the new tag name.
	 * @param color       The HTML color to associate with the new tag name.
	 * @param knownStatus The TskData.FileKnown value to associate with the new
	 *                    tag name.
	 *
	 * @return A TagName data transfer object (DTO) for the new row.
	 *
	 * @throws TskCoreException
	 */
	public TagName addOrUpdateTagName(String displayName, String description, TagName.HTML_COLOR color, TskData.FileKnown knownStatus) throws TskCoreException {
		CaseDbConnection connection = connections.getConnection();
		acquireSingleUserCaseWriteLock();
		ResultSet resultSet = null;
		try {
			PreparedStatement statement;
			if (dbType == DbType.POSTGRESQL) {
				// INSERT INTO tag_names (display_name, description, color, knownStatus) VALUES (?, ?, ?, ?) ON CONFLICT (display_name) DO UPDATE SET description = ?, color = ?, knownStatus = ?
				statement = connection.getPreparedStatement(PREPARED_STATEMENT.INSERT_OR_UPDATE_TAG_NAME_POSTGRES, Statement.RETURN_GENERATED_KEYS);
				statement.clearParameters();
				statement.setString(5, description);
				statement.setString(6, color.getName());
				statement.setByte(7, knownStatus.getFileKnownValue());
			} else {
				// WITH new (display_name, description, color, knownStatus) 
				// AS ( VALUES(?, ?, ?, ?)) INSERT OR REPLACE INTO tag_names 
				// (tag_name_id, display_name, description, color, knownStatus) 
				// SELECT old.tag_name_id, new.display_name, new.description, new.color, new.knownStatus 
				// FROM new LEFT JOIN tag_names AS old ON new.display_name = old.display_name
				statement = connection.getPreparedStatement(PREPARED_STATEMENT.INSERT_OR_UPDATE_TAG_NAME_SQLITE, Statement.RETURN_GENERATED_KEYS);
				statement.clearParameters();
			}
			statement.setString(1, displayName);
			statement.setString(2, description);
			statement.setString(3, color.getName());
			statement.setByte(4, knownStatus.getFileKnownValue());
			connection.executeUpdate(statement);
			resultSet = statement.getGeneratedKeys();
			resultSet.next();
			return new TagName(resultSet.getLong(1), //last_insert_rowid()
					displayName, description, color, knownStatus);
		} catch (SQLException ex) {
			throw new TskCoreException("Error adding row for " + displayName + " tag name to tag_names table", ex);
		} finally {
			closeResultSet(resultSet);
			connection.close();
			releaseSingleUserCaseWriteLock();
		}
	}

	/**
	 * Inserts a row into the content_tags table in the case database.
	 *
	 * @param content         The content to tag.
	 * @param tagName         The name to use for the tag.
	 * @param comment         A comment to store with the tag.
	 * @param beginByteOffset Designates the beginning of a tagged section.
	 * @param endByteOffset   Designates the end of a tagged section.
	 *
	 * @return A ContentTag data transfer object (DTO) for the new row.
	 *
	 * @throws TskCoreException
	 */
	public ContentTag addContentTag(Content content, TagName tagName, String comment, long beginByteOffset, long endByteOffset) throws TskCoreException {
		CaseDbConnection connection = connections.getConnection();
		acquireSingleUserCaseWriteLock();
		ResultSet resultSet = null;
		try {
			// INSERT INTO content_tags (obj_id, tag_name_id, comment, begin_byte_offset, end_byte_offset) VALUES (?, ?, ?, ?, ?)
			PreparedStatement statement = connection.getPreparedStatement(PREPARED_STATEMENT.INSERT_CONTENT_TAG, Statement.RETURN_GENERATED_KEYS);
			statement.clearParameters();
			statement.setLong(1, content.getId());
			statement.setLong(2, tagName.getId());
			statement.setString(3, comment);
			statement.setLong(4, beginByteOffset);
			statement.setLong(5, endByteOffset);
			connection.executeUpdate(statement);
			resultSet = statement.getGeneratedKeys();
			resultSet.next();
			return new ContentTag(resultSet.getLong(1), //last_insert_rowid()
					content, tagName, comment, beginByteOffset, endByteOffset);
		} catch (SQLException ex) {
			throw new TskCoreException("Error adding row to content_tags table (obj_id = " + content.getId() + ", tag_name_id = " + tagName.getId() + ")", ex);
		} finally {
			closeResultSet(resultSet);
			connection.close();
			releaseSingleUserCaseWriteLock();
		}
	}

	/*
	 * Deletes a row from the content_tags table in the case database. @param
	 * tag A ContentTag data transfer object (DTO) for the row to delete.
	 * @throws TskCoreException
	 */
	public void deleteContentTag(ContentTag tag) throws TskCoreException {
		CaseDbConnection connection = connections.getConnection();
		acquireSingleUserCaseWriteLock();
		try {
			// DELETE FROM content_tags WHERE tag_id = ?
			PreparedStatement statement = connection.getPreparedStatement(PREPARED_STATEMENT.DELETE_CONTENT_TAG);
			statement.clearParameters();
			statement.setLong(1, tag.getId());
			connection.executeUpdate(statement);
		} catch (SQLException ex) {
			throw new TskCoreException("Error deleting row from content_tags table (id = " + tag.getId() + ")", ex);
		} finally {
			connection.close();
			releaseSingleUserCaseWriteLock();
		}
	}

	/**
	 * Selects all of the rows from the content_tags table in the case database.
	 *
	 * @return A list, possibly empty, of ContentTag data transfer objects
	 *         (DTOs) for the rows.
	 *
	 * @throws TskCoreException
	 */
	public List<ContentTag> getAllContentTags() throws TskCoreException {
		CaseDbConnection connection = connections.getConnection();
		acquireSingleUserCaseReadLock();
		ResultSet resultSet = null;
		try {
			// SELECT * FROM content_tags INNER JOIN tag_names ON content_tags.tag_name_id = tag_names.tag_name_id
			PreparedStatement statement = connection.getPreparedStatement(PREPARED_STATEMENT.SELECT_CONTENT_TAGS);
			resultSet = connection.executeQuery(statement);
			ArrayList<ContentTag> tags = new ArrayList<ContentTag>();
			while (resultSet.next()) {
				TagName tagName = new TagName(resultSet.getLong("tag_name_id"), resultSet.getString("display_name"),
						resultSet.getString("description"), TagName.HTML_COLOR.getColorByName(resultSet.getString("color")),
						TskData.FileKnown.valueOf(resultSet.getByte("knownStatus")));  //NON-NLS
				Content content = getContentById(resultSet.getLong("obj_id")); //NON-NLS
				tags.add(new ContentTag(resultSet.getLong("tag_id"), content, tagName, resultSet.getString("comment"),
						resultSet.getLong("begin_byte_offset"), resultSet.getLong("end_byte_offset")));  //NON-NLS
			}
			return tags;
		} catch (SQLException ex) {
			throw new TskCoreException("Error selecting rows from content_tags table", ex);
		} finally {
			closeResultSet(resultSet);
			connection.close();
			releaseSingleUserCaseReadLock();
		}
	}

	/**
	 * Gets a count of the rows in the content_tags table in the case database
	 * with a specified foreign key into the tag_names table.
	 *
	 * @param tagName A data transfer object (DTO) for the tag name to match.
	 *
	 * @return The count, possibly zero.
	 *
	 * @throws TskCoreException
	 */
	public long getContentTagsCountByTagName(TagName tagName) throws TskCoreException {
		if (tagName.getId() == Tag.ID_NOT_SET) {
			throw new TskCoreException("TagName object is invalid, id not set");
		}
		CaseDbConnection connection = connections.getConnection();
		acquireSingleUserCaseReadLock();
		ResultSet resultSet = null;
		try {
			// SELECT COUNT(*) AS count FROM content_tags WHERE tag_name_id = ?
			PreparedStatement statement = connection.getPreparedStatement(PREPARED_STATEMENT.COUNT_CONTENT_TAGS_BY_TAG_NAME);
			statement.clearParameters();
			statement.setLong(1, tagName.getId());
			resultSet = connection.executeQuery(statement);
			if (resultSet.next()) {
				return resultSet.getLong("count");
			} else {
				throw new TskCoreException("Error getting content_tags row count for tag name (tag_name_id = " + tagName.getId() + ")");
			}
		} catch (SQLException ex) {
			throw new TskCoreException("Error getting content_tags row count for tag name (tag_name_id = " + tagName.getId() + ")", ex);
		} finally {
			closeResultSet(resultSet);
			connection.close();
			releaseSingleUserCaseReadLock();
		}
	}

	/**
     * Gets content tags count by tag name, for the given data source
     *
     * @param tagName The representation of the desired tag type in the case
     * database, which can be obtained by calling getTagNames and/or addTagName.
     * 
     * @param dsObjId data source object id
     *
     * @return A count of the content tags with the specified tag name, and for
     * the given data source
     *
     * @throws TskCoreException If there is an error getting the tags count from
     * the case database.
     */
    public long getContentTagsCountByTagName(TagName tagName, long dsObjId) throws TskCoreException {

        if (tagName.getId() == Tag.ID_NOT_SET) {
            throw new TskCoreException("TagName object is invalid, id not set");
        }
       
		CaseDbConnection connection = connections.getConnection();
		acquireSingleUserCaseReadLock();
		ResultSet resultSet = null;
		try {
			// "SELECT COUNT(*) AS count FROM content_tags as content_tags, tsk_files as tsk_files WHERE content_tags.obj_id = tsk_files.obj_id"
			//		+ " AND content_tags.tag_name_id = ? "
			//		+ " AND tsk_files.data_source_obj_id = ? "
			PreparedStatement statement = connection.getPreparedStatement(PREPARED_STATEMENT.COUNT_CONTENT_TAGS_BY_TAG_NAME_BY_DATASOURCE);
			statement.clearParameters();
			statement.setLong(1, tagName.getId());
			statement.setLong(2, dsObjId);
			
			resultSet = connection.executeQuery(statement);
			if (resultSet.next()) {
				return resultSet.getLong("count");
			} else {
				throw new TskCoreException("Error getting content_tags row count for tag name (tag_name_id = " + tagName.getId() + ")" +  " for dsObjId = " + dsObjId );
			}
		} catch (SQLException ex) {
			throw new TskCoreException("Failed to get content_tags row count for  tag_name_id = " + tagName.getId() + "data source objID : " + dsObjId, ex);
		} finally {
			closeResultSet(resultSet);
			connection.close();
			releaseSingleUserCaseReadLock();
		}
    }
	
	/**
	 * Selects the rows in the content_tags table in the case database with a
	 * specified tag id.
	 *
	 * @param contentTagID the tag id of the ContentTag to retrieve.
	 *
	 * @return The content tag.
	 *
	 * @throws TskCoreException
	 */
	public ContentTag getContentTagByID(long contentTagID) throws TskCoreException {

		CaseDbConnection connection = connections.getConnection();
		acquireSingleUserCaseReadLock();
		ResultSet resultSet = null;
		ContentTag tag = null;
		try {
			// SELECT * FROM content_tags INNER JOIN tag_names ON content_tags.tag_name_id = tag_names.tag_name_id WHERE tag_id = ?
			PreparedStatement statement = connection.getPreparedStatement(PREPARED_STATEMENT.SELECT_CONTENT_TAG_BY_ID);
			statement.clearParameters();
			statement.setLong(1, contentTagID);
			resultSet = connection.executeQuery(statement);

			while (resultSet.next()) {
				TagName tagName = new TagName(resultSet.getLong("tag_name_id"), resultSet.getString("display_name"),
						resultSet.getString("description"), TagName.HTML_COLOR.getColorByName(resultSet.getString("color")),
						TskData.FileKnown.valueOf(resultSet.getByte("knownStatus")));
				tag = new ContentTag(resultSet.getLong("tag_id"), getContentById(resultSet.getLong("obj_id")), tagName,
						resultSet.getString("comment"), resultSet.getLong("begin_byte_offset"), resultSet.getLong("end_byte_offset"));
			}
			resultSet.close();

		} catch (SQLException ex) {
			throw new TskCoreException("Error getting content tag with id = " + contentTagID, ex);
		} finally {
			closeResultSet(resultSet);
			connection.close();
			releaseSingleUserCaseReadLock();
		}
		return tag;
	}

	/**
	 * Selects the rows in the content_tags table in the case database with a
	 * specified foreign key into the tag_names table.
	 *
	 * @param tagName A data transfer object (DTO) for the tag name to match.
	 *
	 * @return A list, possibly empty, of ContentTag data transfer objects
	 *         (DTOs) for the rows.
	 *
	 * @throws TskCoreException
	 */
	public List<ContentTag> getContentTagsByTagName(TagName tagName) throws TskCoreException {
		if (tagName.getId() == Tag.ID_NOT_SET) {
			throw new TskCoreException("TagName object is invalid, id not set");
		}
		CaseDbConnection connection = connections.getConnection();
		acquireSingleUserCaseReadLock();
		ResultSet resultSet = null;
		try {
			// SELECT * FROM content_tags WHERE tag_name_id = ?
			PreparedStatement statement = connection.getPreparedStatement(PREPARED_STATEMENT.SELECT_CONTENT_TAGS_BY_TAG_NAME);
			statement.clearParameters();
			statement.setLong(1, tagName.getId());
			resultSet = connection.executeQuery(statement);
			ArrayList<ContentTag> tags = new ArrayList<ContentTag>();
			while (resultSet.next()) {
				ContentTag tag = new ContentTag(resultSet.getLong("tag_id"), getContentById(resultSet.getLong("obj_id")),
						tagName, resultSet.getString("comment"), resultSet.getLong("begin_byte_offset"), resultSet.getLong("end_byte_offset"));  //NON-NLS
				tags.add(tag);
			}
			resultSet.close();
			return tags;
		} catch (SQLException ex) {
			throw new TskCoreException("Error getting content_tags rows (tag_name_id = " + tagName.getId() + ")", ex);
		} finally {
			closeResultSet(resultSet);
			connection.close();
			releaseSingleUserCaseReadLock();
		}
	}

	 /**
     * Gets content tags by tag name, for the given data source.
     *
     * @param tagName The tag name of interest.
     * @param dsObjId data source object id
     *
     * @return A list, possibly empty, of the content tags with the specified
     *         tag name, and for the given data source.
     *
     * @throws TskCoreException If there is an error getting the tags from the
     *                          case database.
     */
    public List<ContentTag> getContentTagsByTagName(TagName tagName, long dsObjId) throws TskCoreException {
        
        
		CaseDbConnection connection = connections.getConnection();
		acquireSingleUserCaseReadLock();
		ResultSet resultSet = null;
		try {
			
			//	"SELECT * FROM content_tags as content_tags, tsk_files as tsk_files WHERE content_tags.obj_id = tsk_files.obj_id"
			//	+ " AND content_tags.tag_name_id = ?"
			//	+ " AND tsk_files.data_source_obj_id = ? "
			PreparedStatement statement = connection.getPreparedStatement(PREPARED_STATEMENT.SELECT_CONTENT_TAGS_BY_TAG_NAME_BY_DATASOURCE);
			statement.clearParameters();
			statement.setLong(1, tagName.getId());
			statement.setLong(2, dsObjId);
			resultSet = connection.executeQuery(statement);
			ArrayList<ContentTag> tags = new ArrayList<ContentTag>();
			while (resultSet.next()) {
				ContentTag tag = new ContentTag(resultSet.getLong("tag_id"), getContentById(resultSet.getLong("obj_id")),
						tagName, resultSet.getString("comment"), resultSet.getLong("begin_byte_offset"), resultSet.getLong("end_byte_offset"));  //NON-NLS
				tags.add(tag);
			}
			resultSet.close();
			return tags;
		} catch (SQLException ex) {
			 throw new TskCoreException("Failed to get content_tags row count for  tag_name_id = " + tagName.getId() + " data source objID : " + dsObjId, ex);
		} finally {
			closeResultSet(resultSet);
			connection.close();
			releaseSingleUserCaseReadLock();
		}
    }
	
	/**
	 * Selects the rows in the content_tags table in the case database with a
	 * specified foreign key into the tsk_objects table.
	 *
	 * @param content A data transfer object (DTO) for the content to match.
	 *
	 * @return A list, possibly empty, of ContentTag data transfer objects
	 *         (DTOs) for the rows.
	 *
	 * @throws TskCoreException
	 */
	public List<ContentTag> getContentTagsByContent(Content content) throws TskCoreException {
		CaseDbConnection connection = connections.getConnection();
		acquireSingleUserCaseReadLock();
		ResultSet resultSet = null;
		try {
			// SELECT * FROM content_tags INNER JOIN tag_names ON content_tags.tag_name_id = tag_names.tag_name_id WHERE content_tags.obj_id = ?
			PreparedStatement statement = connection.getPreparedStatement(PREPARED_STATEMENT.SELECT_CONTENT_TAGS_BY_CONTENT);
			statement.clearParameters();
			statement.setLong(1, content.getId());
			resultSet = connection.executeQuery(statement);
			ArrayList<ContentTag> tags = new ArrayList<ContentTag>();
			while (resultSet.next()) {
				TagName tagName = new TagName(resultSet.getLong("tag_name_id"), resultSet.getString("display_name"),
						resultSet.getString("description"), TagName.HTML_COLOR.getColorByName(resultSet.getString("color")),
						TskData.FileKnown.valueOf(resultSet.getByte("knownStatus")));  //NON-NLS
				ContentTag tag = new ContentTag(resultSet.getLong("tag_id"), content, tagName,
						resultSet.getString("comment"), resultSet.getLong("begin_byte_offset"), resultSet.getLong("end_byte_offset"));  //NON-NLS
				tags.add(tag);
			}
			return tags;
		} catch (SQLException ex) {
			throw new TskCoreException("Error getting content tags data for content (obj_id = " + content.getId() + ")", ex);
		} finally {
			closeResultSet(resultSet);
			connection.close();
			releaseSingleUserCaseReadLock();
		}
	}

	/**
	 * Inserts a row into the blackboard_artifact_tags table in the case
	 * database.
	 *
	 * @param artifact The blackboard artifact to tag.
	 * @param tagName  The name to use for the tag.
	 * @param comment  A comment to store with the tag.
	 *
	 * @return A BlackboardArtifactTag data transfer object (DTO) for the new
	 *         row.
	 *
	 * @throws TskCoreException
	 */
	public BlackboardArtifactTag addBlackboardArtifactTag(BlackboardArtifact artifact, TagName tagName, String comment) throws TskCoreException {
		CaseDbConnection connection = connections.getConnection();
		acquireSingleUserCaseWriteLock();
		ResultSet resultSet = null;
		try {
			// INSERT INTO blackboard_artifact_tags (artifact_id, tag_name_id, comment, begin_byte_offset, end_byte_offset) VALUES (?, ?, ?, ?, ?)
			PreparedStatement statement = connection.getPreparedStatement(PREPARED_STATEMENT.INSERT_ARTIFACT_TAG, Statement.RETURN_GENERATED_KEYS);
			statement.clearParameters();
			statement.setLong(1, artifact.getArtifactID());
			statement.setLong(2, tagName.getId());
			statement.setString(3, comment);
			connection.executeUpdate(statement);
			resultSet = statement.getGeneratedKeys();
			resultSet.next();
			return new BlackboardArtifactTag(resultSet.getLong(1), //last_insert_rowid()
					artifact, getContentById(artifact.getObjectID()), tagName, comment);
		} catch (SQLException ex) {
			throw new TskCoreException("Error adding row to blackboard_artifact_tags table (obj_id = " + artifact.getArtifactID() + ", tag_name_id = " + tagName.getId() + ")", ex);
		} finally {
			closeResultSet(resultSet);
			connection.close();
			releaseSingleUserCaseWriteLock();
		}
	}

	/*
	 * Deletes a row from the blackboard_artifact_tags table in the case
	 * database. @param tag A BlackboardArtifactTag data transfer object (DTO)
	 * representing the row to delete. @throws TskCoreException
	 */
	public void deleteBlackboardArtifactTag(BlackboardArtifactTag tag) throws TskCoreException {
		CaseDbConnection connection = connections.getConnection();
		acquireSingleUserCaseWriteLock();
		try {
			// DELETE FROM blackboard_artifact_tags WHERE tag_id = ?
			PreparedStatement statement = connection.getPreparedStatement(PREPARED_STATEMENT.DELETE_ARTIFACT_TAG);
			statement.clearParameters();
			statement.setLong(1, tag.getId());
			connection.executeUpdate(statement);
		} catch (SQLException ex) {
			throw new TskCoreException("Error deleting row from blackboard_artifact_tags table (id = " + tag.getId() + ")", ex);
		} finally {
			connection.close();
			releaseSingleUserCaseWriteLock();
		}
	}

	/**
	 * Selects all of the rows from the blackboard_artifacts_tags table in the
	 * case database.
	 *
	 * @return A list, possibly empty, of BlackboardArtifactTag data transfer
	 *         objects (DTOs) for the rows.
	 *
	 * @throws TskCoreException
	 */
	public List<BlackboardArtifactTag> getAllBlackboardArtifactTags() throws TskCoreException {
		CaseDbConnection connection = connections.getConnection();
		acquireSingleUserCaseReadLock();
		ResultSet resultSet = null;
		try {
			// SELECT * FROM blackboard_artifact_tags INNER JOIN tag_names ON blackboard_artifact_tags.tag_name_id = tag_names.tag_name_id
			PreparedStatement statement = connection.getPreparedStatement(PREPARED_STATEMENT.SELECT_ARTIFACT_TAGS);
			resultSet = connection.executeQuery(statement);
			ArrayList<BlackboardArtifactTag> tags = new ArrayList<BlackboardArtifactTag>();
			while (resultSet.next()) {
				TagName tagName = new TagName(resultSet.getLong("tag_name_id"), resultSet.getString("display_name"),
						resultSet.getString("description"), TagName.HTML_COLOR.getColorByName(resultSet.getString("color")),
						TskData.FileKnown.valueOf(resultSet.getByte("knownStatus")));  //NON-NLS
				BlackboardArtifact artifact = getBlackboardArtifact(resultSet.getLong("artifact_id")); //NON-NLS
				Content content = getContentById(artifact.getObjectID());
				BlackboardArtifactTag tag = new BlackboardArtifactTag(resultSet.getLong("tag_id"),
						artifact, content, tagName, resultSet.getString("comment"));  //NON-NLS
				tags.add(tag);
			}
			return tags;
		} catch (SQLException ex) {
			throw new TskCoreException("Error selecting rows from blackboard_artifact_tags table", ex);
		} finally {
			closeResultSet(resultSet);
			connection.close();
			releaseSingleUserCaseReadLock();
		}
	}

	/**
	 * Gets a count of the rows in the blackboard_artifact_tags table in the
	 * case database with a specified foreign key into the tag_names table.
	 *
	 * @param tagName A data transfer object (DTO) for the tag name to match.
	 *
	 * @return The count, possibly zero.
	 *
	 * @throws TskCoreException
	 */
	public long getBlackboardArtifactTagsCountByTagName(TagName tagName) throws TskCoreException {
		if (tagName.getId() == Tag.ID_NOT_SET) {
			throw new TskCoreException("TagName object is invalid, id not set");
		}
		CaseDbConnection connection = connections.getConnection();
		acquireSingleUserCaseReadLock();
		ResultSet resultSet = null;
		try {
			// SELECT COUNT(*) AS count FROM blackboard_artifact_tags WHERE tag_name_id = ?
			PreparedStatement statement = connection.getPreparedStatement(PREPARED_STATEMENT.COUNT_ARTIFACTS_BY_TAG_NAME);
			statement.clearParameters();
			statement.setLong(1, tagName.getId());
			resultSet = connection.executeQuery(statement);
			if (resultSet.next()) {
				return resultSet.getLong("count");
			} else {
				throw new TskCoreException("Error getting blackboard_artifact_tags row count for tag name (tag_name_id = " + tagName.getId() + ")");
			}
		} catch (SQLException ex) {
			throw new TskCoreException("Error getting blackboard artifact_content_tags row count for tag name (tag_name_id = " + tagName.getId() + ")", ex);
		} finally {
			closeResultSet(resultSet);
			connection.close();
			releaseSingleUserCaseReadLock();
		}
	}

	 /**
     * Gets an artifact tags count by tag name, for the given data source.
     *
     * @param tagName The representation of the desired tag type in the case
     *                database, which can be obtained by calling getTagNames
     *                and/or addTagName.
     * @param dsObjId data source object id
     *
     * @return A count of the artifact tags with the specified tag name, 
     *         for the given data source.
     *
     * @throws TskCoreException If there is an error getting the tags count from
     *                          the case database.
     */
    public long getBlackboardArtifactTagsCountByTagName(TagName tagName, long dsObjId) throws TskCoreException {
        
        if (tagName.getId() == Tag.ID_NOT_SET) {
            throw new TskCoreException("TagName object is invalid, id not set");
        }

		CaseDbConnection connection = connections.getConnection();
		acquireSingleUserCaseReadLock();
		ResultSet resultSet = null;
		try {
			// "SELECT COUNT(*) AS count FROM blackboard_artifact_tags as artifact_tags, blackboard_artifacts AS arts WHERE artifact_tags.artifact_id = arts.artifact_id"
            //    + " AND artifact_tags.tag_name_id = ?"
			//	 + " AND arts.data_source_obj_id =  ? "
			PreparedStatement statement = connection.getPreparedStatement(PREPARED_STATEMENT.COUNT_ARTIFACTS_BY_TAG_NAME_BY_DATASOURCE);
			statement.clearParameters();
			statement.setLong(1, tagName.getId());
			statement.setLong(2, dsObjId);
			resultSet = connection.executeQuery(statement);
			if (resultSet.next()) {
				return resultSet.getLong("count");
			} else {
				 throw new TskCoreException("Error getting blackboard_artifact_tags row count for tag name (tag_name_id = " + tagName.getId() + ")" + " for dsObjId = " + dsObjId);
			}
		} catch (SQLException ex) {
			throw new TskCoreException("Failed to get blackboard_artifact_tags row count for  tag_name_id = " + tagName.getId() + "data source objID : " + dsObjId, ex);
		} finally {
			closeResultSet(resultSet);
			connection.close();
			releaseSingleUserCaseReadLock();
		}
    }
	
	/**
	 * Selects the rows in the blackboard_artifacts_tags table in the case
	 * database with a specified foreign key into the tag_names table.
	 *
	 * @param tagName A data transfer object (DTO) for the tag name to match.
	 *
	 * @return A list, possibly empty, of BlackboardArtifactTag data transfer
	 *         objects (DTOs) for the rows.
	 *
	 * @throws TskCoreException
	 */
	public List<BlackboardArtifactTag> getBlackboardArtifactTagsByTagName(TagName tagName) throws TskCoreException {
		if (tagName.getId() == Tag.ID_NOT_SET) {
			throw new TskCoreException("TagName object is invalid, id not set");
		}
		CaseDbConnection connection = connections.getConnection();
		acquireSingleUserCaseReadLock();
		ResultSet resultSet = null;
		try {
			// SELECT * FROM blackboard_artifact_tags WHERE tag_name_id = ?
			PreparedStatement statement = connection.getPreparedStatement(PREPARED_STATEMENT.SELECT_ARTIFACT_TAGS_BY_TAG_NAME);
			statement.clearParameters();
			statement.setLong(1, tagName.getId());
			resultSet = connection.executeQuery(statement);
			ArrayList<BlackboardArtifactTag> tags = new ArrayList<BlackboardArtifactTag>();
			while (resultSet.next()) {
				BlackboardArtifact artifact = getBlackboardArtifact(resultSet.getLong("artifact_id")); //NON-NLS
				Content content = getContentById(artifact.getObjectID());
				BlackboardArtifactTag tag = new BlackboardArtifactTag(resultSet.getLong("tag_id"),
						artifact, content, tagName, resultSet.getString("comment"));  //NON-NLS
				tags.add(tag);
			}
			return tags;
		} catch (SQLException ex) {
			throw new TskCoreException("Error getting blackboard artifact tags data (tag_name_id = " + tagName.getId() + ")", ex);
		} finally {
			closeResultSet(resultSet);
			connection.close();
			releaseSingleUserCaseReadLock();
		}
	}

	/**
     * Gets artifact tags by tag name, for specified data source.
     *
     * @param tagName The representation of the desired tag type in the case
     *                database, which can be obtained by calling getTagNames
     *                and/or addTagName.
     * @param dsObjId data source object id
     *
     * @return A list, possibly empty, of the artifact tags with the specified
     *         tag name, for the specified data source.
     *
     * @throws TskCoreException If there is an error getting the tags from the
     *                          case database.
     */
    public List<BlackboardArtifactTag> getBlackboardArtifactTagsByTagName(TagName tagName, long dsObjId) throws TskCoreException {
       
        if (tagName.getId() == Tag.ID_NOT_SET) {
            throw new TskCoreException("TagName object is invalid, id not set");
        }

		CaseDbConnection connection = connections.getConnection();
		acquireSingleUserCaseReadLock();
		ResultSet resultSet = null;
		try {
			// "SELECT * FROM blackboard_artifact_tags as artifact_tags, blackboard_artifacts AS arts WHERE artifact_tags.artifact_id = arts.artifact_id"
            //    + " AND artifact_tags.tag_name_id = ? "
            //    + " AND arts.data_source_obj_id =  ? "             
			PreparedStatement statement = connection.getPreparedStatement(PREPARED_STATEMENT.SELECT_ARTIFACT_TAGS_BY_TAG_NAME_BY_DATASOURCE);
			statement.clearParameters();
			statement.setLong(1, tagName.getId());
			statement.setLong(2, dsObjId);
			resultSet = connection.executeQuery(statement);
			ArrayList<BlackboardArtifactTag> tags = new ArrayList<BlackboardArtifactTag>();
			while (resultSet.next()) {
				BlackboardArtifact artifact = getBlackboardArtifact(resultSet.getLong("artifact_id")); //NON-NLS
				Content content = getContentById(artifact.getObjectID());
				BlackboardArtifactTag tag = new BlackboardArtifactTag(resultSet.getLong("tag_id"),
						artifact, content, tagName, resultSet.getString("comment"));  //NON-NLS
				tags.add(tag);
			}
			return tags;
		} catch (SQLException ex) {
			throw new TskCoreException("Failed to get blackboard_artifact_tags row count for  tag_name_id = " + tagName.getId() + "data source objID : " + dsObjId, ex);
		} finally {
			closeResultSet(resultSet);
			connection.close();
			releaseSingleUserCaseReadLock();
		}
		
    }
	
	
	/**
	 * Selects the row in the blackboard artifact tags table in the case
	 * database with a specified tag id.
	 *
	 * @param artifactTagID the tag id of the BlackboardArtifactTag to retrieve.
	 *
	 * @return the BlackBoardArtifact Tag with the given tag id, or null if no
	 *         such tag could be found
	 *
	 * @throws TskCoreException
	 */
	public BlackboardArtifactTag getBlackboardArtifactTagByID(long artifactTagID) throws TskCoreException {

		CaseDbConnection connection = connections.getConnection();
		acquireSingleUserCaseReadLock();
		ResultSet resultSet = null;
		BlackboardArtifactTag tag = null;
		try {
			// SELECT * FROM blackboard_artifact_tags INNER JOIN tag_names ON blackboard_artifact_tags.tag_name_id = tag_names.tag_name_id WHERE blackboard_artifact_tags.tag_id = ?
			PreparedStatement statement = connection.getPreparedStatement(PREPARED_STATEMENT.SELECT_ARTIFACT_TAG_BY_ID);
			statement.clearParameters();
			statement.setLong(1, artifactTagID);
			resultSet = connection.executeQuery(statement);

			while (resultSet.next()) {
				TagName tagName = new TagName(resultSet.getLong("tag_name_id"), resultSet.getString("display_name"),
						resultSet.getString("description"), TagName.HTML_COLOR.getColorByName(resultSet.getString("color")),
						TskData.FileKnown.valueOf(resultSet.getByte("knownStatus")));
				BlackboardArtifact artifact = getBlackboardArtifact(resultSet.getLong("artifact_id")); //NON-NLS
				Content content = getContentById(artifact.getObjectID());
				tag = new BlackboardArtifactTag(resultSet.getLong("tag_id"),
						artifact, content, tagName, resultSet.getString("comment"));
			}
			resultSet.close();

		} catch (SQLException ex) {
			throw new TskCoreException("Error getting blackboard artifact tag with id = " + artifactTagID, ex);
		} finally {
			closeResultSet(resultSet);
			connection.close();
			releaseSingleUserCaseReadLock();
		}
		return tag;
	}

	/**
	 * Selects the rows in the blackboard_artifacts_tags table in the case
	 * database with a specified foreign key into the blackboard_artifacts
	 * table.
	 *
	 * @param artifact A data transfer object (DTO) for the artifact to match.
	 *
	 * @return A list, possibly empty, of BlackboardArtifactTag data transfer
	 *         objects (DTOs) for the rows.
	 *
	 * @throws TskCoreException
	 */
	public List<BlackboardArtifactTag> getBlackboardArtifactTagsByArtifact(BlackboardArtifact artifact) throws TskCoreException {
		CaseDbConnection connection = connections.getConnection();
		acquireSingleUserCaseReadLock();
		ResultSet resultSet = null;
		try {
			// SELECT * FROM blackboard_artifact_tags INNER JOIN tag_names ON blackboard_artifact_tags.tag_name_id = tag_names.tag_name_id WHERE blackboard_artifact_tags.artifact_id = ?
			PreparedStatement statement = connection.getPreparedStatement(PREPARED_STATEMENT.SELECT_ARTIFACT_TAGS_BY_ARTIFACT);
			statement.clearParameters();
			statement.setLong(1, artifact.getArtifactID());
			resultSet = connection.executeQuery(statement);
			ArrayList<BlackboardArtifactTag> tags = new ArrayList<BlackboardArtifactTag>();
			while (resultSet.next()) {
				TagName tagName = new TagName(resultSet.getLong("tag_name_id"), resultSet.getString("display_name"),
						resultSet.getString("description"), TagName.HTML_COLOR.getColorByName(resultSet.getString("color")),
						TskData.FileKnown.valueOf(resultSet.getByte("knownStatus")));  //NON-NLS
				Content content = getContentById(artifact.getObjectID());
				BlackboardArtifactTag tag = new BlackboardArtifactTag(resultSet.getLong("tag_id"),
						artifact, content, tagName, resultSet.getString("comment"));  //NON-NLS
				tags.add(tag);
			}
			return tags;
		} catch (SQLException ex) {
			throw new TskCoreException("Error getting blackboard artifact tags data (artifact_id = " + artifact.getArtifactID() + ")", ex);
		} finally {
			closeResultSet(resultSet);
			connection.close();
			releaseSingleUserCaseReadLock();
		}
	}

	/**
	 * Change the path for an image in the database.
	 *
	 * @param newPath  New path to the image
	 * @param objectId Data source ID of the image
	 *
	 * @throws TskCoreException
	 */
	public void updateImagePath(String newPath, long objectId) throws TskCoreException {
		CaseDbConnection connection = connections.getConnection();
		acquireSingleUserCaseWriteLock();
		try {
			// UPDATE tsk_image_names SET name = ? WHERE obj_id = ?
			PreparedStatement statement = connection.getPreparedStatement(PREPARED_STATEMENT.UPDATE_IMAGE_PATH);
			statement.clearParameters();
			statement.setString(1, newPath);
			statement.setLong(2, objectId);
			connection.executeUpdate(statement);
		} catch (SQLException ex) {
			throw new TskCoreException("Error updating image path in database for object " + objectId, ex);
		} finally {
			connection.close();
			releaseSingleUserCaseWriteLock();
		}
	}

	/**
	 * Inserts a row into the reports table in the case database.
	 *
	 * @param localPath        The path of the report file, must be in the
	 *                         database directory (case directory in Autopsy) or
	 *                         one of its subdirectories.
	 * @param sourceModuleName The name of the module that created the report.
	 * @param reportName       The report name.
	 *
	 * @return A Report object for the new row.
	 *
	 * @throws TskCoreException
	 */
	public Report addReport(String localPath, String sourceModuleName, String reportName) throws TskCoreException {
		return addReport(localPath, sourceModuleName, reportName, null);
	}

	/**
	 * Inserts a row into the reports table in the case database.
	 *
	 * @param localPath        The path of the report file, must be in the
	 *                         database directory (case directory in Autopsy) or
	 *                         one of its subdirectories.
	 * @param sourceModuleName The name of the module that created the report.
	 * @param reportName       The report name.
	 * @param parent           The Content from which the report was created, if
	 *                         available.
	 *
	 * @return A Report object for the new row.
	 *
	 * @throws TskCoreException
	 */
	public Report addReport(String localPath, String sourceModuleName, String reportName, Content parent) throws TskCoreException {
		// Make sure the local path of the report is in the database directory
		// or one of its subdirectories.
		String relativePath = ""; //NON-NLS
		long createTime = 0;
		String localPathLower = localPath.toLowerCase();

		if (localPathLower.startsWith("http")) {
			relativePath = localPathLower;
			createTime = System.currentTimeMillis() / 1000;
		} else {
			/*
			 * Note: The following call to .relativize() may be dangerous in
			 * case-sensitive operating systems and should be looked at. For
			 * now, we are simply relativizing the paths as all lower case, then
			 * using the length of the result to pull out the appropriate number
			 * of characters from the localPath String.
			 */
			try {
				String casePathLower = getDbDirPath().toLowerCase();
				int length = new File(casePathLower).toURI().relativize(new File(localPathLower).toURI()).getPath().length();
				relativePath = new File(localPath.substring(localPathLower.length() - length)).getPath();
			} catch (IllegalArgumentException ex) {
				String errorMessage = String.format("Local path %s not in the database directory or one of its subdirectories", localPath);
				throw new TskCoreException(errorMessage, ex);
			}
			try {
				// get its file time
				java.io.File tempFile = new java.io.File(localPath);
				// Convert to UNIX epoch (seconds, not milliseconds).
				createTime = tempFile.lastModified() / 1000;
			} catch (Exception ex) {
				throw new TskCoreException("Could not get create time for report at " + localPath, ex);
			}
		}

		// Write the report data to the database.
		CaseDbConnection connection = connections.getConnection();
		acquireSingleUserCaseWriteLock();
		ResultSet resultSet = null;
		try {
			// Insert a row for the report into the tsk_objects table.
			// INSERT INTO tsk_objects (par_obj_id, type) VALUES (?, ?)
			long parentObjId = 0;
			if(parent != null) {
				parentObjId = parent.getId();
			}
			long objectId = addObject(parentObjId, TskData.ObjectType.REPORT.getObjectType(), connection);

			// INSERT INTO reports (obj_id, path, crtime, src_module_name, display_name) VALUES (?, ?, ?, ?, ?)
			PreparedStatement statement = connection.getPreparedStatement(PREPARED_STATEMENT.INSERT_REPORT);
			statement.clearParameters();
			statement.setLong(1, objectId);
			statement.setString(2, relativePath);
			statement.setLong(3, createTime);
			statement.setString(4, sourceModuleName);
			statement.setString(5, reportName);
			connection.executeUpdate(statement);
			return new Report(this, objectId, localPath, createTime, sourceModuleName, reportName, parent);
		} catch (SQLException ex) {
			throw new TskCoreException("Error adding report " + localPath + " to reports table", ex);
		} finally {
			closeResultSet(resultSet);
			connection.close();
			releaseSingleUserCaseWriteLock();
		}
	}

	/**
	 * Selects all of the rows from the reports table in the case database.
	 *
	 * @return A list, possibly empty, of Report data transfer objects (DTOs)
	 *         for the rows.
	 *
	 * @throws TskCoreException
	 */
	public List<Report> getAllReports() throws TskCoreException {
		CaseDbConnection connection = connections.getConnection();
		acquireSingleUserCaseReadLock();
		ResultSet resultSet = null;
		try {
			// SELECT * FROM reports
			PreparedStatement statement = connection.getPreparedStatement(PREPARED_STATEMENT.SELECT_REPORTS);
			resultSet = connection.executeQuery(statement);
			ArrayList<Report> reports = new ArrayList<Report>();
			while (resultSet.next()) {
				String localpath = resultSet.getString("path");
				if (localpath.toLowerCase().startsWith("http") == false) {
					// make path absolute
					localpath = Paths.get(getDbDirPath(), localpath).normalize().toString(); //NON-NLS
				}
				reports.add(new Report(this, resultSet.getLong("obj_id"), //NON-NLS
						localpath, //NON-NLS
						resultSet.getLong("crtime"), //NON-NLS
						resultSet.getString("src_module_name"), //NON-NLS
						resultSet.getString("report_name"), null));  //NON-NLS
			}
			return reports;
		} catch (SQLException ex) {
			throw new TskCoreException("Error querying reports table", ex);
		} finally {
			closeResultSet(resultSet);
			connection.close();
			releaseSingleUserCaseReadLock();
		}
	}

	/**
	 * Get a Report object for the given id.
	 *
	 * @param id
	 *
	 * @return A new Report object for the given id.
	 *
	 * @throws TskCoreException
	 */
	public Report getReportById(long id) throws TskCoreException {
		CaseDbConnection connection = connections.getConnection();
		acquireSingleUserCaseReadLock();
		ResultSet resultSet = null;
		Report report = null;
		try {
			// SELECT * FROM reports WHERE obj_id = ?
			PreparedStatement statement = connection.getPreparedStatement(PREPARED_STATEMENT.SELECT_REPORT_BY_ID);
			statement.clearParameters();
			statement.setLong(1, id);
			resultSet = connection.executeQuery(statement);

			if (resultSet.next()) {
				report = new Report(this, resultSet.getLong("obj_id"), //NON-NLS
						Paths.get(getDbDirPath(), resultSet.getString("path")).normalize().toString(), //NON-NLS
						resultSet.getLong("crtime"), //NON-NLS
						resultSet.getString("src_module_name"), //NON-NLS
						resultSet.getString("report_name"), null);  //NON-NLS
			} else {
				throw new TskCoreException("No report found for id: " + id);
			}
		} catch (SQLException ex) {
			throw new TskCoreException("Error querying reports table for id: " + id, ex);
		} finally {
			closeResultSet(resultSet);
			connection.close();
			releaseSingleUserCaseReadLock();
		}

		return report;
	}

	/**
	 * Deletes a row from the reports table in the case database.
	 *
	 * @param report A Report data transfer object (DTO) for the row to delete.
	 *
	 * @throws TskCoreException
	 */
	public void deleteReport(Report report) throws TskCoreException {
		CaseDbConnection connection = connections.getConnection();
		acquireSingleUserCaseWriteLock();
		try {
			// DELETE FROM reports WHERE reports.obj_id = ?
			PreparedStatement statement = connection.getPreparedStatement(PREPARED_STATEMENT.DELETE_REPORT);
			statement.setLong(1, report.getId());
			connection.executeUpdate(statement);
		} catch (SQLException ex) {
			throw new TskCoreException("Error querying reports table", ex);
		} finally {
			releaseSingleUserCaseWriteLock();
		}
	}

	static void closeResultSet(ResultSet resultSet) {
		if (resultSet != null) {
			try {
				resultSet.close();
			} catch (SQLException ex) {
				logger.log(Level.SEVERE, "Error closing ResultSet", ex); //NON-NLS
			}
		}
	}

	static void closeStatement(Statement statement) {
		if (statement != null) {
			try {
				statement.close();
			} catch (SQLException ex) {
				logger.log(Level.SEVERE, "Error closing Statement", ex); //NON-NLS

			}
		}
	}

	/**
	 * Sets the end date for the given ingest job
	 *
	 * @param ingestJobId The ingest job to set the end date for
	 * @param endDateTime The end date
	 *
	 * @throws TskCoreException If inserting into the database fails
	 */
	void setIngestJobEndDateTime(long ingestJobId, long endDateTime) throws TskCoreException {
		CaseDbConnection connection = connections.getConnection();
		acquireSingleUserCaseWriteLock();
		try {
			Statement statement = connection.createStatement();
			statement.executeUpdate("UPDATE ingest_jobs SET end_date_time=" + endDateTime + " WHERE ingest_job_id=" + ingestJobId + ";");
		} catch (SQLException ex) {
			throw new TskCoreException("Error updating the end date (ingest_job_id = " + ingestJobId + ".", ex);
		} finally {
			connection.close();
			releaseSingleUserCaseWriteLock();
		}
	}

	void setIngestJobStatus(long ingestJobId, IngestJobStatusType status) throws TskCoreException {
		CaseDbConnection connection = connections.getConnection();
		acquireSingleUserCaseWriteLock();
		try {
			Statement statement = connection.createStatement();
			statement.executeUpdate("UPDATE ingest_jobs SET status_id=" + status.ordinal() + " WHERE ingest_job_id=" + ingestJobId + ";");
		} catch (SQLException ex) {
			throw new TskCoreException("Error ingest job status (ingest_job_id = " + ingestJobId + ".", ex);
		} finally {
			connection.close();
			releaseSingleUserCaseWriteLock();
		}
	}

	/**
	 *
	 * @param dataSource    The datasource the ingest job is being run on
	 * @param hostName      The name of the host
	 * @param ingestModules The ingest modules being run during the ingest job.
	 *                      Should be in pipeline order.
	 * @param jobStart      The time the job started
	 * @param jobEnd        The time the job ended
	 * @param status        The ingest job status
	 * @param settingsDir   The directory of the job's settings
	 *
	 * @return An information object representing the ingest job added to the
	 *         database.
	 *
	 * @throws TskCoreException If adding the job to the database fails.
	 */
	public final IngestJobInfo addIngestJob(Content dataSource, String hostName, List<IngestModuleInfo> ingestModules, Date jobStart, Date jobEnd, IngestJobStatusType status, String settingsDir) throws TskCoreException {
		CaseDbConnection connection = connections.getConnection();
		acquireSingleUserCaseWriteLock();
		ResultSet resultSet = null;
		Statement statement;
		try {
			connection.beginTransaction();
			statement = connection.createStatement();
			PreparedStatement insertStatement = connection.getPreparedStatement(PREPARED_STATEMENT.INSERT_INGEST_JOB, Statement.RETURN_GENERATED_KEYS);
			insertStatement.setLong(1, dataSource.getId());
			insertStatement.setString(2, hostName);
			insertStatement.setLong(3, jobStart.getTime());
			insertStatement.setLong(4, jobEnd.getTime());
			insertStatement.setInt(5, status.ordinal());
			insertStatement.setString(6, settingsDir);
			connection.executeUpdate(insertStatement);
			resultSet = insertStatement.getGeneratedKeys();
			resultSet.next();
			long id = resultSet.getLong(1); //last_insert_rowid()
			for (int i = 0; i < ingestModules.size(); i++) {
				IngestModuleInfo ingestModule = ingestModules.get(i);
				statement.executeUpdate("INSERT INTO ingest_job_modules (ingest_job_id, ingest_module_id, pipeline_position) "
						+ "VALUES (" + id + ", " + ingestModule.getIngestModuleId() + ", " + i + ");");
			}
			resultSet.close();
			resultSet = null;
			connection.commitTransaction();
			return new IngestJobInfo(id, dataSource.getId(), hostName, jobStart, "", ingestModules, this);
		} catch (SQLException ex) {
			connection.rollbackTransaction();
			throw new TskCoreException("Error adding the ingest job.", ex);
		} finally {
			closeResultSet(resultSet);
			connection.close();
			releaseSingleUserCaseWriteLock();
		}
	}

	/**
	 * Adds the given ingest module to the database.
	 *
	 * @param displayName      The display name of the module
	 * @param factoryClassName The factory class name of the module.
	 * @param type             The type of the module.
	 * @param version          The version of the module.
	 *
	 * @return An ingest module info object representing the module added to the
	 *         db.
	 *
	 * @throws TskCoreException When the ingest module cannot be added.
	 */
	public final IngestModuleInfo addIngestModule(String displayName, String factoryClassName, IngestModuleType type, String version) throws TskCoreException {
		CaseDbConnection connection = connections.getConnection();
		ResultSet resultSet = null;
		Statement statement = null;
		String uniqueName = factoryClassName + "-" + displayName + "-" + type.toString() + "-" + version;
		acquireSingleUserCaseWriteLock();
		try {
			statement = connection.createStatement();
			resultSet = statement.executeQuery("SELECT * FROM ingest_modules WHERE unique_name = '" + uniqueName + "'");
			if (!resultSet.next()) {
				resultSet.close();
				resultSet = null;
				PreparedStatement insertStatement = connection.getPreparedStatement(PREPARED_STATEMENT.INSERT_INGEST_MODULE, Statement.RETURN_GENERATED_KEYS);
				insertStatement.setString(1, displayName);
				insertStatement.setString(2, uniqueName);
				insertStatement.setInt(3, type.ordinal());
				insertStatement.setString(4, version);
				connection.executeUpdate(insertStatement);
				resultSet = statement.getGeneratedKeys();
				resultSet.next();
				long id = resultSet.getLong(1); //last_insert_rowid()
				resultSet.close();
				resultSet = null;
				return new IngestModuleInfo(id, displayName, uniqueName, type, version);
			} else {
				return new IngestModuleInfo(resultSet.getInt("ingest_module_id"), resultSet.getString("display_name"),
						resultSet.getString("unique_name"), IngestModuleType.fromID(resultSet.getInt("type_id")), resultSet.getString("version"));
			}
		} catch (SQLException ex) {
			try {
				closeStatement(statement);
				statement = connection.createStatement();
				resultSet = statement.executeQuery("SELECT * FROM ingest_modules WHERE unique_name = '" + uniqueName + "'");
				if (resultSet.next()) {
					return new IngestModuleInfo(resultSet.getInt("ingest_module_id"), resultSet.getString("display_name"),
							uniqueName, IngestModuleType.fromID(resultSet.getInt("type_id")), resultSet.getString("version"));
				} else {
					throw new TskCoreException("Couldn't add new module to database.", ex);
				}
			} catch (SQLException ex1) {
				throw new TskCoreException("Couldn't add new module to database.", ex1);
			}
		} finally {
			closeResultSet(resultSet);
			closeStatement(statement);
			connection.close();
			releaseSingleUserCaseWriteLock();
		}
	}

	/**
	 * Gets all of the ingest jobs that have been run.
	 *
	 * @return The information about the ingest jobs that have been run
	 *
	 * @throws TskCoreException If there is a problem getting the ingest jobs
	 */
	public final List<IngestJobInfo> getIngestJobs() throws TskCoreException {
		CaseDbConnection connection = connections.getConnection();
		ResultSet resultSet = null;
		Statement statement = null;
		List<IngestJobInfo> ingestJobs = new ArrayList<IngestJobInfo>();
		acquireSingleUserCaseReadLock();
		try {
			statement = connection.createStatement();
			resultSet = statement.executeQuery("SELECT * FROM ingest_jobs");
			while (resultSet.next()) {
				ingestJobs.add(new IngestJobInfo(resultSet.getInt("ingest_job_id"), resultSet.getLong("obj_id"),
						resultSet.getString("host_name"), new Date(resultSet.getLong("start_date_time")),
						new Date(resultSet.getLong("end_date_time")), IngestJobStatusType.fromID(resultSet.getInt("status_id")),
						resultSet.getString("settings_dir"), this.getIngestModules(resultSet.getInt("ingest_job_id"), connection), this));
			}
			return ingestJobs;
		} catch (SQLException ex) {
			throw new TskCoreException("Couldn't get the ingest jobs.", ex);
		} finally {
			closeResultSet(resultSet);
			closeStatement(statement);
			connection.close();
			releaseSingleUserCaseReadLock();
		}
	}

	/**
	 * Gets the ingest modules associated with the ingest job
	 *
	 * @param ingestJobId The id of the ingest job to get ingest modules for
	 * @param connection  The database connection
	 *
	 * @return The ingest modules of the job
	 *
	 * @throws SQLException If it fails to get the modules from the db.
	 */
	private List<IngestModuleInfo> getIngestModules(int ingestJobId, CaseDbConnection connection) throws SQLException {
		ResultSet resultSet = null;
		Statement statement = null;
		List<IngestModuleInfo> ingestModules = new ArrayList<IngestModuleInfo>();
		acquireSingleUserCaseReadLock();
		try {
			statement = connection.createStatement();
			resultSet = statement.executeQuery("SELECT ingest_job_modules.ingest_module_id AS ingest_module_id, "
					+ "ingest_job_modules.pipeline_position AS pipeline_position, "
					+ "ingest_modules.display_name AS display_name, ingest_modules.unique_name AS unique_name, "
					+ "ingest_modules.type_id AS type_id, ingest_modules.version AS version "
					+ "FROM ingest_job_modules, ingest_modules "
					+ "WHERE ingest_job_modules.ingest_job_id = " + ingestJobId + " "
					+ "AND ingest_modules.ingest_module_id = ingest_job_modules.ingest_module_id "
					+ "ORDER BY (ingest_job_modules.pipeline_position);");
			while (resultSet.next()) {
				ingestModules.add(new IngestModuleInfo(resultSet.getInt("ingest_module_id"), resultSet.getString("display_name"),
						resultSet.getString("unique_name"), IngestModuleType.fromID(resultSet.getInt("type_id")), resultSet.getString("version")));
			}
			return ingestModules;
		} finally {
			closeResultSet(resultSet);
			closeStatement(statement);
			releaseSingleUserCaseReadLock();

		}
	}

	/**
	 * Stores a pair of object ID and its type
	 */
	static class ObjectInfo {

		private long id;
		private TskData.ObjectType type;

		ObjectInfo(long id, ObjectType type) {
			this.id = id;
			this.type = type;
		}

		long getId() {
			return id;
		}

		TskData.ObjectType getType() {
			return type;
		}
	}

	private interface DbCommand {

		void execute() throws SQLException;
	}

	private enum PREPARED_STATEMENT {

		SELECT_ARTIFACTS_BY_TYPE("SELECT artifact_id, obj_id FROM blackboard_artifacts " //NON-NLS
				+ "WHERE artifact_type_id = ?"), //NON-NLS
		COUNT_ARTIFACTS_OF_TYPE("SELECT COUNT(*) AS count FROM blackboard_artifacts WHERE artifact_type_id = ? AND review_status_id != " + BlackboardArtifact.ReviewStatus.REJECTED.getID()), //NON-NLS
		COUNT_ARTIFACTS_FROM_SOURCE("SELECT COUNT(*) AS count FROM blackboard_artifacts WHERE obj_id = ? AND review_status_id != " + BlackboardArtifact.ReviewStatus.REJECTED.getID()), //NON-NLS
		COUNT_ARTIFACTS_BY_SOURCE_AND_TYPE("SELECT COUNT(*) AS count FROM blackboard_artifacts WHERE obj_id = ? AND artifact_type_id = ? AND review_status_id != " + BlackboardArtifact.ReviewStatus.REJECTED.getID()), //NON-NLS
		SELECT_FILES_BY_PARENT("SELECT tsk_files.* " //NON-NLS
				+ "FROM tsk_objects INNER JOIN tsk_files " //NON-NLS
				+ "ON tsk_objects.obj_id=tsk_files.obj_id " //NON-NLS
				+ "WHERE (tsk_objects.par_obj_id = ? ) " //NON-NLS
				+ "ORDER BY tsk_files.meta_type DESC, LOWER(tsk_files.name)"), //NON-NLS
		SELECT_FILES_BY_PARENT_AND_TYPE("SELECT tsk_files.* " //NON-NLS
				+ "FROM tsk_objects INNER JOIN tsk_files " //NON-NLS
				+ "ON tsk_objects.obj_id=tsk_files.obj_id " //NON-NLS
				+ "WHERE (tsk_objects.par_obj_id = ? AND tsk_files.type = ? ) " //NON-NLS
				+ "ORDER BY tsk_files.dir_type, LOWER(tsk_files.name)"), //NON-NLS
		SELECT_FILE_IDS_BY_PARENT("SELECT tsk_files.obj_id AS obj_id " //NON-NLS
				+ "FROM tsk_objects INNER JOIN tsk_files " //NON-NLS
				+ "ON tsk_objects.obj_id=tsk_files.obj_id " //NON-NLS
				+ "WHERE (tsk_objects.par_obj_id = ?)"), //NON-NLS
		SELECT_FILE_IDS_BY_PARENT_AND_TYPE("SELECT tsk_files.obj_id AS obj_id " //NON-NLS
				+ "FROM tsk_objects INNER JOIN tsk_files " //NON-NLS
				+ "ON tsk_objects.obj_id=tsk_files.obj_id " //NON-NLS
				+ "WHERE (tsk_objects.par_obj_id = ? " //NON-NLS
				+ "AND tsk_files.type = ? )"), //NON-NLS
		SELECT_FILE_BY_ID("SELECT * FROM tsk_files WHERE obj_id = ? LIMIT 1"), //NON-NLS
		SELECT_ARTIFACT_BY_ARTIFACT_OBJ_ID("SELECT * FROM blackboard_artifacts WHERE artifact_obj_id = ? LIMIT 1"),
		SELECT_ARTIFACT_BY_ARTIFACT_ID("SELECT * FROM blackboard_artifacts WHERE artifact_id = ? LIMIT 1"),
		INSERT_ARTIFACT("INSERT INTO blackboard_artifacts (artifact_id, obj_id, artifact_obj_id, data_source_obj_id, artifact_type_id, review_status_id) " //NON-NLS
				+ "VALUES (?, ?, ?, ?, ?," + BlackboardArtifact.ReviewStatus.UNDECIDED.getID() + ")"), //NON-NLS
		POSTGRESQL_INSERT_ARTIFACT("INSERT INTO blackboard_artifacts (artifact_id, obj_id, artifact_obj_id, data_source_obj_id, artifact_type_id, review_status_id) " //NON-NLS
				+ "VALUES (DEFAULT, ?, ?, ?, ?," + BlackboardArtifact.ReviewStatus.UNDECIDED.getID() + ")"), //NON-NLS
		INSERT_STRING_ATTRIBUTE("INSERT INTO blackboard_attributes (artifact_id, artifact_type_id, source, context, attribute_type_id, value_type, value_text) " //NON-NLS
				+ "VALUES (?,?,?,?,?,?,?)"), //NON-NLS
		INSERT_BYTE_ATTRIBUTE("INSERT INTO blackboard_attributes (artifact_id, artifact_type_id, source, context, attribute_type_id, value_type, value_byte) " //NON-NLS
				+ "VALUES (?,?,?,?,?,?,?)"), //NON-NLS
		INSERT_INT_ATTRIBUTE("INSERT INTO blackboard_attributes (artifact_id, artifact_type_id, source, context, attribute_type_id, value_type, value_int32) " //NON-NLS
				+ "VALUES (?,?,?,?,?,?,?)"), //NON-NLS
		INSERT_LONG_ATTRIBUTE("INSERT INTO blackboard_attributes (artifact_id, artifact_type_id, source, context, attribute_type_id, value_type, value_int64) " //NON-NLS
				+ "VALUES (?,?,?,?,?,?,?)"), //NON-NLS
		INSERT_DOUBLE_ATTRIBUTE("INSERT INTO blackboard_attributes (artifact_id, artifact_type_id, source, context, attribute_type_id, value_type, value_double) " //NON-NLS
				+ "VALUES (?,?,?,?,?,?,?)"), //NON-NLS
		SELECT_FILES_BY_DATA_SOURCE_AND_NAME("SELECT * FROM tsk_files WHERE LOWER(name) LIKE LOWER(?) AND LOWER(name) NOT LIKE LOWER('%journal%') AND data_source_obj_id = ?"), //NON-NLS
		SELECT_FILES_BY_DATA_SOURCE_AND_PARENT_PATH_AND_NAME("SELECT * FROM tsk_files WHERE LOWER(name) LIKE LOWER(?) AND LOWER(name) NOT LIKE LOWER('%journal%') AND LOWER(parent_path) LIKE LOWER(?) AND data_source_obj_id = ?"), //NON-NLS
		UPDATE_FILE_MD5("UPDATE tsk_files SET md5 = ? WHERE obj_id = ?"), //NON-NLS
		SELECT_LOCAL_PATH_FOR_FILE("SELECT path FROM tsk_files_path WHERE obj_id = ?"), //NON-NLS
		SELECT_ENCODING_FOR_FILE("SELECT encoding_type FROM tsk_files_path WHERE obj_id = ?"), // NON-NLS
		SELECT_LOCAL_PATH_AND_ENCODING_FOR_FILE("SELECT path, encoding_type FROM tsk_files_path WHERE obj_id = ?"), // NON_NLS
		SELECT_PATH_FOR_FILE("SELECT parent_path FROM tsk_files WHERE obj_id = ?"), //NON-NLS
		SELECT_FILE_NAME("SELECT name FROM tsk_files WHERE obj_id = ?"), //NON-NLS
		SELECT_DERIVED_FILE("SELECT derived_id, rederive FROM tsk_files_derived WHERE obj_id = ?"), //NON-NLS
		SELECT_FILE_DERIVATION_METHOD("SELECT tool_name, tool_version, other FROM tsk_files_derived_method WHERE derived_id = ?"), //NON-NLS
		SELECT_MAX_OBJECT_ID("SELECT MAX(obj_id) AS max_obj_id FROM tsk_objects"), //NON-NLS
		INSERT_OBJECT("INSERT INTO tsk_objects (par_obj_id, type) VALUES (?, ?)"), //NON-NLS
		INSERT_FILE("INSERT INTO tsk_files (obj_id, fs_obj_id, name, type, has_path, dir_type, meta_type, dir_flags, meta_flags, size, ctime, crtime, atime, mtime, parent_path, data_source_obj_id,extension) " //NON-NLS
				+ "VALUES (?, ?, ?, ?, ?, ?, ?, ?, ?, ?, ?, ?, ?, ?, ?, ?,?)"), //NON-NLS
		UPDATE_DERIVED_FILE("UPDATE tsk_files SET type = ?, dir_type = ?, meta_type = ?, dir_flags = ?,  meta_flags = ?, size= ?, ctime= ?, crtime= ?, atime= ?, mtime= ?, mime_type = ?  "
				+ "WHERE obj_id = ?"), //NON-NLS
		INSERT_LAYOUT_FILE("INSERT INTO tsk_file_layout (obj_id, byte_start, byte_len, sequence) " //NON-NLS
				+ "VALUES (?, ?, ?, ?)"), //NON-NLS
		INSERT_LOCAL_PATH("INSERT INTO tsk_files_path (obj_id, path, encoding_type) VALUES (?, ?, ?)"), //NON-NLS
		UPDATE_LOCAL_PATH("UPDATE tsk_files_path SET path = ?, encoding_type = ? WHERE obj_id = ?"), //NON-NLS
		COUNT_CHILD_OBJECTS_BY_PARENT("SELECT COUNT(obj_id) AS count FROM tsk_objects WHERE par_obj_id = ?"), //NON-NLS
		SELECT_FILE_SYSTEM_BY_OBJECT("SELECT fs_obj_id from tsk_files WHERE obj_id=?"), //NON-NLS
		SELECT_TAG_NAMES("SELECT * FROM tag_names"), //NON-NLS
		SELECT_TAG_NAMES_IN_USE("SELECT * FROM tag_names " //NON-NLS
				+ "WHERE tag_name_id IN " //NON-NLS
				+ "(SELECT tag_name_id from content_tags UNION SELECT tag_name_id FROM blackboard_artifact_tags)"), //NON-NLS
		SELECT_TAG_NAMES_IN_USE_BY_DATASOURCE("SELECT * FROM tag_names "
				+ "WHERE tag_name_id IN "
				+ "( SELECT content_tags.tag_name_id as tag_name_id "
                                    + "FROM content_tags as content_tags, tsk_files as tsk_files"
                                    + " WHERE content_tags.obj_id = tsk_files.obj_id"
                                    + " AND tsk_files.data_source_obj_id =  ?"
                                + " UNION " 
                                    + "SELECT artifact_tags.tag_name_id as tag_name_id "
                                    + " FROM blackboard_artifact_tags as artifact_tags, blackboard_artifacts AS arts "
                                    + " WHERE artifact_tags.artifact_id = arts.artifact_id"
                                    + " AND arts.data_source_obj_id =  ?" 
                                + " )"),
		INSERT_TAG_NAME("INSERT INTO tag_names (display_name, description, color, knownStatus) VALUES (?, ?, ?, ?)"), //NON-NLS
		INSERT_CONTENT_TAG("INSERT INTO content_tags (obj_id, tag_name_id, comment, begin_byte_offset, end_byte_offset) VALUES (?, ?, ?, ?, ?)"), //NON-NLS
		DELETE_CONTENT_TAG("DELETE FROM content_tags WHERE tag_id = ?"), //NON-NLS
		COUNT_CONTENT_TAGS_BY_TAG_NAME("SELECT COUNT(*) AS count FROM content_tags WHERE tag_name_id = ?"), //NON-NLS
		COUNT_CONTENT_TAGS_BY_TAG_NAME_BY_DATASOURCE(
                "SELECT COUNT(*) AS count FROM content_tags as content_tags, tsk_files as tsk_files WHERE content_tags.obj_id = tsk_files.obj_id"
					+ " AND content_tags.tag_name_id = ? "
					+ " AND tsk_files.data_source_obj_id = ? "
               ),
		 
		SELECT_CONTENT_TAGS("SELECT * FROM content_tags INNER JOIN tag_names ON content_tags.tag_name_id = tag_names.tag_name_id"), //NON-NLS
		SELECT_CONTENT_TAGS_BY_TAG_NAME("SELECT * FROM content_tags WHERE tag_name_id = ?"), //NON-NLS
		SELECT_CONTENT_TAGS_BY_TAG_NAME_BY_DATASOURCE(
                "SELECT * FROM content_tags as content_tags, tsk_files as tsk_files WHERE content_tags.obj_id = tsk_files.obj_id"
				+ " AND content_tags.tag_name_id = ?"
                + " AND tsk_files.data_source_obj_id = ? "),
		SELECT_CONTENT_TAG_BY_ID("SELECT * FROM content_tags INNER JOIN tag_names ON content_tags.tag_name_id = tag_names.tag_name_id WHERE tag_id = ?"), //NON-NLS
		SELECT_CONTENT_TAGS_BY_CONTENT("SELECT * FROM content_tags INNER JOIN tag_names ON content_tags.tag_name_id = tag_names.tag_name_id WHERE content_tags.obj_id = ?"), //NON-NLS
		INSERT_ARTIFACT_TAG("INSERT INTO blackboard_artifact_tags (artifact_id, tag_name_id, comment) VALUES (?, ?, ?)"), //NON-NLS
		DELETE_ARTIFACT_TAG("DELETE FROM blackboard_artifact_tags WHERE tag_id = ?"), //NON-NLS
		SELECT_ARTIFACT_TAGS("SELECT * FROM blackboard_artifact_tags INNER JOIN tag_names ON blackboard_artifact_tags.tag_name_id = tag_names.tag_name_id"), //NON-NLS
		COUNT_ARTIFACTS_BY_TAG_NAME("SELECT COUNT(*) AS count FROM blackboard_artifact_tags WHERE tag_name_id = ?"), //NON-NLS
		COUNT_ARTIFACTS_BY_TAG_NAME_BY_DATASOURCE("SELECT COUNT(*) AS count FROM blackboard_artifact_tags as artifact_tags, blackboard_artifacts AS arts WHERE artifact_tags.artifact_id = arts.artifact_id"
                + " AND artifact_tags.tag_name_id = ?"
				+ " AND arts.data_source_obj_id =  ? "),
		SELECT_ARTIFACT_TAGS_BY_TAG_NAME("SELECT * FROM blackboard_artifact_tags WHERE tag_name_id = ?"), //NON-NLS
		SELECT_ARTIFACT_TAGS_BY_TAG_NAME_BY_DATASOURCE("SELECT * FROM blackboard_artifact_tags as artifact_tags, blackboard_artifacts AS arts WHERE artifact_tags.artifact_id = arts.artifact_id"
                + " AND artifact_tags.tag_name_id = ? "
                + " AND arts.data_source_obj_id =  ? "),
		SELECT_ARTIFACT_TAG_BY_ID("SELECT * FROM blackboard_artifact_tags INNER JOIN tag_names ON blackboard_artifact_tags.tag_name_id = tag_names.tag_name_id  WHERE blackboard_artifact_tags.tag_id = ?"), //NON-NLS
		SELECT_ARTIFACT_TAGS_BY_ARTIFACT("SELECT * FROM blackboard_artifact_tags INNER JOIN tag_names ON blackboard_artifact_tags.tag_name_id = tag_names.tag_name_id WHERE blackboard_artifact_tags.artifact_id = ?"), //NON-NLS
		SELECT_REPORTS("SELECT * FROM reports"), //NON-NLS
		SELECT_REPORT_BY_ID("SELECT * FROM reports WHERE obj_id = ?"), //NON-NLS
		INSERT_REPORT("INSERT INTO reports (obj_id, path, crtime, src_module_name, report_name) VALUES (?, ?, ?, ?, ?)"), //NON-NLS
		DELETE_REPORT("DELETE FROM reports WHERE reports.obj_id = ?"), //NON-NLS
		INSERT_INGEST_JOB("INSERT INTO ingest_jobs (obj_id, host_name, start_date_time, end_date_time, status_id, settings_dir) VALUES (?, ?, ?, ?, ?, ?)"), //NON-NLS
		INSERT_INGEST_MODULE("INSERT INTO ingest_modules (display_name, unique_name, type_id, version) VALUES(?, ?, ?, ?)"), //NON-NLS
		SELECT_ATTR_BY_VALUE_BYTE("SELECT source FROM blackboard_attributes WHERE artifact_id = ? AND attribute_type_id = ? AND value_type = 4 AND value_byte = ?"), //NON-NLS
		UPDATE_ATTR_BY_VALUE_BYTE("UPDATE blackboard_attributes SET source = ? WHERE artifact_id = ? AND attribute_type_id = ? AND value_type = 4 AND value_byte = ?"), //NON-NLS
		UPDATE_IMAGE_PATH("UPDATE tsk_image_names SET name = ? WHERE obj_id = ?"), // NON-NLS 
		SELECT_ARTIFACT_OBJECTIDS_BY_PARENT("SELECT blackboard_artifacts.artifact_obj_id AS artifact_obj_id " //NON-NLS
				+ "FROM tsk_objects INNER JOIN blackboard_artifacts " //NON-NLS
				+ "ON tsk_objects.obj_id=blackboard_artifacts.obj_id " //NON-NLS
				+ "WHERE (tsk_objects.par_obj_id = ?)"),
		INSERT_OR_UPDATE_TAG_NAME_POSTGRES("INSERT INTO tag_names (display_name, description, color, knownStatus) VALUES (?, ?, ?, ?) ON CONFLICT (display_name) DO UPDATE SET description = ?, color = ?, knownStatus = ?"),
		INSERT_OR_UPDATE_TAG_NAME_SQLITE("WITH new (display_name, description, color, knownStatus) "
				+ "AS ( VALUES(?, ?, ?, ?)) INSERT OR REPLACE INTO tag_names "
				+ "(tag_name_id, display_name, description, color, knownStatus) "
				+ "SELECT old.tag_name_id, new.display_name, new.description, new.color, new.knownStatus "
				+ "FROM new LEFT JOIN tag_names AS old ON new.display_name = old.display_name");
		private final String sql;

		private PREPARED_STATEMENT(String sql) {
			this.sql = sql;
		}

		String getSQL() {
			return sql;
		}
	}

	/**
	 * A class for the connection pool. This class will hand out connections of
	 * the appropriate type based on the subclass that is calling
	 * getPooledConnection();
	 */
	abstract private class ConnectionPool {

		private PooledDataSource pooledDataSource;

		public ConnectionPool() {
			pooledDataSource = null;
		}

		CaseDbConnection getConnection() throws TskCoreException {
			if (pooledDataSource == null) {
				throw new TskCoreException("Error getting case database connection - case is closed");
			}
			try {
				return getPooledConnection();
			} catch (SQLException exp) {
				throw new TskCoreException(exp.getMessage());
			}
		}

		void close() throws TskCoreException {
			if (pooledDataSource != null) {
				try {
					pooledDataSource.close();
				} catch (SQLException exp) {
					throw new TskCoreException(exp.getMessage());
				} finally {
					pooledDataSource = null;
				}
			}
		}

		abstract CaseDbConnection getPooledConnection() throws SQLException;

		public PooledDataSource getPooledDataSource() {
			return pooledDataSource;
		}

		public void setPooledDataSource(PooledDataSource pooledDataSource) {
			this.pooledDataSource = pooledDataSource;
		}
	}

	/**
	 * Handles the initial setup of SQLite database connections, as well as
	 * overriding getPooledConnection()
	 */
	private final class SQLiteConnections extends ConnectionPool {

		private final Map<String, String> configurationOverrides = new HashMap<String, String>();

		SQLiteConnections(String dbPath) throws SQLException {
			configurationOverrides.put("acquireIncrement", "2");
			configurationOverrides.put("initialPoolSize", "5");
			configurationOverrides.put("maxPoolSize", "20");
			configurationOverrides.put("minPoolSize", "5");
			configurationOverrides.put("maxStatements", "100");
			configurationOverrides.put("maxStatementsPerConnection", "20");

			SQLiteConfig config = new SQLiteConfig();
			config.setSynchronous(SQLiteConfig.SynchronousMode.OFF); // Reduce I/O operations, we have no OS crash recovery anyway.
			config.setReadUncommited(true);
			config.enforceForeignKeys(true); // Enforce foreign key constraints.
			SQLiteDataSource unpooled = new SQLiteDataSource(config);
			unpooled.setUrl("jdbc:sqlite:" + dbPath);
			setPooledDataSource((PooledDataSource) DataSources.pooledDataSource(unpooled, configurationOverrides));
		}

		@Override
		public CaseDbConnection getPooledConnection() throws SQLException {
			return new SQLiteConnection(getPooledDataSource().getConnection());
		}
	}

	/**
	 * Handles the initial setup of PostgreSQL database connections, as well as
	 * overriding getPooledConnection()
	 */
	private final class PostgreSQLConnections extends ConnectionPool {

		PostgreSQLConnections(String host, int port, String dbName, String userName, String password) throws PropertyVetoException, UnsupportedEncodingException {
			ComboPooledDataSource comboPooledDataSource = new ComboPooledDataSource();
			comboPooledDataSource.setDriverClass("org.postgresql.Driver"); //loads the jdbc driver
			comboPooledDataSource.setJdbcUrl("jdbc:postgresql://" + host + ":" + port + "/"
					+ URLEncoder.encode(dbName, StandardCharsets.UTF_8.toString()));
			comboPooledDataSource.setUser(userName);
			comboPooledDataSource.setPassword(password);
			comboPooledDataSource.setAcquireIncrement(2);
			comboPooledDataSource.setInitialPoolSize(5);
			comboPooledDataSource.setMaxPoolSize(20);
			comboPooledDataSource.setMinPoolSize(5);
			comboPooledDataSource.setMaxStatements(100);
			comboPooledDataSource.setMaxStatementsPerConnection(20);
			setPooledDataSource(comboPooledDataSource);
		}

		@Override
		public CaseDbConnection getPooledConnection() throws SQLException {
			return new PostgreSQLConnection(getPooledDataSource().getConnection());
		}
	}

	/**
	 * An abstract base class for case database connection objects.
	 */
	abstract class CaseDbConnection implements AutoCloseable {

		static final int SLEEP_LENGTH_IN_MILLISECONDS = 5000;

		private class CreateStatement implements DbCommand {

			private final Connection connection;
			private Statement statement = null;

			CreateStatement(Connection connection) {
				this.connection = connection;
			}

			Statement getStatement() {
				return statement;
			}

			@Override
			public void execute() throws SQLException {
				statement = connection.createStatement();
			}
		}

		private class SetAutoCommit implements DbCommand {

			private final Connection connection;
			private final boolean mode;

			SetAutoCommit(Connection connection, boolean mode) {
				this.connection = connection;
				this.mode = mode;
			}

			@Override
			public void execute() throws SQLException {
				connection.setAutoCommit(mode);
			}
		}

		private class Commit implements DbCommand {

			private final Connection connection;

			Commit(Connection connection) {
				this.connection = connection;
			}

			@Override
			public void execute() throws SQLException {
				connection.commit();
			}
		}

		private class ExecuteQuery implements DbCommand {

			private final Statement statement;
			private final String query;
			private ResultSet resultSet;

			ExecuteQuery(Statement statement, String query) {
				this.statement = statement;
				this.query = query;
			}

			ResultSet getResultSet() {
				return resultSet;
			}

			@Override
			public void execute() throws SQLException {
				resultSet = statement.executeQuery(query);
			}
		}

		private class ExecutePreparedStatementQuery implements DbCommand {

			private final PreparedStatement preparedStatement;
			private ResultSet resultSet;

			ExecutePreparedStatementQuery(PreparedStatement preparedStatement) {
				this.preparedStatement = preparedStatement;
			}

			ResultSet getResultSet() {
				return resultSet;
			}

			@Override
			public void execute() throws SQLException {
				resultSet = preparedStatement.executeQuery();
			}
		}

		private class ExecutePreparedStatementUpdate implements DbCommand {

			private final PreparedStatement preparedStatement;

			ExecutePreparedStatementUpdate(PreparedStatement preparedStatement) {
				this.preparedStatement = preparedStatement;
			}

			@Override
			public void execute() throws SQLException {
				preparedStatement.executeUpdate();
			}
		}

		private class ExecuteStatementUpdate implements DbCommand {

			private final Statement statement;
			private final String updateCommand;

			ExecuteStatementUpdate(Statement statement, String updateCommand) {
				this.statement = statement;
				this.updateCommand = updateCommand;
			}

			@Override
			public void execute() throws SQLException {
				statement.executeUpdate(updateCommand);
			}
		}

		private class ExecuteStatementUpdateGenerateKeys implements DbCommand {

			private final Statement statement;
			private final int generateKeys;
			private final String updateCommand;

			ExecuteStatementUpdateGenerateKeys(Statement statement, String updateCommand, int generateKeys) {
				this.statement = statement;
				this.generateKeys = generateKeys;
				this.updateCommand = updateCommand;
			}

			@Override
			public void execute() throws SQLException {
				statement.executeUpdate(updateCommand, generateKeys);
			}
		}

		private class PrepareStatement implements DbCommand {

			private final Connection connection;
			private final String input;
			private PreparedStatement preparedStatement = null;

			PrepareStatement(Connection connection, String input) {
				this.connection = connection;
				this.input = input;
			}

			PreparedStatement getPreparedStatement() {
				return preparedStatement;
			}

			@Override
			public void execute() throws SQLException {
				preparedStatement = connection.prepareStatement(input);
			}
		}

		private class PrepareStatementGenerateKeys implements DbCommand {

			private final Connection connection;
			private final String input;
			private final int generateKeys;
			private PreparedStatement preparedStatement = null;

			PrepareStatementGenerateKeys(Connection connection, String input, int generateKeysInput) {
				this.connection = connection;
				this.input = input;
				this.generateKeys = generateKeysInput;
			}

			PreparedStatement getPreparedStatement() {
				return preparedStatement;
			}

			@Override
			public void execute() throws SQLException {
				preparedStatement = connection.prepareStatement(input, generateKeys);
			}
		}

		abstract void executeCommand(DbCommand command) throws SQLException;

		private final Connection connection;
		private final Map<PREPARED_STATEMENT, PreparedStatement> preparedStatements;

		CaseDbConnection(Connection connection) {
			this.connection = connection;
			preparedStatements = new EnumMap<PREPARED_STATEMENT, PreparedStatement>(PREPARED_STATEMENT.class);
		}

		boolean isOpen() {
			return this.connection != null;
		}

		PreparedStatement getPreparedStatement(PREPARED_STATEMENT statementKey) throws SQLException {
			return getPreparedStatement(statementKey, Statement.NO_GENERATED_KEYS);
		}

		PreparedStatement getPreparedStatement(PREPARED_STATEMENT statementKey, int generateKeys) throws SQLException {
			// Lazy statement preparation.
			PreparedStatement statement;
			if (this.preparedStatements.containsKey(statementKey)) {
				statement = this.preparedStatements.get(statementKey);
			} else {
				statement = prepareStatement(statementKey.getSQL(), generateKeys);
				this.preparedStatements.put(statementKey, statement);
			}
			return statement;
		}

		PreparedStatement prepareStatement(String sqlStatement, int generateKeys) throws SQLException {
			PrepareStatement prepareStatement = new PrepareStatement(this.getConnection(), sqlStatement);
			executeCommand(prepareStatement);
			return prepareStatement.getPreparedStatement();
		}

		Statement createStatement() throws SQLException {
			CreateStatement createStatement = new CreateStatement(this.connection);
			executeCommand(createStatement);
			return createStatement.getStatement();
		}

		void beginTransaction() throws SQLException {
			SetAutoCommit setAutoCommit = new SetAutoCommit(connection, false);
			executeCommand(setAutoCommit);
		}

		void commitTransaction() throws SQLException {
			Commit commit = new Commit(connection);
			executeCommand(commit);
			// You must turn auto commit back on when done with the transaction.
			SetAutoCommit setAutoCommit = new SetAutoCommit(connection, true);
			executeCommand(setAutoCommit);
		}

		/**
		 * A rollback that logs exceptions and does not throw, intended for
		 * "internal" use in SleuthkitCase methods where the exception that
		 * motivated the rollback is the exception to report to the client.
		 */
		void rollbackTransaction() {
			try {
				connection.rollback();
			} catch (SQLException e) {
				logger.log(Level.SEVERE, "Error rolling back transaction", e);
			}
			try {
				connection.setAutoCommit(true);
			} catch (SQLException e) {
				logger.log(Level.SEVERE, "Error restoring auto-commit", e);
			}
		}

		/**
		 * A rollback that throws, intended for use by the CaseDbTransaction
		 * class where client code is managing the transaction and the client
		 * may wish to know that the rollback failed.
		 *
		 * @throws SQLException
		 */
		void rollbackTransactionWithThrow() throws SQLException {
			try {
				connection.rollback();
			} finally {
				connection.setAutoCommit(true);
			}
		}

		ResultSet executeQuery(Statement statement, String query) throws SQLException {
			ExecuteQuery queryCommand = new ExecuteQuery(statement, query);
			executeCommand(queryCommand);
			return queryCommand.getResultSet();
		}

		/**
		 *
		 * @param statement The SQL statement to execute
		 *
		 * @return returns the ResultSet from the execution of the query
		 *
		 * @throws SQLException \ref query_database_page \ref
		 *                      insert_and_update_database_page
		 */
		ResultSet executeQuery(PreparedStatement statement) throws SQLException {
			ExecutePreparedStatementQuery executePreparedStatementQuery = new ExecutePreparedStatementQuery(statement);
			executeCommand(executePreparedStatementQuery);
			return executePreparedStatementQuery.getResultSet();
		}

		void executeUpdate(Statement statement, String update) throws SQLException {
			executeUpdate(statement, update, Statement.NO_GENERATED_KEYS);
		}

		void executeUpdate(Statement statement, String update, int generateKeys) throws SQLException {
			ExecuteStatementUpdate executeStatementUpdate = new ExecuteStatementUpdate(statement, update);
			executeCommand(executeStatementUpdate);
		}

		void executeUpdate(PreparedStatement statement) throws SQLException {
			ExecutePreparedStatementUpdate executePreparedStatementUpdate = new ExecutePreparedStatementUpdate(statement);
			executeCommand(executePreparedStatementUpdate);
		}

		/**
		 * Close the connection to the database.
		 */
		@Override
		public void close() {
			try {
				connection.close();
			} catch (SQLException ex) {
				logger.log(Level.SEVERE, "Unable to close connection to case database", ex);
			}
		}

		Connection getConnection() {
			return this.connection;
		}
	}

	/**
	 * A connection to an SQLite case database.
	 */
	private final class SQLiteConnection extends CaseDbConnection {

		private static final int DATABASE_LOCKED_ERROR = 0; // This should be 6 according to documentation, but it has been observed to be 0.
		private static final int SQLITE_BUSY_ERROR = 5;

		SQLiteConnection(Connection conn) {
			super(conn);
		}

		@Override
		void executeCommand(DbCommand command) throws SQLException {
			while (true) {
				try {
					command.execute(); // Perform the operation
					break;
				} catch (SQLException ex) {
					if (ex.getErrorCode() == SQLITE_BUSY_ERROR || ex.getErrorCode() == DATABASE_LOCKED_ERROR) {
						try {
							// We do not notify of error here, as this is not an
							// error condition. It is likely a temporary busy or
							// locked issue and we will retry.
							Thread.sleep(SLEEP_LENGTH_IN_MILLISECONDS);
						} catch (InterruptedException exp) {
							Logger.getLogger(SleuthkitCase.class.getName()).log(Level.WARNING, "Unexpectedly unable to wait for database.", exp);
						}
					} else {
						throw ex;
					}
				}
			}
		}
	}

	/**
	 * A connection to a PostgreSQL case database.
	 */
	private final class PostgreSQLConnection extends CaseDbConnection {

		private final String COMMUNICATION_ERROR = PSQLState.COMMUNICATION_ERROR.getState();
		private final String SYSTEM_ERROR = PSQLState.SYSTEM_ERROR.getState();
		private final String UNKNOWN_STATE = PSQLState.UNKNOWN_STATE.getState();
		private static final int MAX_RETRIES = 3;

		PostgreSQLConnection(Connection conn) {
			super(conn);
		}

		@Override
		void executeUpdate(Statement statement, String update, int generateKeys) throws SQLException {
			CaseDbConnection.ExecuteStatementUpdateGenerateKeys executeStatementUpdateGenerateKeys = new CaseDbConnection.ExecuteStatementUpdateGenerateKeys(statement, update, generateKeys);
			executeCommand(executeStatementUpdateGenerateKeys);
		}

		@Override
		PreparedStatement prepareStatement(String sqlStatement, int generateKeys) throws SQLException {
			CaseDbConnection.PrepareStatementGenerateKeys prepareStatementGenerateKeys = new CaseDbConnection.PrepareStatementGenerateKeys(this.getConnection(), sqlStatement, generateKeys);
			executeCommand(prepareStatementGenerateKeys);
			return prepareStatementGenerateKeys.getPreparedStatement();
		}

		@Override
		void executeCommand(DbCommand command) throws SQLException {
			for (int retries = 0; retries < MAX_RETRIES; retries++) {
				try {
					command.execute();
					break;
				} catch (SQLException ex) {
					String sqlState = ex.getSQLState();
					if (sqlState == null || sqlState.equals(COMMUNICATION_ERROR) || sqlState.equals(SYSTEM_ERROR) || sqlState.equals(UNKNOWN_STATE)) {
						try {
							Thread.sleep(SLEEP_LENGTH_IN_MILLISECONDS);
						} catch (InterruptedException exp) {
							Logger.getLogger(SleuthkitCase.class.getName()).log(Level.WARNING, "Unexpectedly unable to wait for database.", exp);
						}
					} else {
						throw ex;
					}
				}
			}
		}
	}

	/**
	 * Wraps the transactional capabilities of a CaseDbConnection object to
	 * support use cases where control of a transaction is given to a
	 * SleuthkitCase client. Note that this class does not implement the
	 * Transaction interface because that sort of flexibility and its associated
	 * complexity is not needed. Also, TskCoreExceptions are thrown to be
	 * consistent with the outer SleuthkitCase class.
	 */
	public static final class CaseDbTransaction {

		private final CaseDbConnection connection;

		private CaseDbTransaction(CaseDbConnection connection) throws TskCoreException {
			this.connection = connection;
			try {
				this.connection.beginTransaction();
			} catch (SQLException ex) {
				throw new TskCoreException("Failed to create transaction on case database", ex);
			}
		}

		/**
		 * The implementations of the public APIs that take a CaseDbTransaction
		 * object need access to the underlying CaseDbConnection.
		 *
		 * @return The CaseDbConnection instance for this instance of
		 *         CaseDbTransaction.
		 */
		private CaseDbConnection getConnection() {
			return this.connection;
		}

		/**
		 * Commits the transaction on the case database that was begun when this
		 * object was constructed.
		 *
		 * @throws TskCoreException
		 */
		public void commit() throws TskCoreException {
			try {
				this.connection.commitTransaction();
			} catch (SQLException ex) {
				throw new TskCoreException("Failed to commit transaction on case database", ex);
			} finally {
				close();
			}
		}

		/**
		 * Rolls back the transaction on the case database that was begun when
		 * this object was constructed.
		 *
		 * @throws TskCoreException
		 */
		public void rollback() throws TskCoreException {
			try {
				this.connection.rollbackTransactionWithThrow();
			} catch (SQLException ex) {
				throw new TskCoreException("Case database transaction rollback failed", ex);
			} finally {
				close();
			}
		}

		/**
		 * Close the database connection
		 *
		 */
		void close() {
			this.connection.close();
		}
	}

	/**
	 * The CaseDbQuery supports the use case where developers have a need for
	 * data that is not exposed through the SleuthkitCase API. A CaseDbQuery
	 * instance gets created through the SleuthkitCase executeDbQuery() method.
	 * It wraps the ResultSet and takes care of acquiring and releasing the
	 * appropriate database lock. It implements AutoCloseable so that it can be
	 * used in a try-with -resources block freeing developers from having to
	 * remember to close the result set and releasing the lock.
	 */
	public final class CaseDbQuery implements AutoCloseable {

		private ResultSet resultSet;
		private CaseDbConnection connection;

		private CaseDbQuery(String query) throws TskCoreException {
			this(query, false);
		}

		private CaseDbQuery(String query, boolean allowWriteQuery) throws TskCoreException {
			if (!allowWriteQuery) {
				if (!query.regionMatches(true, 0, "SELECT", 0, "SELECT".length())) {
					throw new TskCoreException("Unsupported query: Only SELECT queries are supported.");
				}
			}
			try {
				connection = connections.getConnection();
			} catch (TskCoreException ex) {
				throw new TskCoreException("Error getting connection for query: ", ex);
			}

			try {
				SleuthkitCase.this.acquireSingleUserCaseReadLock();
				resultSet = connection.executeQuery(connection.createStatement(), query);
			} catch (SQLException ex) {
				SleuthkitCase.this.releaseSingleUserCaseReadLock();
				throw new TskCoreException("Error executing query: ", ex);
			}
		}

		/**
		 * Get the result set for this query.
		 *
		 * @return The result set.
		 */
		public ResultSet getResultSet() {
			return resultSet;
		}

		@Override
		public void close() throws TskCoreException {
			try {
				if (resultSet != null) {
					final Statement statement = resultSet.getStatement();
					if (statement != null) {
						statement.close();
					}
					resultSet.close();
				}
				connection.close();
			} catch (SQLException ex) {
				throw new TskCoreException("Error closing query: ", ex);
			} finally {
				SleuthkitCase.this.releaseSingleUserCaseReadLock();
			}
		}
	}

	/**
	 * Add an observer for SleuthkitCase errors.
	 *
	 * @param observer The observer to add.
	 *
	 * @deprecated Catch exceptions instead.
	 */
	@Deprecated
	public void addErrorObserver(ErrorObserver observer) {
		sleuthkitCaseErrorObservers.add(observer);
	}

	/**
	 * Remove an observer for SleuthkitCase errors.
	 *
	 * @param observer The observer to remove.
	 *
	 * @deprecated Catch exceptions instead.
	 */
	@Deprecated
	public void removeErrorObserver(ErrorObserver observer) {
		int i = sleuthkitCaseErrorObservers.indexOf(observer);
		if (i >= 0) {
			sleuthkitCaseErrorObservers.remove(i);
		}
	}

	/**
	 * Submit an error to all clients that are listening.
	 *
	 * @param context      The context in which the error occurred.
	 * @param errorMessage A description of the error that occurred.
	 *
	 * @deprecated Catch exceptions instead.
	 */
	@Deprecated
	public void submitError(String context, String errorMessage) {
		for (ErrorObserver observer : sleuthkitCaseErrorObservers) {
			if (observer != null) {
				try {
					observer.receiveError(context, errorMessage);
				} catch (Exception ex) {
					logger.log(Level.SEVERE, "Observer client unable to receive message: {0}, {1}", new Object[]{context, errorMessage, ex});

				}
			}
		}
	}

	/**
	 * Notifies observers of errors in the SleuthkitCase.
	 *
	 * @deprecated Catch exceptions instead.
	 */
	@Deprecated
	public interface ErrorObserver {

		/**
		 * List of arguments for the context string parameters. This does not
		 * preclude the use of arbitrary context strings by client code, but it
		 * does provide a place to define standard context strings to allow
		 * filtering of notifications by implementations of ErrorObserver.
		 */
		public enum Context {

			/**
			 * Error occurred while reading image content.
			 */
			IMAGE_READ_ERROR("Image File Read Error"),
			/**
			 * Error occurred while reading database content.
			 */
			DATABASE_READ_ERROR("Database Read Error");

			private final String contextString;

			private Context(String context) {
				this.contextString = context;
			}

			public String getContextString() {
				return contextString;
			}
		};

		void receiveError(String context, String errorMessage);
	}

	/**
	 * Given an object id, works up the tree of ancestors to the data source for
	 * the object and gets the object id of the data source. The trivial case
	 * where the input object id is for a source is handled.
	 *
	 * @param objectId   An object id.
	 *
	 * @return A data source object id.
	 *
	 */
	@Deprecated
	long getDataSourceObjectId(long objectId) {
		try {
			CaseDbConnection connection = connections.getConnection();
			try {
				return getDataSourceObjectId(connection, objectId);
			} finally {
				connection.close();
			}
		} catch (TskCoreException ex) {
			logger.log(Level.SEVERE, "Error getting data source object id for a file", ex);
			return 0;
		}
	}

	/**
	 * Get last (max) object id of content object in tsk_objects.
	 *
	 * @return currently max id
	 *
	 * @throws TskCoreException exception thrown when database error occurs and
	 *                          last object id could not be queried
	 * @deprecated Do not use, assumes a single-threaded, single-user case.
	 */
	@Deprecated
	public long getLastObjectId() throws TskCoreException {
		CaseDbConnection connection = connections.getConnection();
		acquireSingleUserCaseReadLock();
		ResultSet rs = null;
		try {
			// SELECT MAX(obj_id) AS max_obj_id FROM tsk_objects
			PreparedStatement statement = connection.getPreparedStatement(PREPARED_STATEMENT.SELECT_MAX_OBJECT_ID);
			rs = connection.executeQuery(statement);
			long id = -1;
			if (rs.next()) {
				id = rs.getLong("max_obj_id");
			}
			return id;
		} catch (SQLException e) {
			throw new TskCoreException("Error getting last object id", e);
		} finally {
			closeResultSet(rs);
			connection.close();
			releaseSingleUserCaseReadLock();
		}
	}

	/**
	 * Find and return list of files matching the specific Where clause. Use
	 * findAllFilesWhere instead. It returns a more generic data type
	 *
	 * @param sqlWhereClause a SQL where clause appropriate for the desired
	 *                       files (do not begin the WHERE clause with the word
	 *                       WHERE!)
	 *
	 * @return a list of FsContent each of which satisfy the given WHERE clause
	 *
	 * @throws TskCoreException
	 * @deprecated	use SleuthkitCase.findAllFilesWhere() instead
	 */
	@Deprecated
	public List<FsContent> findFilesWhere(String sqlWhereClause) throws TskCoreException {
		CaseDbConnection connection = connections.getConnection();
		acquireSingleUserCaseReadLock();
		Statement s = null;
		ResultSet rs = null;
		try {
			s = connection.createStatement();
			rs = connection.executeQuery(s, "SELECT * FROM tsk_files WHERE " + sqlWhereClause); //NON-NLS
			List<FsContent> results = new ArrayList<FsContent>();
			List<AbstractFile> temp = resultSetToAbstractFiles(rs, connection);
			for (AbstractFile f : temp) {
				final TSK_DB_FILES_TYPE_ENUM type = f.getType();
				if (type.equals(TskData.TSK_DB_FILES_TYPE_ENUM.FS)) {
					results.add((FsContent) f);
				}
			}
			return results;
		} catch (SQLException e) {
			throw new TskCoreException("SQLException thrown when calling 'SleuthkitCase.findFilesWhere().", e);
		} finally {
			closeResultSet(rs);
			closeStatement(s);
			connection.close();
			releaseSingleUserCaseReadLock();
		}
	}

	/**
	 * Get the artifact type id associated with an artifact type name.
	 *
	 * @param artifactTypeName An artifact type name.
	 *
	 * @return An artifact id or -1 if the attribute type does not exist.
	 *
	 * @throws TskCoreException If an error occurs accessing the case database.
	 *
	 * @deprecated Use getArtifactType instead
	 */
	@Deprecated
	public int getArtifactTypeID(String artifactTypeName) throws TskCoreException {
		CaseDbConnection connection = connections.getConnection();
		acquireSingleUserCaseReadLock();
		Statement s = null;
		ResultSet rs = null;
		try {
			s = connection.createStatement();
			rs = connection.executeQuery(s, "SELECT artifact_type_id FROM blackboard_artifact_types WHERE type_name = '" + artifactTypeName + "'"); //NON-NLS
			int typeId = -1;
			if (rs.next()) {
				typeId = rs.getInt("artifact_type_id");
			}
			return typeId;
		} catch (SQLException ex) {
			throw new TskCoreException("Error getting artifact type id", ex);
		} finally {
			closeResultSet(rs);
			closeStatement(s);
			connection.close();
			releaseSingleUserCaseReadLock();
		}
	}

	/**
	 * Gets a list of the standard blackboard artifact type enum objects.
	 *
	 * @return The members of the BlackboardArtifact.ARTIFACT_TYPE enum.
	 *
	 * @throws TskCoreException Specified, but not thrown.
	 * @deprecated For a list of standard blackboard artifacts type enum
	 * objects, use BlackboardArtifact.ARTIFACT_TYPE.values.
	 */
	@Deprecated
	public ArrayList<BlackboardArtifact.ARTIFACT_TYPE> getBlackboardArtifactTypes() throws TskCoreException {
		return new ArrayList<BlackboardArtifact.ARTIFACT_TYPE>(Arrays.asList(BlackboardArtifact.ARTIFACT_TYPE.values()));
	}

	/**
	 * Adds a custom artifact type. The artifact type name must be unique, but
	 * the display name need not be unique.
	 *
	 * @param artifactTypeName The artifact type name.
	 * @param displayName      The artifact type display name.
	 *
	 * @return The artifact type id assigned to the artifact type.
	 *
	 * @throws TskCoreException If there is an error adding the type to the case
	 *                          database.
	 * @deprecated Use SleuthkitCase.addBlackboardArtifactType instead.
	 */
	@Deprecated
	public int addArtifactType(String artifactTypeName, String displayName) throws TskCoreException {
		try {
			return addBlackboardArtifactType(artifactTypeName, displayName).getTypeID();
		} catch (TskDataException ex) {
			throw new TskCoreException("Failed to add artifact type.", ex);
		}
	}

	/**
	 * Adds a custom attribute type with a string value type. The attribute type
	 * name must be unique, but the display name need not be unique.
	 *
	 * @param attrTypeString The attribute type name.
	 * @param displayName    The attribute type display name.
	 *
	 * @return The attribute type id.
	 *
	 * @throws TskCoreException If there is an error adding the type to the case
	 *                          database.
	 * @deprecated Use SleuthkitCase.addArtifactAttributeType instead.
	 */
	@Deprecated
	public int addAttrType(String attrTypeString, String displayName) throws TskCoreException {
		try {
			return addArtifactAttributeType(attrTypeString, TSK_BLACKBOARD_ATTRIBUTE_VALUE_TYPE.STRING, displayName).getTypeID();
		} catch (TskDataException ex) {
			throw new TskCoreException("Couldn't add new attribute type");
		}
	}

	/**
	 * Gets the attribute type id associated with an attribute type name.
	 *
	 * @param attrTypeName An attribute type name.
	 *
	 * @return An attribute id or -1 if the attribute type does not exist.
	 *
	 * @throws TskCoreException If an error occurs accessing the case database.
	 * @deprecated Use SleuthkitCase.getAttributeType instead.
	 */
	@Deprecated
	public int getAttrTypeID(String attrTypeName) throws TskCoreException {
		CaseDbConnection connection = connections.getConnection();
		acquireSingleUserCaseReadLock();
		Statement s = null;
		ResultSet rs = null;
		try {
			s = connection.createStatement();
			rs = connection.executeQuery(s, "SELECT attribute_type_id FROM blackboard_attribute_types WHERE type_name = '" + attrTypeName + "'"); //NON-NLS
			int typeId = -1;
			if (rs.next()) {
				typeId = rs.getInt("attribute_type_id");
			}
			return typeId;
		} catch (SQLException ex) {
			throw new TskCoreException("Error getting attribute type id", ex);
		} finally {
			closeResultSet(rs);
			closeStatement(s);
			connection.close();
			releaseSingleUserCaseReadLock();
		}
	}

	/**
	 * Get the string associated with the given id. Will throw an error if that
	 * id does not exist
	 *
	 * @param attrTypeID attribute id
	 *
	 * @return string associated with the given id
	 *
	 * @throws TskCoreException exception thrown if a critical error occurs
	 *                          within tsk core
	 * @deprecated Use getAttributeType instead
	 */
	@Deprecated
	public String getAttrTypeString(int attrTypeID) throws TskCoreException {
		CaseDbConnection connection = connections.getConnection();
		acquireSingleUserCaseReadLock();
		Statement s = null;
		ResultSet rs = null;
		try {
			s = connection.createStatement();
			rs = connection.executeQuery(s, "SELECT type_name FROM blackboard_attribute_types WHERE attribute_type_id = " + attrTypeID); //NON-NLS
			if (rs.next()) {
				return rs.getString("type_name");
			} else {
				throw new TskCoreException("No type with that id");
			}
		} catch (SQLException ex) {
			throw new TskCoreException("Error getting or creating a attribute type name", ex);
		} finally {
			closeResultSet(rs);
			closeStatement(s);
			connection.close();
			releaseSingleUserCaseReadLock();
		}
	}

	/**
	 * Get the display name for the attribute with the given id. Will throw an
	 * error if that id does not exist
	 *
	 * @param attrTypeID attribute id
	 *
	 * @return string associated with the given id
	 *
	 * @throws TskCoreException exception thrown if a critical error occurs
	 *                          within tsk core
	 * @deprecated Use getAttributeType instead
	 */
	@Deprecated
	public String getAttrTypeDisplayName(int attrTypeID) throws TskCoreException {
		CaseDbConnection connection = connections.getConnection();
		acquireSingleUserCaseReadLock();
		Statement s = null;
		ResultSet rs = null;
		try {
			s = connection.createStatement();
			rs = connection.executeQuery(s, "SELECT display_name FROM blackboard_attribute_types WHERE attribute_type_id = " + attrTypeID); //NON-NLS
			if (rs.next()) {
				return rs.getString("display_name");
			} else {
				throw new TskCoreException("No type with that id");
			}
		} catch (SQLException ex) {
			throw new TskCoreException("Error getting or creating a attribute type name", ex);
		} finally {
			closeResultSet(rs);
			closeStatement(s);
			connection.close();
			releaseSingleUserCaseReadLock();
		}
	}

	/**
	 * Gets a list of the standard blackboard attribute type enum objects.
	 *
	 * @return The members of the BlackboardAttribute.ATTRIBUTE_TYPE enum.
	 *
	 * @throws TskCoreException Specified, but not thrown.
	 * @deprecated For a list of standard blackboard attribute types enum
	 * objects, use BlackboardAttribute.ATTRIBUTE_TYP.values.
	 */
	@Deprecated
	public ArrayList<BlackboardAttribute.ATTRIBUTE_TYPE> getBlackboardAttributeTypes() throws TskCoreException {
		return new ArrayList<BlackboardAttribute.ATTRIBUTE_TYPE>(Arrays.asList(BlackboardAttribute.ATTRIBUTE_TYPE.values()));
	}

	/**
	 * Process a read-only query on the tsk database, any table Can be used to
	 * e.g. to find files of a given criteria. resultSetToFsContents() will
	 * convert the files to useful objects. MUST CALL closeRunQuery() when done
	 *
	 * @param query the given string query to run
	 *
	 * @return	the resultSet from running the query. Caller MUST CALL
	 *         closeRunQuery(resultSet) as soon as possible, when done with
	 *         retrieving data from the resultSet
	 *
	 * @throws SQLException if error occurred during the query
	 * @deprecated Do not use runQuery(), use executeQuery() instead. \ref
	 * query_database_page
	 */
	@Deprecated
	public ResultSet runQuery(String query) throws SQLException {
		CaseDbConnection connection;
		try {
			connection = connections.getConnection();
		} catch (TskCoreException ex) {
			throw new SQLException("Error getting connection for ad hoc query", ex);
		}
		acquireSingleUserCaseReadLock();
		try {
			return connection.executeQuery(connection.createStatement(), query);
		} finally {
			//TODO unlock should be done in closeRunQuery()
			//but currently not all code calls closeRunQuery - need to fix this
			connection.close();
			releaseSingleUserCaseReadLock();
		}
	}

	/**
	 * Closes ResultSet and its Statement previously retrieved from runQuery()
	 *
	 * @param resultSet with its Statement to close
	 *
	 * @throws SQLException of closing the query files failed
	 * @deprecated Do not use runQuery() and closeRunQuery(), use executeQuery()
	 * instead. \ref query_database_page
	 */
	@Deprecated
	public void closeRunQuery(ResultSet resultSet) throws SQLException {
		final Statement statement = resultSet.getStatement();
		resultSet.close();
		if (statement != null) {
			statement.close();
		}
	}

	/**
	 * Adds a carved file to the VirtualDirectory '$CarvedFiles' in the volume
	 * or image given by systemId. Creates $CarvedFiles virtual directory if it
	 * does not exist already.
	 *
	 * @param carvedFileName the name of the carved file to add
	 * @param carvedFileSize the size of the carved file to add
	 * @param containerId    the ID of the parent volume, file system, or image
	 * @param data           the layout information - a list of offsets that
	 *                       make up this carved file.
	 *
	 * @return A LayoutFile object representing the carved file.
	 *
	 * @throws org.sleuthkit.datamodel.TskCoreException
	 * @deprecated Use addCarvedFile(CarvingResult) instead
	 */
	@Deprecated
	public LayoutFile addCarvedFile(String carvedFileName, long carvedFileSize, long containerId, List<TskFileRange> data) throws TskCoreException {
		CarvingResult.CarvedFile carvedFile = new CarvingResult.CarvedFile(carvedFileName, carvedFileSize, data);
		List<CarvingResult.CarvedFile> files = new ArrayList<CarvingResult.CarvedFile>();
		files.add(carvedFile);
		CarvingResult carvingResult;
		Content parent = getContentById(containerId);
		if (parent instanceof FileSystem
				|| parent instanceof Volume
				|| parent instanceof Image) {
			carvingResult = new CarvingResult(parent, files);
		} else {
			throw new TskCoreException(String.format("Parent (id =%d) is not an file system, volume or image", containerId));
		}
		return addCarvedFiles(carvingResult).get(0);
	}

	/**
	 * Adds a collection of carved files to the VirtualDirectory '$CarvedFiles'
	 * in the volume or image given by systemId. Creates $CarvedFiles virtual
	 * directory if it does not exist already.
	 *
	 * @param filesToAdd A list of CarvedFileContainer files to add as carved
	 *                   files.
	 *
	 * @return A list of the files added to the database.
	 *
	 * @throws org.sleuthkit.datamodel.TskCoreException
	 * @deprecated Use addCarvedFile(CarvingResult) instead
	 */
	@Deprecated
	public List<LayoutFile> addCarvedFiles(List<CarvedFileContainer> filesToAdd) throws TskCoreException {
		List<CarvingResult.CarvedFile> carvedFiles = new ArrayList<CarvingResult.CarvedFile>();
		for (CarvedFileContainer container : filesToAdd) {
			CarvingResult.CarvedFile carvedFile = new CarvingResult.CarvedFile(container.getName(), container.getSize(), container.getRanges());
			carvedFiles.add(carvedFile);
		}
		CarvingResult carvingResult;
		Content parent = getContentById(filesToAdd.get(0).getId());
		if (parent instanceof FileSystem
				|| parent instanceof Volume
				|| parent instanceof Image) {
			carvingResult = new CarvingResult(parent, carvedFiles);
		} else {
			throw new TskCoreException(String.format("Parent (id =%d) is not an file system, volume or image", parent.getId()));
		}
		return addCarvedFiles(carvingResult);
	}

	/**
	 * Creates a new derived file object, adds it to database and returns it.
	 *
	 * TODO add support for adding derived method
	 *
	 * @param fileName        file name the derived file
	 * @param localPath       local path of the derived file, including the file
	 *                        name. The path is relative to the database path.
	 * @param size            size of the derived file in bytes
	 * @param ctime
	 * @param crtime
	 * @param atime
	 * @param mtime
	 * @param isFile          whether a file or directory, true if a file
	 * @param parentFile      parent file object (derived or local file)
	 * @param rederiveDetails details needed to re-derive file (will be specific
	 *                        to the derivation method), currently unused
	 * @param toolName        name of derivation method/tool, currently unused
	 * @param toolVersion     version of derivation method/tool, currently
	 *                        unused
	 * @param otherDetails    details of derivation method/tool, currently
	 *                        unused
	 *
	 * @return newly created derived file object
	 *
	 * @throws TskCoreException exception thrown if the object creation failed
	 *                          due to a critical system error
	 * @deprecated Use the newer version with explicit encoding type parameter
	 */
	@Deprecated
	public DerivedFile addDerivedFile(String fileName, String localPath,
			long size, long ctime, long crtime, long atime, long mtime,
			boolean isFile, AbstractFile parentFile,
			String rederiveDetails, String toolName, String toolVersion, String otherDetails) throws TskCoreException {
		return addDerivedFile(fileName, localPath, size, ctime, crtime, atime, mtime,
				isFile, parentFile, rederiveDetails, toolName, toolVersion,
				otherDetails, TskData.EncodingType.NONE);
	}

	/**
	 * Adds a local/logical file to the case database. The database operations
	 * are done within a caller-managed transaction; the caller is responsible
	 * for committing or rolling back the transaction.
	 *
	 * @param fileName    The name of the file.
	 * @param localPath   The absolute path (including the file name) of the
	 *                    local/logical in secondary storage.
	 * @param size        The size of the file in bytes.
	 * @param ctime       The changed time of the file.
	 * @param crtime      The creation time of the file.
	 * @param atime       The accessed time of the file
	 * @param mtime       The modified time of the file.
	 * @param isFile      True, unless the file is a directory.
	 * @param parent      The parent of the file (e.g., a virtual directory)
	 * @param transaction A caller-managed transaction within which the add file
	 *                    operations are performed.
	 *
	 * @return An object representing the local/logical file.
	 *
	 * @throws TskCoreException if there is an error completing a case database
	 *                          operation.
	 * @deprecated Use the newer version with explicit encoding type parameter
	 */
	@Deprecated
	public LocalFile addLocalFile(String fileName, String localPath,
			long size, long ctime, long crtime, long atime, long mtime,
			boolean isFile,
			AbstractFile parent, CaseDbTransaction transaction) throws TskCoreException {
		return addLocalFile(fileName, localPath, size, ctime, crtime, atime, mtime, isFile,
				TskData.EncodingType.NONE, parent, transaction);
	}

	/**
	 * Wraps the version of addLocalFile that takes a Transaction in a
	 * transaction local to this method.
	 *
	 * @param fileName
	 * @param localPath
	 * @param size
	 * @param ctime
	 * @param crtime
	 * @param atime
	 * @param mtime
	 * @param isFile
	 * @param parent
	 *
	 * @return
	 *
	 * @throws TskCoreException
	 * @deprecated Use the newer version with explicit encoding type parameter
	 */
	@Deprecated
	public LocalFile addLocalFile(String fileName, String localPath,
			long size, long ctime, long crtime, long atime, long mtime,
			boolean isFile,
			AbstractFile parent) throws TskCoreException {
		return addLocalFile(fileName, localPath, size, ctime, crtime, atime, mtime,
				isFile, TskData.EncodingType.NONE, parent);
	}

	/**
	 * Start process of adding a image to the case. Adding an image is a
	 * multi-step process and this returns an object that allows it to happen.
	 *
	 * @param timezone        TZ time zone string to use for ingest of image.
	 * @param addUnallocSpace Set to true to create virtual files for
	 *                        unallocated space in the image.
	 * @param noFatFsOrphans  Set to true to skip processing orphan files of FAT
	 *                        file systems.
	 *
	 * @return Object that encapsulates control of adding an image via the
	 *         SleuthKit native code layer
	 *
	 * @deprecated Use the newer version with explicit image writer path
	 * parameter
	 */
	@Deprecated
	public AddImageProcess makeAddImageProcess(String timezone, boolean addUnallocSpace, boolean noFatFsOrphans) {
		return this.caseHandle.initAddImageProcess(timezone, addUnallocSpace, noFatFsOrphans, "", this);
	}

	/**
	 * Acquires a write lock, but only if this is a single-user case. Always
	 * call this method in a try block with a call to the lock release method in
	 * an associated finally block.
	 *
	 * @deprecated Use acquireSingleUserCaseWriteLock.
	 */
	@Deprecated
	public void acquireExclusiveLock() {
		acquireSingleUserCaseWriteLock();
	}

	/**
	 * Releases a write lock, but only if this is a single-user case. This
	 * method should always be called in the finally block of a try block in
	 * which the lock was acquired.
	 *
	 * @deprecated Use releaseSingleUserCaseWriteLock.
	 */
	@Deprecated
	public void releaseExclusiveLock() {
		releaseSingleUserCaseWriteLock();
	}

	/**
	 * Acquires a read lock, but only if this is a single-user case. Call this
	 * method in a try block with a call to the lock release method in an
	 * associated finally block.
	 *
	 * @deprecated Use acquireSingleUserCaseReadLock.
	 */
	@Deprecated
	public void acquireSharedLock() {
		acquireSingleUserCaseReadLock();
	}

	/**
	 * Releases a read lock, but only if this is a single-user case. This method
	 * should always be called in the finally block of a try block in which the
	 * lock was acquired.
	 *
	 * @deprecated Use releaseSingleUserCaseReadLock.
	 */
	@Deprecated
	public void releaseSharedLock() {
		releaseSingleUserCaseReadLock();
	}

};<|MERGE_RESOLUTION|>--- conflicted
+++ resolved
@@ -124,7 +124,7 @@
 	private Map<String, BlackboardArtifact.Type> typeNameToArtifactTypeMap;
 	private Map<String, BlackboardAttribute.Type> typeNameToAttributeTypeMap;
 	private Map<Long, SparseBitSet> hasChildrenBitSetMap; // First parameter is used to specify the SparseBitSet to use, 
-	                                                      // as object IDs can be larger than the max size of a SparseBitSet
+	// as object IDs can be larger than the max size of a SparseBitSet
 
 	private long nextArtifactId; // Used to ensure artifact ids come from the desired range.
 	// This read/write lock is used to implement a layer of locking on top of
@@ -133,7 +133,6 @@
 	// understood. Note that the lock is contructed to use a fairness policy.
 	private final ReentrantReadWriteLock rwLock = new ReentrantReadWriteLock(true);
 
-<<<<<<< HEAD
 	private CommunicationsManager communicationsMgrInstance;
 	private TimelineManager timelineMgrInstance;
 	private Blackboard blackboardInstance;
@@ -153,12 +152,6 @@
 	void postTSKEvent(Object event) {
 		eventBus.post(event);
 	}
-=======
-	private CommunicationsManager communicationsMgrInstance = null;
-	private Blackboard blackboardInstance = null;
-	
-	private final Map<String, Set<Long>> deviceIdToDatasourceObjIdMap = new HashMap<String, Set<Long>>();
->>>>>>> 9e4bc4b5
 
 	/**
 	 * Attempts to connect to the database with the passed in settings, throws
@@ -293,13 +286,13 @@
 
 		updateDatabaseSchema(null);
 
-<<<<<<< HEAD
 		try (CaseDbConnection connection = connections.getConnection()) {
 			initIngestModuleTypes(connection);
 			initIngestStatusTypes(connection);
 			initReviewStatuses(connection);
 			initEncodingTypes(connection);
 			timelineMgrInstance = getTimelineManager();
+			populateHasChildrenMap(connection);
 		}
 	}
 
@@ -315,46 +308,39 @@
 			timelineMgrInstance = new TimelineManager(this);
 		}
 		return timelineMgrInstance;
-=======
-		CaseDbConnection connection = connections.getConnection();
-		initIngestModuleTypes(connection);
-		initIngestStatusTypes(connection);
-		initReviewStatuses(connection);
-		initEncodingTypes(connection);
-		populateHasChildrenMap(connection);
-		connection.close();
->>>>>>> 9e4bc4b5
-	}
-	
-	/**
-	 * Use the internal map to determine whether the content
-	 * object has children (of any type).
+	}
+
+	/**
+	 * Use the internal map to determine whether the content object has children
+	 * (of any type).
+	 *
 	 * @param c
+	 *
 	 * @return true if the content has children, false otherwise
 	 */
 	boolean getHasChildren(Content c) {
 		long objId = c.getId();
 		long mapIndex = objId / Integer.MAX_VALUE;
 		int mapValue = (int) (objId % Integer.MAX_VALUE);
-		
-		synchronized(this) {
+
+		synchronized (this) {
 			if (hasChildrenBitSetMap.containsKey(mapIndex)) {
 				return hasChildrenBitSetMap.get(mapIndex).get(mapValue);
 			}
 			return false;
 		}
 	}
-	
-	/**
-	 * Add this objId to the list of objects that 
-	 * have children (of any type)
-	 * @param objId 
+
+	/**
+	 * Add this objId to the list of objects that have children (of any type)
+	 *
+	 * @param objId
 	 */
 	private void setHasChildren(Long objId) {
 		long mapIndex = objId / Integer.MAX_VALUE;
 		int mapValue = (int) (objId % Integer.MAX_VALUE);
-		
-		synchronized(this) {
+
+		synchronized (this) {
 			if (hasChildrenBitSetMap.containsKey(mapIndex)) {
 				hasChildrenBitSetMap.get(mapIndex).set(mapValue);
 			} else {
@@ -364,7 +350,7 @@
 			}
 		}
 	}
-	
+
 	/**
 	 * Returns an instance of CommunicationsManager
 	 *
@@ -389,11 +375,7 @@
 		}
 		return blackboardInstance;
 	}
-<<<<<<< HEAD
-
-=======
-	
->>>>>>> 9e4bc4b5
+
 	/**
 	 * Make sure the predefined artifact types are in the artifact types table.
 	 *
@@ -636,29 +618,29 @@
 			releaseSingleUserCaseWriteLock();
 		}
 	}
-	
+
 	/**
 	 * Set up or update the hasChildren map using the tsk_objects table.
-	 * 
+	 *
 	 * @param connection
-	 * @throws TskCoreException 
+	 *
+	 * @throws TskCoreException
 	 */
 	private void populateHasChildrenMap(CaseDbConnection connection) throws TskCoreException {
 		long timestamp = System.currentTimeMillis();
-		
-		
+
 		Statement statement = null;
 		ResultSet resultSet = null;
 		acquireSingleUserCaseWriteLock();
 		try {
 			statement = connection.createStatement();
 			resultSet = statement.executeQuery("select distinct par_obj_id from tsk_objects"); //NON-NLS
-			
+
 			synchronized (this) {
 				if (hasChildrenBitSetMap == null) {
 					hasChildrenBitSetMap = new HashMap<Long, SparseBitSet>();
 				}
-				while(resultSet.next()) {
+				while (resultSet.next()) {
 					setHasChildren(resultSet.getLong("par_obj_id"));
 				}
 			}
@@ -672,15 +654,15 @@
 			releaseSingleUserCaseWriteLock();
 		}
 	}
-	
-	/**
-	 * Add the object IDs for a new data source to the has children map.
-	 * At present, we simply reload the entire table. 
-	 *
-	 * @throws TskCoreException 
+
+	/**
+	 * Add the object IDs for a new data source to the has children map. At
+	 * present, we simply reload the entire table.
+	 *
+	 * @throws TskCoreException
 	 */
 	void addDataSourceToHasChildrenMap() throws TskCoreException {
-		
+
 		CaseDbConnection connection = connections.getConnection();
 		try {
 			populateHasChildrenMap(connection);
@@ -2078,10 +2060,10 @@
 					 * No data found in 'tsk_image_info', so we build an
 					 * LocalFilesDataSource.
 					 */
-					
+
 					resultSet2 = connection.executeQuery(statement2, "SELECT name FROM tsk_files WHERE tsk_files.obj_id = " + objectId); //NON-NLS
 					String dsName = (resultSet2.next()) ? resultSet2.getString("name") : "";
-					
+
 					TSK_FS_NAME_TYPE_ENUM dirType = TSK_FS_NAME_TYPE_ENUM.DIR;
 					TSK_FS_META_TYPE_ENUM metaType = TSK_FS_META_TYPE_ENUM.TSK_FS_META_TYPE_DIR;
 					TSK_FS_NAME_FLAG_ENUM dirFlag = TSK_FS_NAME_FLAG_ENUM.ALLOC;
@@ -2614,8 +2596,6 @@
 		}
 	}
 
-	
-	
 	/**
 	 * Gets a list of all the attribute types for this case
 	 *
@@ -2693,7 +2673,7 @@
 	 * @throws TskCoreException If there is a problem querying the case
 	 *                          database.
 	 */
-	 ArrayList<BlackboardArtifact> getArtifactsHelper(String whereClause) throws TskCoreException {
+	ArrayList<BlackboardArtifact> getArtifactsHelper(String whereClause) throws TskCoreException {
 		CaseDbConnection connection = connections.getConnection();
 		acquireSingleUserCaseReadLock();
 		ResultSet rs = null;
@@ -2765,8 +2745,6 @@
 		}
 	}
 
-	
-	
 	/**
 	 * Get all blackboard artifacts of a given type for the given object id.
 	 * Does	not included rejected artifacts.
@@ -2851,8 +2829,6 @@
 		return getArtifactsCountHelper(artifactTypeID, obj_id);
 	}
 
-
-	
 	/**
 	 * Get count of all blackboard artifacts of a given type for the given
 	 * object id. Does not include rejected artifacts.
@@ -2899,8 +2875,6 @@
 		return getArtifactsHelper("blackboard_artifact_types.artifact_type_id = " + artifactType.getTypeID() + ";");
 	}
 
-	
-	
 	/**
 	 * Get all blackboard artifacts of a given type with an attribute of a given
 	 * type and String value. Does not included rejected artifacts.
@@ -3744,11 +3718,11 @@
 	 *                          within tsk core
 	 */
 	int getContentChildrenCount(Content content) throws TskCoreException {
-		
-		if( ! this.getHasChildren(content)) {
+
+		if (!this.getHasChildren(content)) {
 			return 0;
 		}
-		
+
 		CaseDbConnection connection = connections.getConnection();
 		acquireSingleUserCaseReadLock();
 		ResultSet rs = null;
@@ -4596,15 +4570,18 @@
 			releaseSingleUserCaseWriteLock();
 		}
 	}
-	
-	/**
-	 * Add an object to the tsk_objects table. 
-	 * Returns the object ID for the new object.
+
+	/**
+	 * Add an object to the tsk_objects table. Returns the object ID for the new
+	 * object.
+	 *
 	 * @param parentId   Parent of the new object
 	 * @param objectType Type of the new object
 	 * @param connection Case connection
+	 *
 	 * @return the object ID for the new object
-	 * @throws SQLException 
+	 *
+	 * @throws SQLException
 	 */
 	private long addObject(long parentId, int objectType, CaseDbConnection connection) throws SQLException {
 		ResultSet resultSet = null;
@@ -4621,9 +4598,9 @@
 			statement.setInt(2, objectType);
 			connection.executeUpdate(statement);
 			resultSet = statement.getGeneratedKeys();
-		
-			if(resultSet.next()) {
-				if(parentId != 0) {
+
+			if (resultSet.next()) {
+				if (parentId != 0) {
 					setHasChildren(parentId);
 				}
 				return resultSet.getLong(1); //last_insert_rowid()
@@ -4673,7 +4650,7 @@
 			}
 
 			// Insert a row for the virtual directory into the tsk_objects table.
-			long newObjId = addObject(parentId, TskData.ObjectType.ABSTRACTFILE.getObjectType(), connection);		
+			long newObjId = addObject(parentId, TskData.ObjectType.ABSTRACTFILE.getObjectType(), connection);
 
 			// Insert a row for the virtual directory into the tsk_files table.
 			// INSERT INTO tsk_files (obj_id, fs_obj_id, name, type, has_path, dir_type, meta_type,
@@ -7613,20 +7590,20 @@
 	}
 
 	/**
-     * Selects all of the rows from the tag_names table in the case database for
-     * which there is at least one matching row in the content_tags or
-     * blackboard_artifact_tags tables, for the given data source object id.
-     *
-     * @param dsObjId data source object id
-     * 
-     * @return A list, possibly empty, of TagName data transfer objects (DTOs)
-     * for the rows.
-     *
-     * @throws TskCoreException
-     */
-    public List<TagName> getTagNamesInUse(long dsObjId) throws TskCoreException {
-        
-        ArrayList<TagName> tagNames = new ArrayList<TagName>();
+	 * Selects all of the rows from the tag_names table in the case database for
+	 * which there is at least one matching row in the content_tags or
+	 * blackboard_artifact_tags tables, for the given data source object id.
+	 *
+	 * @param dsObjId data source object id
+	 *
+	 * @return A list, possibly empty, of TagName data transfer objects (DTOs)
+	 *         for the rows.
+	 *
+	 * @throws TskCoreException
+	 */
+	public List<TagName> getTagNamesInUse(long dsObjId) throws TskCoreException {
+
+		ArrayList<TagName> tagNames = new ArrayList<TagName>();
 		//	SELECT * FROM tag_names WHERE tag_name_id IN 
 		//	 ( SELECT content_tags.tag_name_id as tag_name_id FROM content_tags as content_tags, tsk_files as tsk_files WHERE content_tags.obj_id = tsk_files.obj_id AND tsk_files.data_source_obj_id =  ? "
 		//     UNION 
@@ -7635,28 +7612,27 @@
 		CaseDbConnection connection = connections.getConnection();
 		acquireSingleUserCaseReadLock();
 		ResultSet resultSet = null;
-		
-        try  {
+
+		try {
 			PreparedStatement statement = connection.getPreparedStatement(PREPARED_STATEMENT.SELECT_TAG_NAMES_IN_USE_BY_DATASOURCE);
 			statement.setLong(1, dsObjId);
 			statement.setLong(2, dsObjId);
 			resultSet = connection.executeQuery(statement); //NON-NLS
-            while (resultSet.next()) {
-                tagNames.add(new TagName(resultSet.getLong("tag_name_id"), resultSet.getString("display_name"),
-                        resultSet.getString("description"), TagName.HTML_COLOR.getColorByName(resultSet.getString("color")),
-                        TskData.FileKnown.valueOf(resultSet.getByte("knownStatus")))); //NON-NLS
-            }
-            return tagNames;
-        } catch (SQLException ex) {
-            throw new TskCoreException("Failed to get tag names in use for data source objID : " + dsObjId, ex); 
-        }
-        finally {
+			while (resultSet.next()) {
+				tagNames.add(new TagName(resultSet.getLong("tag_name_id"), resultSet.getString("display_name"),
+						resultSet.getString("description"), TagName.HTML_COLOR.getColorByName(resultSet.getString("color")),
+						TskData.FileKnown.valueOf(resultSet.getByte("knownStatus")))); //NON-NLS
+			}
+			return tagNames;
+		} catch (SQLException ex) {
+			throw new TskCoreException("Failed to get tag names in use for data source objID : " + dsObjId, ex);
+		} finally {
 			closeResultSet(resultSet);
 			connection.close();
 			releaseSingleUserCaseReadLock();
 		}
-    }
-	
+	}
+
 	/**
 	 * Inserts row into the tags_names table in the case database.
 	 *
@@ -7864,25 +7840,26 @@
 	}
 
 	/**
-     * Gets content tags count by tag name, for the given data source
-     *
-     * @param tagName The representation of the desired tag type in the case
-     * database, which can be obtained by calling getTagNames and/or addTagName.
-     * 
-     * @param dsObjId data source object id
-     *
-     * @return A count of the content tags with the specified tag name, and for
-     * the given data source
-     *
-     * @throws TskCoreException If there is an error getting the tags count from
-     * the case database.
-     */
-    public long getContentTagsCountByTagName(TagName tagName, long dsObjId) throws TskCoreException {
-
-        if (tagName.getId() == Tag.ID_NOT_SET) {
-            throw new TskCoreException("TagName object is invalid, id not set");
-        }
-       
+	 * Gets content tags count by tag name, for the given data source
+	 *
+	 * @param tagName The representation of the desired tag type in the case
+	 *                database, which can be obtained by calling getTagNames
+	 *                and/or addTagName.
+	 *
+	 * @param dsObjId data source object id
+	 *
+	 * @return A count of the content tags with the specified tag name, and for
+	 *         the given data source
+	 *
+	 * @throws TskCoreException If there is an error getting the tags count from
+	 *                          the case database.
+	 */
+	public long getContentTagsCountByTagName(TagName tagName, long dsObjId) throws TskCoreException {
+
+		if (tagName.getId() == Tag.ID_NOT_SET) {
+			throw new TskCoreException("TagName object is invalid, id not set");
+		}
+
 		CaseDbConnection connection = connections.getConnection();
 		acquireSingleUserCaseReadLock();
 		ResultSet resultSet = null;
@@ -7894,12 +7871,12 @@
 			statement.clearParameters();
 			statement.setLong(1, tagName.getId());
 			statement.setLong(2, dsObjId);
-			
+
 			resultSet = connection.executeQuery(statement);
 			if (resultSet.next()) {
 				return resultSet.getLong("count");
 			} else {
-				throw new TskCoreException("Error getting content_tags row count for tag name (tag_name_id = " + tagName.getId() + ")" +  " for dsObjId = " + dsObjId );
+				throw new TskCoreException("Error getting content_tags row count for tag name (tag_name_id = " + tagName.getId() + ")" + " for dsObjId = " + dsObjId);
 			}
 		} catch (SQLException ex) {
 			throw new TskCoreException("Failed to get content_tags row count for  tag_name_id = " + tagName.getId() + "data source objID : " + dsObjId, ex);
@@ -7908,8 +7885,8 @@
 			connection.close();
 			releaseSingleUserCaseReadLock();
 		}
-    }
-	
+	}
+
 	/**
 	 * Selects the rows in the content_tags table in the case database with a
 	 * specified tag id.
@@ -7993,26 +7970,25 @@
 		}
 	}
 
-	 /**
-     * Gets content tags by tag name, for the given data source.
-     *
-     * @param tagName The tag name of interest.
-     * @param dsObjId data source object id
-     *
-     * @return A list, possibly empty, of the content tags with the specified
-     *         tag name, and for the given data source.
-     *
-     * @throws TskCoreException If there is an error getting the tags from the
-     *                          case database.
-     */
-    public List<ContentTag> getContentTagsByTagName(TagName tagName, long dsObjId) throws TskCoreException {
-        
-        
+	/**
+	 * Gets content tags by tag name, for the given data source.
+	 *
+	 * @param tagName The tag name of interest.
+	 * @param dsObjId data source object id
+	 *
+	 * @return A list, possibly empty, of the content tags with the specified
+	 *         tag name, and for the given data source.
+	 *
+	 * @throws TskCoreException If there is an error getting the tags from the
+	 *                          case database.
+	 */
+	public List<ContentTag> getContentTagsByTagName(TagName tagName, long dsObjId) throws TskCoreException {
+
 		CaseDbConnection connection = connections.getConnection();
 		acquireSingleUserCaseReadLock();
 		ResultSet resultSet = null;
 		try {
-			
+
 			//	"SELECT * FROM content_tags as content_tags, tsk_files as tsk_files WHERE content_tags.obj_id = tsk_files.obj_id"
 			//	+ " AND content_tags.tag_name_id = ?"
 			//	+ " AND tsk_files.data_source_obj_id = ? "
@@ -8030,14 +8006,14 @@
 			resultSet.close();
 			return tags;
 		} catch (SQLException ex) {
-			 throw new TskCoreException("Failed to get content_tags row count for  tag_name_id = " + tagName.getId() + " data source objID : " + dsObjId, ex);
+			throw new TskCoreException("Failed to get content_tags row count for  tag_name_id = " + tagName.getId() + " data source objID : " + dsObjId, ex);
 		} finally {
 			closeResultSet(resultSet);
 			connection.close();
 			releaseSingleUserCaseReadLock();
 		}
-    }
-	
+	}
+
 	/**
 	 * Selects the rows in the content_tags table in the case database with a
 	 * specified foreign key into the tsk_objects table.
@@ -8213,32 +8189,32 @@
 		}
 	}
 
-	 /**
-     * Gets an artifact tags count by tag name, for the given data source.
-     *
-     * @param tagName The representation of the desired tag type in the case
-     *                database, which can be obtained by calling getTagNames
-     *                and/or addTagName.
-     * @param dsObjId data source object id
-     *
-     * @return A count of the artifact tags with the specified tag name, 
-     *         for the given data source.
-     *
-     * @throws TskCoreException If there is an error getting the tags count from
-     *                          the case database.
-     */
-    public long getBlackboardArtifactTagsCountByTagName(TagName tagName, long dsObjId) throws TskCoreException {
-        
-        if (tagName.getId() == Tag.ID_NOT_SET) {
-            throw new TskCoreException("TagName object is invalid, id not set");
-        }
+	/**
+	 * Gets an artifact tags count by tag name, for the given data source.
+	 *
+	 * @param tagName The representation of the desired tag type in the case
+	 *                database, which can be obtained by calling getTagNames
+	 *                and/or addTagName.
+	 * @param dsObjId data source object id
+	 *
+	 * @return A count of the artifact tags with the specified tag name, for the
+	 *         given data source.
+	 *
+	 * @throws TskCoreException If there is an error getting the tags count from
+	 *                          the case database.
+	 */
+	public long getBlackboardArtifactTagsCountByTagName(TagName tagName, long dsObjId) throws TskCoreException {
+
+		if (tagName.getId() == Tag.ID_NOT_SET) {
+			throw new TskCoreException("TagName object is invalid, id not set");
+		}
 
 		CaseDbConnection connection = connections.getConnection();
 		acquireSingleUserCaseReadLock();
 		ResultSet resultSet = null;
 		try {
 			// "SELECT COUNT(*) AS count FROM blackboard_artifact_tags as artifact_tags, blackboard_artifacts AS arts WHERE artifact_tags.artifact_id = arts.artifact_id"
-            //    + " AND artifact_tags.tag_name_id = ?"
+			//    + " AND artifact_tags.tag_name_id = ?"
 			//	 + " AND arts.data_source_obj_id =  ? "
 			PreparedStatement statement = connection.getPreparedStatement(PREPARED_STATEMENT.COUNT_ARTIFACTS_BY_TAG_NAME_BY_DATASOURCE);
 			statement.clearParameters();
@@ -8248,7 +8224,7 @@
 			if (resultSet.next()) {
 				return resultSet.getLong("count");
 			} else {
-				 throw new TskCoreException("Error getting blackboard_artifact_tags row count for tag name (tag_name_id = " + tagName.getId() + ")" + " for dsObjId = " + dsObjId);
+				throw new TskCoreException("Error getting blackboard_artifact_tags row count for tag name (tag_name_id = " + tagName.getId() + ")" + " for dsObjId = " + dsObjId);
 			}
 		} catch (SQLException ex) {
 			throw new TskCoreException("Failed to get blackboard_artifact_tags row count for  tag_name_id = " + tagName.getId() + "data source objID : " + dsObjId, ex);
@@ -8257,8 +8233,8 @@
 			connection.close();
 			releaseSingleUserCaseReadLock();
 		}
-    }
-	
+	}
+
 	/**
 	 * Selects the rows in the blackboard_artifacts_tags table in the case
 	 * database with a specified foreign key into the tag_names table.
@@ -8302,32 +8278,32 @@
 	}
 
 	/**
-     * Gets artifact tags by tag name, for specified data source.
-     *
-     * @param tagName The representation of the desired tag type in the case
-     *                database, which can be obtained by calling getTagNames
-     *                and/or addTagName.
-     * @param dsObjId data source object id
-     *
-     * @return A list, possibly empty, of the artifact tags with the specified
-     *         tag name, for the specified data source.
-     *
-     * @throws TskCoreException If there is an error getting the tags from the
-     *                          case database.
-     */
-    public List<BlackboardArtifactTag> getBlackboardArtifactTagsByTagName(TagName tagName, long dsObjId) throws TskCoreException {
-       
-        if (tagName.getId() == Tag.ID_NOT_SET) {
-            throw new TskCoreException("TagName object is invalid, id not set");
-        }
+	 * Gets artifact tags by tag name, for specified data source.
+	 *
+	 * @param tagName The representation of the desired tag type in the case
+	 *                database, which can be obtained by calling getTagNames
+	 *                and/or addTagName.
+	 * @param dsObjId data source object id
+	 *
+	 * @return A list, possibly empty, of the artifact tags with the specified
+	 *         tag name, for the specified data source.
+	 *
+	 * @throws TskCoreException If there is an error getting the tags from the
+	 *                          case database.
+	 */
+	public List<BlackboardArtifactTag> getBlackboardArtifactTagsByTagName(TagName tagName, long dsObjId) throws TskCoreException {
+
+		if (tagName.getId() == Tag.ID_NOT_SET) {
+			throw new TskCoreException("TagName object is invalid, id not set");
+		}
 
 		CaseDbConnection connection = connections.getConnection();
 		acquireSingleUserCaseReadLock();
 		ResultSet resultSet = null;
 		try {
 			// "SELECT * FROM blackboard_artifact_tags as artifact_tags, blackboard_artifacts AS arts WHERE artifact_tags.artifact_id = arts.artifact_id"
-            //    + " AND artifact_tags.tag_name_id = ? "
-            //    + " AND arts.data_source_obj_id =  ? "             
+			//    + " AND artifact_tags.tag_name_id = ? "
+			//    + " AND arts.data_source_obj_id =  ? "             
 			PreparedStatement statement = connection.getPreparedStatement(PREPARED_STATEMENT.SELECT_ARTIFACT_TAGS_BY_TAG_NAME_BY_DATASOURCE);
 			statement.clearParameters();
 			statement.setLong(1, tagName.getId());
@@ -8349,10 +8325,9 @@
 			connection.close();
 			releaseSingleUserCaseReadLock();
 		}
-		
-    }
-	
-	
+
+	}
+
 	/**
 	 * Selects the row in the blackboard artifact tags table in the case
 	 * database with a specified tag id.
@@ -8542,7 +8517,7 @@
 			// Insert a row for the report into the tsk_objects table.
 			// INSERT INTO tsk_objects (par_obj_id, type) VALUES (?, ?)
 			long parentObjId = 0;
-			if(parent != null) {
+			if (parent != null) {
 				parentObjId = parent.getId();
 			}
 			long objectId = addObject(parentObjId, TskData.ObjectType.REPORT.getObjectType(), connection);
@@ -9012,31 +8987,30 @@
 		SELECT_TAG_NAMES_IN_USE_BY_DATASOURCE("SELECT * FROM tag_names "
 				+ "WHERE tag_name_id IN "
 				+ "( SELECT content_tags.tag_name_id as tag_name_id "
-                                    + "FROM content_tags as content_tags, tsk_files as tsk_files"
-                                    + " WHERE content_tags.obj_id = tsk_files.obj_id"
-                                    + " AND tsk_files.data_source_obj_id =  ?"
-                                + " UNION " 
-                                    + "SELECT artifact_tags.tag_name_id as tag_name_id "
-                                    + " FROM blackboard_artifact_tags as artifact_tags, blackboard_artifacts AS arts "
-                                    + " WHERE artifact_tags.artifact_id = arts.artifact_id"
-                                    + " AND arts.data_source_obj_id =  ?" 
-                                + " )"),
+				+ "FROM content_tags as content_tags, tsk_files as tsk_files"
+				+ " WHERE content_tags.obj_id = tsk_files.obj_id"
+				+ " AND tsk_files.data_source_obj_id =  ?"
+				+ " UNION "
+				+ "SELECT artifact_tags.tag_name_id as tag_name_id "
+				+ " FROM blackboard_artifact_tags as artifact_tags, blackboard_artifacts AS arts "
+				+ " WHERE artifact_tags.artifact_id = arts.artifact_id"
+				+ " AND arts.data_source_obj_id =  ?"
+				+ " )"),
 		INSERT_TAG_NAME("INSERT INTO tag_names (display_name, description, color, knownStatus) VALUES (?, ?, ?, ?)"), //NON-NLS
 		INSERT_CONTENT_TAG("INSERT INTO content_tags (obj_id, tag_name_id, comment, begin_byte_offset, end_byte_offset) VALUES (?, ?, ?, ?, ?)"), //NON-NLS
 		DELETE_CONTENT_TAG("DELETE FROM content_tags WHERE tag_id = ?"), //NON-NLS
 		COUNT_CONTENT_TAGS_BY_TAG_NAME("SELECT COUNT(*) AS count FROM content_tags WHERE tag_name_id = ?"), //NON-NLS
 		COUNT_CONTENT_TAGS_BY_TAG_NAME_BY_DATASOURCE(
-                "SELECT COUNT(*) AS count FROM content_tags as content_tags, tsk_files as tsk_files WHERE content_tags.obj_id = tsk_files.obj_id"
-					+ " AND content_tags.tag_name_id = ? "
-					+ " AND tsk_files.data_source_obj_id = ? "
-               ),
-		 
+				"SELECT COUNT(*) AS count FROM content_tags as content_tags, tsk_files as tsk_files WHERE content_tags.obj_id = tsk_files.obj_id"
+				+ " AND content_tags.tag_name_id = ? "
+				+ " AND tsk_files.data_source_obj_id = ? "
+		),
 		SELECT_CONTENT_TAGS("SELECT * FROM content_tags INNER JOIN tag_names ON content_tags.tag_name_id = tag_names.tag_name_id"), //NON-NLS
 		SELECT_CONTENT_TAGS_BY_TAG_NAME("SELECT * FROM content_tags WHERE tag_name_id = ?"), //NON-NLS
 		SELECT_CONTENT_TAGS_BY_TAG_NAME_BY_DATASOURCE(
-                "SELECT * FROM content_tags as content_tags, tsk_files as tsk_files WHERE content_tags.obj_id = tsk_files.obj_id"
+				"SELECT * FROM content_tags as content_tags, tsk_files as tsk_files WHERE content_tags.obj_id = tsk_files.obj_id"
 				+ " AND content_tags.tag_name_id = ?"
-                + " AND tsk_files.data_source_obj_id = ? "),
+				+ " AND tsk_files.data_source_obj_id = ? "),
 		SELECT_CONTENT_TAG_BY_ID("SELECT * FROM content_tags INNER JOIN tag_names ON content_tags.tag_name_id = tag_names.tag_name_id WHERE tag_id = ?"), //NON-NLS
 		SELECT_CONTENT_TAGS_BY_CONTENT("SELECT * FROM content_tags INNER JOIN tag_names ON content_tags.tag_name_id = tag_names.tag_name_id WHERE content_tags.obj_id = ?"), //NON-NLS
 		INSERT_ARTIFACT_TAG("INSERT INTO blackboard_artifact_tags (artifact_id, tag_name_id, comment) VALUES (?, ?, ?)"), //NON-NLS
@@ -9044,12 +9018,12 @@
 		SELECT_ARTIFACT_TAGS("SELECT * FROM blackboard_artifact_tags INNER JOIN tag_names ON blackboard_artifact_tags.tag_name_id = tag_names.tag_name_id"), //NON-NLS
 		COUNT_ARTIFACTS_BY_TAG_NAME("SELECT COUNT(*) AS count FROM blackboard_artifact_tags WHERE tag_name_id = ?"), //NON-NLS
 		COUNT_ARTIFACTS_BY_TAG_NAME_BY_DATASOURCE("SELECT COUNT(*) AS count FROM blackboard_artifact_tags as artifact_tags, blackboard_artifacts AS arts WHERE artifact_tags.artifact_id = arts.artifact_id"
-                + " AND artifact_tags.tag_name_id = ?"
+				+ " AND artifact_tags.tag_name_id = ?"
 				+ " AND arts.data_source_obj_id =  ? "),
 		SELECT_ARTIFACT_TAGS_BY_TAG_NAME("SELECT * FROM blackboard_artifact_tags WHERE tag_name_id = ?"), //NON-NLS
 		SELECT_ARTIFACT_TAGS_BY_TAG_NAME_BY_DATASOURCE("SELECT * FROM blackboard_artifact_tags as artifact_tags, blackboard_artifacts AS arts WHERE artifact_tags.artifact_id = arts.artifact_id"
-                + " AND artifact_tags.tag_name_id = ? "
-                + " AND arts.data_source_obj_id =  ? "),
+				+ " AND artifact_tags.tag_name_id = ? "
+				+ " AND arts.data_source_obj_id =  ? "),
 		SELECT_ARTIFACT_TAG_BY_ID("SELECT * FROM blackboard_artifact_tags INNER JOIN tag_names ON blackboard_artifact_tags.tag_name_id = tag_names.tag_name_id  WHERE blackboard_artifact_tags.tag_id = ?"), //NON-NLS
 		SELECT_ARTIFACT_TAGS_BY_ARTIFACT("SELECT * FROM blackboard_artifact_tags INNER JOIN tag_names ON blackboard_artifact_tags.tag_name_id = tag_names.tag_name_id WHERE blackboard_artifact_tags.artifact_id = ?"), //NON-NLS
 		SELECT_REPORTS("SELECT * FROM reports"), //NON-NLS
@@ -9834,7 +9808,7 @@
 	 * the object and gets the object id of the data source. The trivial case
 	 * where the input object id is for a source is handled.
 	 *
-	 * @param objectId   An object id.
+	 * @param objectId An object id.
 	 *
 	 * @return A data source object id.
 	 *
