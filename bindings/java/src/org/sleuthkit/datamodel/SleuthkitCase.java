/*
 * Sleuth Kit Data Model
 *
 * Copyright 2011-2018 Basis Technology Corp.
 * Contact: carrier <at> sleuthkit <dot> org
 *
 * Licensed under the Apache License, Version 2.0 (the "License");
 * you may not use this file except in compliance with the License.
 * You may obtain a copy of the License at
 *
 *	 http://www.apache.org/licenses/LICENSE-2.0
 *
 * Unless required by applicable law or agreed to in writing, software
 * distributed under the License is distributed on an "AS IS" BASIS,
 * WITHOUT WARRANTIES OR CONDITIONS OF ANY KIND, either express or implied.
 * See the License for the specific language governing permissions and
 * limitations under the License.
 */
package org.sleuthkit.datamodel;

import com.google.common.collect.ImmutableSet;
import com.google.common.eventbus.EventBus;
import com.mchange.v2.c3p0.ComboPooledDataSource;
import com.mchange.v2.c3p0.DataSources;
import com.mchange.v2.c3p0.PooledDataSource;
import com.zaxxer.sparsebits.SparseBitSet;
import java.beans.PropertyVetoException;
import java.io.BufferedInputStream;
import java.io.BufferedOutputStream;
import java.io.File;
import java.io.FileInputStream;
import java.io.FileOutputStream;
import java.io.IOException;
import java.io.InputStream;
import java.io.OutputStream;
import java.io.UnsupportedEncodingException;
import java.net.InetAddress;
import java.net.URLEncoder;
import java.nio.charset.StandardCharsets;
import java.nio.file.Paths;
import java.sql.Connection;
import java.sql.DriverManager;
import java.sql.PreparedStatement;
import java.sql.ResultSet;
import java.sql.SQLException;
import java.sql.Statement;
import java.text.SimpleDateFormat;
import java.util.ArrayList;
import java.util.Arrays;
import java.util.Collection;
import java.util.Collections;
import java.util.Date;
import java.util.EnumMap;
import java.util.HashMap;
import java.util.HashSet;
import java.util.LinkedHashMap;
import java.util.List;
import java.util.Map;
import java.util.MissingResourceException;
import java.util.ResourceBundle;
import java.util.Set;
import java.util.UUID;
import java.util.concurrent.ConcurrentHashMap;
import java.util.concurrent.locks.ReentrantReadWriteLock;
import java.util.logging.Level;
import java.util.logging.Logger;
import org.postgresql.util.PSQLState;
import org.sleuthkit.datamodel.BlackboardArtifact.ARTIFACT_TYPE;
import org.sleuthkit.datamodel.BlackboardAttribute.ATTRIBUTE_TYPE;
import org.sleuthkit.datamodel.BlackboardAttribute.TSK_BLACKBOARD_ATTRIBUTE_VALUE_TYPE;
import org.sleuthkit.datamodel.IngestJobInfo.IngestJobStatusType;
import org.sleuthkit.datamodel.IngestModuleInfo.IngestModuleType;
import org.sleuthkit.datamodel.SleuthkitJNI.CaseDbHandle.AddImageProcess;
import org.sleuthkit.datamodel.TskData.DbType;
import org.sleuthkit.datamodel.TskData.FileKnown;
import org.sleuthkit.datamodel.TskData.ObjectType;
import org.sleuthkit.datamodel.TskData.TSK_DB_FILES_TYPE_ENUM;
import org.sleuthkit.datamodel.TskData.TSK_FS_META_FLAG_ENUM;
import org.sleuthkit.datamodel.TskData.TSK_FS_META_TYPE_ENUM;
import org.sleuthkit.datamodel.TskData.TSK_FS_NAME_FLAG_ENUM;
import org.sleuthkit.datamodel.TskData.TSK_FS_NAME_TYPE_ENUM;
import org.sqlite.SQLiteConfig;
import org.sqlite.SQLiteDataSource;
import org.sqlite.SQLiteJDBCLoader;

/**
 * Represents the case database with methods that provide abstractions for
 * database operations.
 */
public class SleuthkitCase {

	private static final int MAX_DB_NAME_LEN_BEFORE_TIMESTAMP = 47;

	/**
	 * This must be the same as TSK_SCHEMA_VER and TSK_SCHEMA_MINOR_VER in
	 * tsk/auto/tsk_db.h.
	 */
	private static final CaseDbSchemaVersionNumber CURRENT_DB_SCHEMA_VERSION
			= new CaseDbSchemaVersionNumber(8, 2);

	private static final long BASE_ARTIFACT_ID = Long.MIN_VALUE; // Artifact ids will start at the lowest negative value
	private static final Logger logger = Logger.getLogger(SleuthkitCase.class.getName());
	private static final ResourceBundle bundle = ResourceBundle.getBundle("org.sleuthkit.datamodel.Bundle");
	private static final int IS_REACHABLE_TIMEOUT_MS = 1000;
	private static final String SQL_ERROR_CONNECTION_GROUP = "08";
	private static final String SQL_ERROR_AUTHENTICATION_GROUP = "28";
	private static final String SQL_ERROR_PRIVILEGE_GROUP = "42";
	private static final String SQL_ERROR_RESOURCE_GROUP = "53";
	private static final String SQL_ERROR_LIMIT_GROUP = "54";
	private static final String SQL_ERROR_INTERNAL_GROUP = "xx";
	private static final int MIN_USER_DEFINED_TYPE_ID = 10000;
	private static final Set<String> CORE_TABLE_NAMES_SET = ImmutableSet.of(
			"tsk_events",
			"tsk_event_types",
			"tsk_db_info",
			"tsk_objects",
			"tsk_image_info",
			"tsk_image_names",
			"tsk_vs_info",
			"tsk_vs_parts",
			"tsk_fs_info",
			"tsk_file_layout",
			"tsk_files",
			"tsk_files_path",
			"tsk_files_derived",
			"tsk_files_derived_method",
			"tag_names",
			"content_tags",
			"blackboard_artifact_tags",
			"blackboard_artifacts",
			"blackboard_attributes",
			"blackboard_artifact_types",
			"blackboard_attribute_types",
			"data_source_info",
			"file_encoding_types",
			"ingest_module_types",
			"ingest_job_status_types",
			"ingest_modules",
			"ingest_jobs",
			"ingest_job_modules",
			"account_types",
			"accounts",
			"account_relationships",
			"review_statuses",
			"reports,");

	private static final Set<String> CORE_INDEX_NAMES_SET = ImmutableSet.of(
			"parObjId",
			"layout_objID",
			"artifact_objID",
			"artifact_artifact_objID",
			"artifact_typeID",
			"attrsArtifactID",
			"mime_type",
			"file_extension",
			"relationships_account1",
			"relationships_account2",
			"relationships_relationship_source_obj_id",
			"relationships_date_time",
			"relationships_relationship_type",
			"relationships_data_source_obj_id",
			"events_data_source_obj_id",
			"events_event_id_hash_hit",
			"events_event_id_tagged",
			"events_file_obj_id",
			"events_artifact_id",
			"events_sub_type_short_description_time",
			"events_base_type_short_description_time",
			"events_time",
			"events_known_state");

	private final ConnectionPool connections;
	private final Map<Long, VirtualDirectory> rootIdsToCarvedFileDirs = new HashMap<>();
	private final Map<Long, FileSystem> fileSystemIdMap = new HashMap<>(); // Cache for file system files.
	private final List<ErrorObserver> sleuthkitCaseErrorObservers = new ArrayList<>();
	private final String databaseName;
	private final String dbPath;
	private final DbType dbType;
	private final String caseDirPath;
	private SleuthkitJNI.CaseDbHandle caseHandle;
	private String dbBackupPath;
	private Map<Integer, BlackboardArtifact.Type> typeIdToArtifactTypeMap;
	private Map<Integer, BlackboardAttribute.Type> typeIdToAttributeTypeMap;
	private Map<String, BlackboardArtifact.Type> typeNameToArtifactTypeMap;
	private Map<String, BlackboardAttribute.Type> typeNameToAttributeTypeMap;

	/*
	 * First parameter is used to specify the SparseBitSet to use, as object IDs
	 * can be larger than the max size of a SparseBitSet
	 */
	private final Map<Long, SparseBitSet> hasChildrenBitSetMap = new HashMap<>();

	private long nextArtifactId; // Used to ensure artifact ids come from the desired range.
	// This read/write lock is used to implement a layer of locking on top of
	// the locking protocol provided by the underlying SQLite database. The Java
	// locking protocol improves performance for reasons that are not currently
	// understood. Note that the lock is contructed to use a fairness policy.
	private final ReentrantReadWriteLock rwLock = new ReentrantReadWriteLock(true);

	private CommunicationsManager communicationsMgrInstance;
	private TimelineManager timelineMgrInstance;
	private Blackboard blackboardInstance;
	private CaseDbAccessManager dbAccessManagerInstance;

	private final Object communicationsMgrInstanceLock = new Object();
	private final Object blackboardInstanceLock = new Object();
	private final Object timelineMgrInstanceLock = new Object();

	private final Map<String, Set<Long>> deviceIdToDatasourceObjIdMap = new HashMap<>();

	private final EventBus eventBus = new EventBus("SleuthkitCase-EventBus");

	public void registerForEvents(Object listener) {
		eventBus.register(listener);
	}

	public void unregisterForEvents(Object listener) {
		eventBus.unregister(listener);
	}

	void fireTSKEvent(Object event) {
		eventBus.post(event);
	}

	// Cache of frequently used content objects (e.g. data source, file system).
<<<<<<< HEAD
	private final Map<Long, Content> frequentlyUsedContentMap = new HashMap<>();
=======
	private final Map<Long, Content> frequentlyUsedContentMap = new HashMap<Long, Content>();
>>>>>>> fc1bdaee

	private Examiner cachedCurrentExaminer = null;

	/**
	 * Attempts to connect to the database with the passed in settings, throws
	 * if the settings are not sufficient to connect to the database type
	 * indicated. Only attempts to connect to remote databases.
	 *
	 * When issues occur, it attempts to diagnose them by looking at the
	 * exception messages, returning the appropriate user-facing text for the
	 * exception received. This method expects the Exceptions messages to be in
	 * English and compares against English text.
	 *
	 * @param info The connection information
	 *
	 * @throws org.sleuthkit.datamodel.TskCoreException
	 */
	public static void tryConnect(CaseDbConnectionInfo info) throws TskCoreException {
		// Check if we can talk to the database.
		if (info.getHost() == null || info.getHost().isEmpty()) {
			throw new TskCoreException(bundle.getString("DatabaseConnectionCheck.MissingHostname")); //NON-NLS
		} else if (info.getPort() == null || info.getPort().isEmpty()) {
			throw new TskCoreException(bundle.getString("DatabaseConnectionCheck.MissingPort")); //NON-NLS
		} else if (info.getUserName() == null || info.getUserName().isEmpty()) {
			throw new TskCoreException(bundle.getString("DatabaseConnectionCheck.MissingUsername")); //NON-NLS
		} else if (info.getPassword() == null || info.getPassword().isEmpty()) {
			throw new TskCoreException(bundle.getString("DatabaseConnectionCheck.MissingPassword")); //NON-NLS
		}

		try {
			Class.forName("org.postgresql.Driver"); //NON-NLS
			Connection conn = DriverManager.getConnection("jdbc:postgresql://" + info.getHost() + ":" + info.getPort() + "/postgres", info.getUserName(), info.getPassword()); //NON-NLS
			if (conn != null) {
				conn.close();
			}
		} catch (SQLException ex) {
			String result;
			String sqlState = ex.getSQLState().toLowerCase();
			if (sqlState.startsWith(SQL_ERROR_CONNECTION_GROUP)) {
				try {
					if (InetAddress.getByName(info.getHost()).isReachable(IS_REACHABLE_TIMEOUT_MS)) {
						// if we can reach the host, then it's probably port problem
						result = bundle.getString("DatabaseConnectionCheck.Port"); //NON-NLS
					} else {
						result = bundle.getString("DatabaseConnectionCheck.HostnameOrPort"); //NON-NLS
					}
				} catch (IOException | MissingResourceException any) {
					// it may be anything
					result = bundle.getString("DatabaseConnectionCheck.Everything"); //NON-NLS
				}
			} else if (sqlState.startsWith(SQL_ERROR_AUTHENTICATION_GROUP)) {
				result = bundle.getString("DatabaseConnectionCheck.Authentication"); //NON-NLS
			} else if (sqlState.startsWith(SQL_ERROR_PRIVILEGE_GROUP)) {
				result = bundle.getString("DatabaseConnectionCheck.Access"); //NON-NLS
			} else if (sqlState.startsWith(SQL_ERROR_RESOURCE_GROUP)) {
				result = bundle.getString("DatabaseConnectionCheck.ServerDiskSpace"); //NON-NLS
			} else if (sqlState.startsWith(SQL_ERROR_LIMIT_GROUP)) {
				result = bundle.getString("DatabaseConnectionCheck.ServerRestart"); //NON-NLS
			} else if (sqlState.startsWith(SQL_ERROR_INTERNAL_GROUP)) {
				result = bundle.getString("DatabaseConnectionCheck.InternalServerIssue"); //NON-NLS
			} else {
				result = bundle.getString("DatabaseConnectionCheck.Connection"); //NON-NLS
			}
			throw new TskCoreException(result);
		} catch (ClassNotFoundException ex) {
			throw new TskCoreException(bundle.getString("DatabaseConnectionCheck.Installation")); //NON-NLS
		}
	}

	/**
	 * Private constructor, clients must use newCase() or openCase() method to
	 * create an instance of this class.
	 *
	 * @param dbPath     The full path to a SQLite case database file.
	 * @param caseHandle A handle to a case database object in the native code
	 *                   SleuthKit layer.
	 * @param dbType     The type of database we're dealing with
	 *
	 * @throws Exception
	 */
	private SleuthkitCase(String dbPath, SleuthkitJNI.CaseDbHandle caseHandle, DbType dbType) throws Exception {
		Class.forName("org.sqlite.JDBC");
		this.dbPath = dbPath;
		this.dbType = dbType;
		File dbFile = new File(dbPath);
		this.caseDirPath = dbFile.getParentFile().getAbsolutePath();
		this.databaseName = dbFile.getName();
		this.connections = new SQLiteConnections(dbPath);
		this.caseHandle = caseHandle;
		init();
		logSQLiteJDBCDriverInfo();
	}

	/**
	 * Private constructor, clients must use newCase() or openCase() method to
	 * create an instance of this class.
	 *
	 * @param host        The PostgreSQL database server.
	 * @param port        The port to use connect to the PostgreSQL database
	 *                    server.
	 * @param dbName      The name of the case database.
	 * @param userName    The user name to use to connect to the case database.
	 * @param password    The password to use to connect to the case database.
	 * @param caseHandle  A handle to a case database object in the native code
	 * @param dbType      The type of database we're dealing with SleuthKit
	 *                    layer.
	 * @param caseDirPath The path to the root case directory.
	 *
	 * @throws Exception
	 */
	private SleuthkitCase(String host, int port, String dbName, String userName, String password, SleuthkitJNI.CaseDbHandle caseHandle, String caseDirPath, DbType dbType) throws Exception {
		this.dbPath = "";
		this.databaseName = dbName;
		this.dbType = dbType;
		this.caseDirPath = caseDirPath;
		this.connections = new PostgreSQLConnections(host, port, dbName, userName, password);
		this.caseHandle = caseHandle;
		init();
	}

	private void init() throws Exception {
		typeIdToArtifactTypeMap = new ConcurrentHashMap<>();
		typeIdToAttributeTypeMap = new ConcurrentHashMap<>();
		typeNameToArtifactTypeMap = new ConcurrentHashMap<>();
		typeNameToAttributeTypeMap = new ConcurrentHashMap<>();

		/*
		 * The following methods need to be called before updateDatabaseSchema
		 * due to the way that updateFromSchema2toSchema3 was implemented.
		 */
		initBlackboardArtifactTypes();
		initBlackboardAttributeTypes();
		initNextArtifactId();
		updateDatabaseSchema(null);

		try (CaseDbConnection connection = connections.getConnection()) {
			initIngestModuleTypes(connection);
			initIngestStatusTypes(connection);
			initReviewStatuses(connection);
			initEncodingTypes(connection);
			populateHasChildrenMap(connection);
			updateExaminers(connection);
		}
	}

	/**
	 * Returns a set of core table names in the SleuthKit Case database.
	 *
	 * @return set of core table names
	 */
	static Set<String> getCoreTableNames() {
		return CORE_TABLE_NAMES_SET;
	}

	/**
	 * Returns a set of core index names in the SleuthKit case database.
	 *
	 * @return set of core index names
	 */
	static Set<String> getCoreIndexNames() {
		return CORE_INDEX_NAMES_SET;
	}

	/**
	 * Use the internal map to determine whether the content object has children
	 * (of any type).
	 *
	 * @param content
	 *
	 * @return true if the content has children, false otherwise
	 */
	boolean getHasChildren(Content content) {
		long objId = content.getId();
		long mapIndex = objId / Integer.MAX_VALUE;
		int mapValue = (int) (objId % Integer.MAX_VALUE);

		synchronized (hasChildrenBitSetMap) {
			if (hasChildrenBitSetMap.containsKey(mapIndex)) {
				return hasChildrenBitSetMap.get(mapIndex).get(mapValue);
			}
			return false;
		}
	}

	/**
	 * Add this objId to the list of objects that have children (of any type)
	 *
	 * @param objId
	 */
	private void setHasChildren(Long objId) {
		long mapIndex = objId / Integer.MAX_VALUE;
		int mapValue = (int) (objId % Integer.MAX_VALUE);

		synchronized (hasChildrenBitSetMap) {
			if (hasChildrenBitSetMap.containsKey(mapIndex)) {
				hasChildrenBitSetMap.get(mapIndex).set(mapValue);
			} else {
				SparseBitSet bitSet = new SparseBitSet();
				bitSet.set(mapValue);
				hasChildrenBitSetMap.put(mapIndex, bitSet);
			}
		}
	}

	/**
	 * Returns an instance of CommunicationsManager for this case.
	 *
	 * @return CommunicationsManager
	 *
	 * @throws org.sleuthkit.datamodel.TskCoreException
	 */
	public CommunicationsManager getCommunicationsManager() throws TskCoreException {
		synchronized (communicationsMgrInstanceLock) {
			if (null == communicationsMgrInstance) {
				communicationsMgrInstance = new CommunicationsManager(this);
			}
			return communicationsMgrInstance;
		}
	}

	/**
	 * Returns an instance of Blackboard for this case.
	 *
	 * @return Blackboard
	 *
	 */
	public Blackboard getBlackboard() {
		synchronized (blackboardInstanceLock) {
			if (null == blackboardInstance) {
				blackboardInstance = new Blackboard(this);
			}
			return blackboardInstance;
		}
	}

	/**
	 *
	 *
	 * @return a TimelineManager
	 *
	 * @throws org.sleuthkit.datamodel.TskCoreException
	 */
	public TimelineManager getTimelineManager() throws TskCoreException {
		synchronized (timelineMgrInstanceLock) {
			if (null == timelineMgrInstance) {
				timelineMgrInstance = new TimelineManager(this);
			}
			return timelineMgrInstance;
		}
	}

	/*
	 * Returns an instance of CaseDbAccessManager
	 *
	 * @return CaseDbAccessManager
	 *
	 * @throws org.sleuthkit.datamodel.TskCoreException
	 *
	 */
	public synchronized CaseDbAccessManager getCaseDbAccessManager() throws TskCoreException {
		if (null == dbAccessManagerInstance) {
			dbAccessManagerInstance = new CaseDbAccessManager(this);
		}
		return dbAccessManagerInstance;
	}

	/**
	 * Make sure the predefined artifact types are in the artifact types table.
	 *
	 * @throws SQLException
	 * @throws TskCoreException
	 */
	private void initBlackboardArtifactTypes() throws SQLException, TskCoreException {
		CaseDbConnection connection = connections.getConnection();
		Statement statement = null;
		ResultSet resultSet = null;
		acquireSingleUserCaseWriteLock();
		try {
			statement = connection.createStatement();
			for (ARTIFACT_TYPE type : ARTIFACT_TYPE.values()) {
				try {
					statement.execute("INSERT INTO blackboard_artifact_types (artifact_type_id, type_name, display_name) VALUES (" + type.getTypeID() + " , '" + type.getLabel() + "', '" + type.getDisplayName() + "')"); //NON-NLS
				} catch (SQLException ex) {
					resultSet = connection.executeQuery(statement, "SELECT COUNT(*) AS count FROM blackboard_artifact_types WHERE artifact_type_id = '" + type.getTypeID() + "'"); //NON-NLS
					resultSet.next();
					if (resultSet.getLong("count") == 0) {
						throw ex;
					}
					resultSet.close();
					resultSet = null;
				}
				this.typeIdToArtifactTypeMap.put(type.getTypeID(), new BlackboardArtifact.Type(type));
				this.typeNameToArtifactTypeMap.put(type.getLabel(), new BlackboardArtifact.Type(type));
			}
			if (dbType == DbType.POSTGRESQL) {
				int newPrimaryKeyIndex = Collections.max(Arrays.asList(ARTIFACT_TYPE.values())).getTypeID() + 1;
				statement.execute("ALTER SEQUENCE blackboard_artifact_types_artifact_type_id_seq RESTART WITH " + newPrimaryKeyIndex); //NON-NLS
			}
		} finally {
			closeResultSet(resultSet);
			closeStatement(statement);
			connection.close();
			releaseSingleUserCaseWriteLock();
		}
	}

	/**
	 * Make sure the predefined artifact attribute types are in the artifact
	 * attribute types table.
	 *
	 * @throws SQLException
	 * @throws TskCoreException
	 */
	private void initBlackboardAttributeTypes() throws SQLException, TskCoreException {
		CaseDbConnection connection = connections.getConnection();
		Statement statement = null;
		ResultSet resultSet = null;
		acquireSingleUserCaseWriteLock();
		try {
			statement = connection.createStatement();
			for (ATTRIBUTE_TYPE type : ATTRIBUTE_TYPE.values()) {
				try {
					statement.execute("INSERT INTO blackboard_attribute_types (attribute_type_id, type_name, display_name, value_type) VALUES (" + type.getTypeID() + ", '" + type.getLabel() + "', '" + type.getDisplayName() + "', '" + type.getValueType().getType() + "')"); //NON-NLS
				} catch (SQLException ex) {
					resultSet = connection.executeQuery(statement, "SELECT COUNT(*) AS count FROM blackboard_attribute_types WHERE attribute_type_id = '" + type.getTypeID() + "'"); //NON-NLS
					resultSet.next();
					if (resultSet.getLong("count") == 0) {
						throw ex;
					}
					resultSet.close();
					resultSet = null;
				}
				this.typeIdToAttributeTypeMap.put(type.getTypeID(), new BlackboardAttribute.Type(type));
				this.typeNameToAttributeTypeMap.put(type.getLabel(), new BlackboardAttribute.Type(type));
			}
			if (this.dbType == DbType.POSTGRESQL) {
				int newPrimaryKeyIndex = Collections.max(Arrays.asList(ATTRIBUTE_TYPE.values())).getTypeID() + 1;
				statement.execute("ALTER SEQUENCE blackboard_attribute_types_attribute_type_id_seq RESTART WITH " + newPrimaryKeyIndex); //NON-NLS
			}
		} finally {
			closeResultSet(resultSet);
			closeStatement(statement);
			connection.close();
			releaseSingleUserCaseWriteLock();
		}
	}

	/**
	 * Initialize the next artifact id. If there are entries in the
	 * blackboard_artifacts table we will use max(artifact_id) + 1 otherwise we
	 * will initialize the value to 0x8000000000000000 (the maximum negative
	 * signed long).
	 *
	 * @throws SQLException
	 * @throws TskCoreException
	 */
	private void initNextArtifactId() throws SQLException, TskCoreException {
		CaseDbConnection connection = connections.getConnection();
		Statement statement = null;
		ResultSet resultSet = null;
		acquireSingleUserCaseReadLock();
		try {
			statement = connection.createStatement();
			resultSet = connection.executeQuery(statement, "SELECT MAX(artifact_id) AS max_artifact_id FROM blackboard_artifacts"); //NON-NLS
			resultSet.next();
			this.nextArtifactId = resultSet.getLong("max_artifact_id") + 1;
			if (this.nextArtifactId == 1) {
				this.nextArtifactId = BASE_ARTIFACT_ID;
			}
		} finally {
			closeResultSet(resultSet);
			closeStatement(statement);
			connection.close();
			releaseSingleUserCaseReadLock();
		}
	}

	/**
	 * Initialize ingest module types by adding them into the
	 * ingest_module_types database.
	 *
	 * @throws SQLException
	 * @throws TskCoreException
	 */
	private void initIngestModuleTypes(CaseDbConnection connection) throws SQLException, TskCoreException {
		Statement statement = null;
		ResultSet resultSet = null;
		acquireSingleUserCaseWriteLock();
		try {
			statement = connection.createStatement();
			for (IngestModuleType type : IngestModuleType.values()) {
				try {
					statement.execute("INSERT INTO ingest_module_types (type_id, type_name) VALUES (" + type.ordinal() + ", '" + type.toString() + "');"); //NON-NLS
				} catch (SQLException ex) {
					resultSet = connection.executeQuery(statement, "SELECT COUNT(*) as count FROM ingest_module_types WHERE type_id = " + type.ordinal() + ";"); //NON-NLS
					resultSet.next();
					if (resultSet.getLong("count") == 0) {
						throw ex;
					}
					resultSet.close();
					resultSet = null;
				}
			}
		} finally {
			closeResultSet(resultSet);
			closeStatement(statement);
			releaseSingleUserCaseWriteLock();
		}
	}

	/**
	 * Initialize ingest status types by adding them into the
	 * ingest_job_status_types database.
	 *
	 * @throws SQLException
	 * @throws TskCoreException
	 */
	private void initIngestStatusTypes(CaseDbConnection connection) throws SQLException, TskCoreException {
		Statement statement = null;
		ResultSet resultSet = null;
		acquireSingleUserCaseWriteLock();
		try {
			statement = connection.createStatement();
			for (IngestJobStatusType type : IngestJobStatusType.values()) {
				try {
					statement.execute("INSERT INTO ingest_job_status_types (type_id, type_name) VALUES (" + type.ordinal() + ", '" + type.toString() + "');"); //NON-NLS
				} catch (SQLException ex) {
					resultSet = connection.executeQuery(statement, "SELECT COUNT(*) as count FROM ingest_job_status_types WHERE type_id = " + type.ordinal() + ";"); //NON-NLS
					resultSet.next();
					if (resultSet.getLong("count") == 0) {
						throw ex;
					}
					resultSet.close();
					resultSet = null;
				}
			}
		} finally {
			closeResultSet(resultSet);
			closeStatement(statement);
			releaseSingleUserCaseWriteLock();
		}
	}

	/**
	 * Initialize the review statuses lookup table from the ReviewStatus enum.
	 *
	 * @throws SQLException
	 * @throws TskCoreException if there is an error initializing the table.
	 */
	private void initReviewStatuses(CaseDbConnection connection) throws SQLException, TskCoreException {
		Statement statement = null;
		ResultSet resultSet = null;
		acquireSingleUserCaseWriteLock();
		try {
			statement = connection.createStatement();
			for (BlackboardArtifact.ReviewStatus status : BlackboardArtifact.ReviewStatus.values()) {
				try {
					statement.execute("INSERT INTO review_statuses (review_status_id, review_status_name, display_name) " //NON-NLS
							+ "VALUES (" + status.getID() + ",'" + status.getName() + "','" + status.getDisplayName() + "')"); //NON-NLS
				} catch (SQLException ex) {
					resultSet = connection.executeQuery(statement, "SELECT COUNT(*) as count FROM review_statuses WHERE review_status_id = " + status.getID()); //NON-NLS
					resultSet.next();
					if (resultSet.getLong("count") == 0) {
						throw ex;
					}
					resultSet.close();
					resultSet = null;
				}
			}
		} finally {
			closeResultSet(resultSet);
			closeStatement(statement);
			releaseSingleUserCaseWriteLock();
		}
	}

	/**
	 * Put the file encoding types into the table. This must be called after the
	 * database upgrades or the encoding_types table will not exist.
	 *
	 * @throws SQLException
	 * @throws TskCoreException
	 */
	private void initEncodingTypes(CaseDbConnection connection) throws SQLException, TskCoreException {
		Statement statement = null;
		ResultSet resultSet = null;
		acquireSingleUserCaseWriteLock();
		try {
			statement = connection.createStatement();
			for (TskData.EncodingType type : TskData.EncodingType.values()) {
				try {
					statement.execute("INSERT INTO file_encoding_types (encoding_type, name) VALUES (" + type.getType() + " , '" + type.name() + "')"); //NON-NLS
				} catch (SQLException ex) {
					resultSet = connection.executeQuery(statement, "SELECT COUNT(*) as count FROM file_encoding_types WHERE encoding_type = " + type.getType()); //NON-NLS
					resultSet.next();
					if (resultSet.getLong("count") == 0) {
						throw ex;
					}
					resultSet.close();
					resultSet = null;
				}
			}
		} finally {
			closeResultSet(resultSet);
			closeStatement(statement);
			releaseSingleUserCaseWriteLock();
		}
	}

	/**
	 * Records the current examiner name in the tsk_examiners table
	 *
	 * @param CaseDbConnection
	 *
	 * @throws SQLException
	 * @throws TskCoreException
	 */
	private void updateExaminers(CaseDbConnection connection) throws SQLException, TskCoreException {

		String loginName = System.getProperty("user.name");
		if (loginName.isEmpty()) {
			logger.log(Level.SEVERE, "Cannot determine logged in user name");
			return;
		}

		acquireSingleUserCaseWriteLock();
		Statement statement = connection.createStatement();
		try {
			String query = "INTO tsk_examiners (login_name) VALUES ('" + loginName + "')";
			switch (getDatabaseType()) {
				case POSTGRESQL:
					query = "INSERT " + query + " ON CONFLICT DO NOTHING"; //NON-NLS
					break;
				case SQLITE:
					query = "INSERT OR IGNORE " + query;
					break;
				default:
					throw new TskCoreException("Unknown DB Type: " + getDatabaseType().name());
			}

			statement.execute(query); //NON-NLS
		} catch (SQLException ex) {
			throw new TskCoreException("Error inserting row in tsk_examiners", ex);
		} finally {
			closeStatement(statement);
			releaseSingleUserCaseWriteLock();
		}
	}

	/**
	 * Set up or update the hasChildren map using the tsk_objects table.
	 *
	 * @param connection
	 *
	 * @throws TskCoreException
	 */
	private void populateHasChildrenMap(CaseDbConnection connection) throws TskCoreException {
		long timestamp = System.currentTimeMillis();

		Statement statement = null;
		ResultSet resultSet = null;
		acquireSingleUserCaseWriteLock();
		try {
			statement = connection.createStatement();
			resultSet = statement.executeQuery("select distinct par_obj_id from tsk_objects"); //NON-NLS

			synchronized (hasChildrenBitSetMap) {
				while (resultSet.next()) {
					setHasChildren(resultSet.getLong("par_obj_id"));
				}
			}
			long delay = System.currentTimeMillis() - timestamp;
			logger.log(Level.INFO, "Time to initialize parent node cache: {0} ms", delay); //NON-NLS
		} catch (SQLException ex) {
			throw new TskCoreException("Error populating parent node cache", ex);
		} finally {
			closeResultSet(resultSet);
			closeStatement(statement);
			releaseSingleUserCaseWriteLock();
		}
	}

	/**
	 * Add the object IDs for a new data source to the has children map. At
	 * present, we simply reload the entire table.
	 *
	 * @throws TskCoreException
	 */
	void addDataSourceToHasChildrenMap() throws TskCoreException {

		CaseDbConnection connection = connections.getConnection();
		try {
			populateHasChildrenMap(connection);
		} finally {
			if (connection != null) {
				connection.close();
			}
		}
	}

	/**
	 * Modify the case database to bring it up-to-date with the current version
	 * of the database schema.
	 *
	 * @param dbPath Path to the db file. If dbPath is null, no backup will be
	 *               made.
	 *
	 * @throws Exception
	 */
	private void updateDatabaseSchema(String dbPath) throws Exception {
		CaseDbConnection connection = connections.getConnection();
		ResultSet resultSet = null;
		Statement statement = null;
		acquireSingleUserCaseWriteLock();
		try {
			connection.beginTransaction();

			boolean hasMinorVersion = false;
			ResultSet columns = connection.getConnection().getMetaData().getColumns(null, null, "tsk_db_info", "schema%");
			while (columns.next()) {
				if (columns.getString("COLUMN_NAME").equals("schema_minor_ver")) {
					hasMinorVersion = true;
				}
			}

			// Get the schema version number of the case database from the tsk_db_info table.
			int dbSchemaMajorVersion;
			int dbSchemaMinorVersion = 0; //schemas before 7 have no minor version , default it to zero.

			statement = connection.createStatement();
			resultSet = connection.executeQuery(statement, "SELECT schema_ver"
					+ (hasMinorVersion ? ", schema_minor_ver" : "")
					+ " FROM tsk_db_info"); //NON-NLS
			if (resultSet.next()) {
				dbSchemaMajorVersion = resultSet.getInt("schema_ver"); //NON-NLS
				if (hasMinorVersion) {
					//if there is a minor version column, use it, else default to zero.
					dbSchemaMinorVersion = resultSet.getInt("schema_minor_ver"); //NON-NLS
				}
			} else {
				throw new TskCoreException();
			}
			CaseDbSchemaVersionNumber dbSchemaVersion = new CaseDbSchemaVersionNumber(dbSchemaMajorVersion, dbSchemaMinorVersion);

			resultSet.close();
			resultSet = null;
			statement.close();
			statement = null;
			//check schema compatibility
			if (false == CURRENT_DB_SCHEMA_VERSION.isCompatible(dbSchemaVersion)) {
				//we cannot open a db with a major schema version higher than the current one.
				throw new TskUnsupportedSchemaVersionException(
						"Unsupported DB schema version " + dbSchemaVersion + ", the highest supported schema version is " + CURRENT_DB_SCHEMA_VERSION.getMajor() + ".X");
			} else if (dbSchemaVersion.compareTo(CURRENT_DB_SCHEMA_VERSION) < 0) {
				//The schema version is compatible,possibly after upgrades.

				if (null != dbPath) {
					// Make a backup copy of the database. Client code can get the path of the backup
					// using the getBackupDatabasePath() method.
					String backupFilePath = dbPath + ".schemaVer" + dbSchemaVersion.toString() + ".backup"; //NON-NLS
					copyCaseDB(backupFilePath);
					dbBackupPath = backupFilePath;
				}

				// ***CALL SCHEMA UPDATE METHODS HERE***
				// Each method should examine the schema version passed to it and either:
				//    a. do nothing and return the schema version unchanged, or
				//    b. upgrade the database and return the schema version that the db was upgraded to.
				dbSchemaVersion = updateFromSchema2toSchema3(dbSchemaVersion, connection);
				dbSchemaVersion = updateFromSchema3toSchema4(dbSchemaVersion, connection);
				dbSchemaVersion = updateFromSchema4toSchema5(dbSchemaVersion, connection);
				dbSchemaVersion = updateFromSchema5toSchema6(dbSchemaVersion, connection);
				dbSchemaVersion = updateFromSchema6toSchema7(dbSchemaVersion, connection);
				dbSchemaVersion = updateFromSchema7toSchema7dot1(dbSchemaVersion, connection);
				dbSchemaVersion = updateFromSchema7dot1toSchema7dot2(dbSchemaVersion, connection);
				dbSchemaVersion = updateFromSchema7dot2toSchema8dot0(dbSchemaVersion, connection);
				dbSchemaVersion = updateFromSchema8dot0toSchema8dot1(dbSchemaVersion, connection);
				dbSchemaVersion = updateFromSchema8dot1toSchema8dot2(dbSchemaVersion, connection);
				statement = connection.createStatement();
				connection.executeUpdate(statement, "UPDATE tsk_db_info SET schema_ver = " + dbSchemaVersion.getMajor() + ", schema_minor_ver = " + dbSchemaVersion.getMinor()); //NON-NLS
				statement.close();
				statement = null;
			}

			connection.commitTransaction();
		} catch (Exception ex) { // Cannot do exception multi-catch in Java 6, so use catch-all.
			connection.rollbackTransaction();
			throw ex;
		} finally {
			closeResultSet(resultSet);
			closeStatement(statement);
			connection.close();
			releaseSingleUserCaseWriteLock();
		}
	}

	/**
	 * Make a duplicate / backup copy of the current case database. Makes a new
	 * copy only, and continues to use the current connection.
	 *
	 * @param newDBPath Path to the copy to be created. File will be overwritten
	 *                  if it exists.
	 *
	 * @throws IOException if copying fails.
	 */
	public void copyCaseDB(String newDBPath) throws IOException {
		if (dbPath.isEmpty()) {
			throw new IOException("Copying case database files is not supported for this type of case database"); //NON-NLS
		}
		InputStream in = null;
		OutputStream out = null;
		acquireSingleUserCaseWriteLock();
		try {
			InputStream inFile = new FileInputStream(dbPath);
			in = new BufferedInputStream(inFile);
			OutputStream outFile = new FileOutputStream(newDBPath);
			out = new BufferedOutputStream(outFile);
			int bytesRead = in.read();
			while (bytesRead != -1) {
				out.write(bytesRead);
				bytesRead = in.read();
			}
		} finally {
			try {
				if (in != null) {
					in.close();
				}
				if (out != null) {
					out.flush();
					out.close();
				}
			} catch (IOException e) {
				logger.log(Level.WARNING, "Could not close streams after db copy", e); //NON-NLS
			}
			releaseSingleUserCaseWriteLock();
		}
	}

	/**
	 * Write some SQLite JDBC driver details to the log file.
	 */
	private void logSQLiteJDBCDriverInfo() {
		try {
			SleuthkitCase.logger.info(String.format("sqlite-jdbc version %s loaded in %s mode", //NON-NLS
					SQLiteJDBCLoader.getVersion(), SQLiteJDBCLoader.isNativeMode()
					? "native" : "pure-java")); //NON-NLS
		} catch (Exception ex) {
			SleuthkitCase.logger.log(Level.SEVERE, "Error querying case database mode", ex);
		}
	}

	/**
	 * Updates a schema version 2 database to a schema version 3 database.
	 *
	 * @param schemaVersion The current schema version of the database.
	 * @param connection    A connection to the case database.
	 *
	 * @return The new database schema version.
	 *
	 * @throws SQLException     If there is an error completing a database
	 *                          operation.
	 * @throws TskCoreException If there is an error completing a database
	 *                          operation via another SleuthkitCase method.
	 */
	@SuppressWarnings("deprecation")
	private CaseDbSchemaVersionNumber updateFromSchema2toSchema3(CaseDbSchemaVersionNumber schemaVersion, CaseDbConnection connection) throws SQLException, TskCoreException {
		if (schemaVersion.getMajor() != 2) {
			return schemaVersion;
		}
		Statement statement = null;
		Statement updateStatement = null;
		ResultSet resultSet = null;
		acquireSingleUserCaseWriteLock();
		try {
			statement = connection.createStatement();

			// Add new tables for tags.
			statement.execute("CREATE TABLE tag_names (tag_name_id INTEGER PRIMARY KEY, display_name TEXT UNIQUE, description TEXT NOT NULL, color TEXT NOT NULL)"); //NON-NLS
			statement.execute("CREATE TABLE content_tags (tag_id INTEGER PRIMARY KEY, obj_id INTEGER NOT NULL, tag_name_id INTEGER NOT NULL, comment TEXT NOT NULL, begin_byte_offset INTEGER NOT NULL, end_byte_offset INTEGER NOT NULL)"); //NON-NLS
			statement.execute("CREATE TABLE blackboard_artifact_tags (tag_id INTEGER PRIMARY KEY, artifact_id INTEGER NOT NULL, tag_name_id INTEGER NOT NULL, comment TEXT NOT NULL)"); //NON-NLS

			// Add a new table for reports.
			statement.execute("CREATE TABLE reports (report_id INTEGER PRIMARY KEY, path TEXT NOT NULL, crtime INTEGER NOT NULL, src_module_name TEXT NOT NULL, report_name TEXT NOT NULL)"); //NON-NLS

			// Add new columns to the image info table.
			statement.execute("ALTER TABLE tsk_image_info ADD COLUMN size INTEGER;"); //NON-NLS
			statement.execute("ALTER TABLE tsk_image_info ADD COLUMN md5 TEXT;"); //NON-NLS
			statement.execute("ALTER TABLE tsk_image_info ADD COLUMN display_name TEXT;"); //NON-NLS

			// Add a new column to the file system info table.
			statement.execute("ALTER TABLE tsk_fs_info ADD COLUMN display_name TEXT;"); //NON-NLS

			// Add a new column to the file table.
			statement.execute("ALTER TABLE tsk_files ADD COLUMN meta_seq INTEGER;"); //NON-NLS

			// Add new columns and indexes to the attributes table and populate the
			// new column. Note that addition of the new column is a denormalization
			// to optimize attribute queries.
			statement.execute("ALTER TABLE blackboard_attributes ADD COLUMN artifact_type_id INTEGER NULL NOT NULL DEFAULT -1;"); //NON-NLS
			statement.execute("CREATE INDEX attribute_artifactTypeId ON blackboard_attributes(artifact_type_id);"); //NON-NLS
			statement.execute("CREATE INDEX attribute_valueText ON blackboard_attributes(value_text);"); //NON-NLS
			statement.execute("CREATE INDEX attribute_valueInt32 ON blackboard_attributes(value_int32);"); //NON-NLS
			statement.execute("CREATE INDEX attribute_valueInt64 ON blackboard_attributes(value_int64);"); //NON-NLS
			statement.execute("CREATE INDEX attribute_valueDouble ON blackboard_attributes(value_double);"); //NON-NLS
			resultSet = statement.executeQuery("SELECT attrs.artifact_id AS artifact_id, " //NON-NLS
					+ "arts.artifact_type_id AS artifact_type_id " //NON-NLS
					+ "FROM blackboard_attributes AS attrs " //NON-NLS
					+ "INNER JOIN blackboard_artifacts AS arts " //NON-NLS
					+ "WHERE attrs.artifact_id = arts.artifact_id;"); //NON-NLS
			updateStatement = connection.createStatement();
			while (resultSet.next()) {
				long artifactId = resultSet.getLong("artifact_id");
				int artifactTypeId = resultSet.getInt("artifact_type_id");
				updateStatement.executeUpdate(
						"UPDATE blackboard_attributes " //NON-NLS
						+ "SET artifact_type_id = " + artifactTypeId //NON-NLS
						+ " WHERE blackboard_attributes.artifact_id = " + artifactId + ";"); //NON-NLS
			}
			resultSet.close();
			resultSet = null;

			// Convert existing tag artifact and attribute rows to rows in the new tags tables.
			// TODO: This code depends on prepared statements that could evolve with
			// time, breaking this upgrade. The code that follows should be rewritten
			// to do everything with SQL specific to case database schema version 2.
			HashMap<String, TagName> tagNames = new HashMap<String, TagName>();
			for (BlackboardArtifact artifact : getBlackboardArtifacts(ARTIFACT_TYPE.TSK_TAG_FILE)) {
				Content content = getContentById(artifact.getObjectID());
				String name = ""; //NON-NLS
				String comment = ""; //NON-NLS
				ArrayList<BlackboardAttribute> attributes = getBlackboardAttributes(artifact);
				for (BlackboardAttribute attribute : attributes) {
					if (attribute.getAttributeTypeID() == ATTRIBUTE_TYPE.TSK_TAG_NAME.getTypeID()) {
						name = attribute.getValueString();
					} else if (attribute.getAttributeTypeID() == ATTRIBUTE_TYPE.TSK_COMMENT.getTypeID()) {
						comment = attribute.getValueString();
					}
				}
				if (!name.isEmpty()) {
					TagName tagName;
					if (tagNames.containsKey(name)) {
						tagName = tagNames.get(name);
					} else {
						tagName = addTagName(name, "", TagName.HTML_COLOR.NONE); //NON-NLS
						tagNames.put(name, tagName);
					}
					addContentTag(content, tagName, comment, 0, content.getSize() - 1);
				}
			}
			for (BlackboardArtifact artifact : getBlackboardArtifacts(ARTIFACT_TYPE.TSK_TAG_ARTIFACT)) {
				long taggedArtifactId = -1;
				String name = ""; //NON-NLS
				String comment = ""; //NON-NLS
				ArrayList<BlackboardAttribute> attributes = getBlackboardAttributes(artifact);
				for (BlackboardAttribute attribute : attributes) {
					if (attribute.getAttributeTypeID() == ATTRIBUTE_TYPE.TSK_TAG_NAME.getTypeID()) {
						name = attribute.getValueString();
					} else if (attribute.getAttributeTypeID() == ATTRIBUTE_TYPE.TSK_COMMENT.getTypeID()) {
						comment = attribute.getValueString();
					} else if (attribute.getAttributeTypeID() == ATTRIBUTE_TYPE.TSK_TAGGED_ARTIFACT.getTypeID()) {
						taggedArtifactId = attribute.getValueLong();
					}
				}
				if (taggedArtifactId != -1 && !name.isEmpty()) {
					TagName tagName;
					if (tagNames.containsKey(name)) {
						tagName = tagNames.get(name);
					} else {
						tagName = addTagName(name, "", TagName.HTML_COLOR.NONE); //NON-NLS
						tagNames.put(name, tagName);
					}
					addBlackboardArtifactTag(getBlackboardArtifact(taggedArtifactId), tagName, comment);
				}
			}
			statement.execute(
					"DELETE FROM blackboard_attributes WHERE artifact_id IN " //NON-NLS
					+ "(SELECT artifact_id FROM blackboard_artifacts WHERE artifact_type_id = " //NON-NLS
					+ ARTIFACT_TYPE.TSK_TAG_FILE.getTypeID()
					+ " OR artifact_type_id = " + ARTIFACT_TYPE.TSK_TAG_ARTIFACT.getTypeID() + ");"); //NON-NLS
			statement.execute(
					"DELETE FROM blackboard_artifacts WHERE artifact_type_id = " //NON-NLS
					+ ARTIFACT_TYPE.TSK_TAG_FILE.getTypeID()
					+ " OR artifact_type_id = " + ARTIFACT_TYPE.TSK_TAG_ARTIFACT.getTypeID() + ";"); //NON-NLS

			return new CaseDbSchemaVersionNumber(3, 0);
		} finally {
			closeStatement(updateStatement);
			closeResultSet(resultSet);
			closeStatement(statement);
			connection.close();
			releaseSingleUserCaseWriteLock();
		}
	}

	/**
	 * Updates a schema version 3 database to a schema version 4 database.
	 *
	 * @param schemaVersion The current schema version of the database.
	 * @param connection    A connection to the case database.
	 *
	 * @return The new database schema version.
	 *
	 * @throws SQLException     If there is an error completing a database
	 *                          operation.
	 * @throws TskCoreException If there is an error completing a database
	 *                          operation via another SleuthkitCase method.
	 */
	private CaseDbSchemaVersionNumber updateFromSchema3toSchema4(CaseDbSchemaVersionNumber schemaVersion, CaseDbConnection connection) throws SQLException, TskCoreException {
		if (schemaVersion.getMajor() != 3) {
			return schemaVersion;
		}

		Statement statement = null;
		ResultSet resultSet = null;
		Statement queryStatement = null;
		ResultSet queryResultSet = null;
		Statement updateStatement = null;
		acquireSingleUserCaseWriteLock();
		try {
			// Add mime_type column to tsk_files table. Populate with general
			// info artifact file signature data.
			statement = connection.createStatement();
			updateStatement = connection.createStatement();
			statement.execute("ALTER TABLE tsk_files ADD COLUMN mime_type TEXT;");
			resultSet = statement.executeQuery("SELECT files.obj_id AS obj_id, attrs.value_text AS value_text "
					+ "FROM tsk_files AS files, blackboard_attributes AS attrs, blackboard_artifacts AS arts "
					+ "WHERE files.obj_id = arts.obj_id AND "
					+ "arts.artifact_id = attrs.artifact_id AND "
					+ "arts.artifact_type_id = 1 AND "
					+ "attrs.attribute_type_id = 62");
			while (resultSet.next()) {
				updateStatement.executeUpdate(
						"UPDATE tsk_files " //NON-NLS
						+ "SET mime_type = '" + resultSet.getString("value_text") + "' " //NON-NLS
						+ "WHERE tsk_files.obj_id = " + resultSet.getInt("obj_id") + ";"); //NON-NLS
			}
			resultSet.close();

			// Add value_type column to blackboard_attribute_types table.
			statement.execute("ALTER TABLE blackboard_attribute_types ADD COLUMN value_type INTEGER NOT NULL DEFAULT -1;");
			resultSet = statement.executeQuery("SELECT * FROM blackboard_attribute_types AS types"); //NON-NLS
			while (resultSet.next()) {
				int attributeTypeId = resultSet.getInt("attribute_type_id");
				String attributeLabel = resultSet.getString("type_name");
				if (attributeTypeId < MIN_USER_DEFINED_TYPE_ID) {
					updateStatement.executeUpdate(
							"UPDATE blackboard_attribute_types " //NON-NLS
							+ "SET value_type = " + ATTRIBUTE_TYPE.fromLabel(attributeLabel).getValueType().getType() + " " //NON-NLS
							+ "WHERE blackboard_attribute_types.attribute_type_id = " + attributeTypeId + ";"); //NON-NLS
				}
			}
			resultSet.close();

			// Add a data_sources_info table.
			queryStatement = connection.createStatement();
			statement.execute("CREATE TABLE data_source_info (obj_id INTEGER PRIMARY KEY, device_id TEXT NOT NULL, time_zone TEXT NOT NULL, FOREIGN KEY(obj_id) REFERENCES tsk_objects(obj_id));");
			resultSet = statement.executeQuery("SELECT * FROM tsk_objects WHERE par_obj_id IS NULL");
			while (resultSet.next()) {
				long objectId = resultSet.getLong("obj_id");
				String timeZone = "";
				queryResultSet = queryStatement.executeQuery("SELECT tzone FROM tsk_image_info WHERE obj_id = " + objectId);
				if (queryResultSet.next()) {
					timeZone = queryResultSet.getString("tzone");
				}
				queryResultSet.close();
				updateStatement.executeUpdate("INSERT INTO data_source_info (obj_id, device_id, time_zone) "
						+ "VALUES(" + objectId + ", '" + UUID.randomUUID().toString() + "' , '" + timeZone + "');");
			}
			resultSet.close();

			// Add data_source_obj_id column to the tsk_files table.
			//
			// NOTE: A new case database will have the following FK constraint:
			//
			// REFERENCES data_source_info (obj_id)
			//
			// The constraint is sacrificed here to avoid having to create and
			// populate a new tsk_files table.
			//
			// TODO: Do this right.
			statement.execute("ALTER TABLE tsk_files ADD COLUMN data_source_obj_id BIGINT NOT NULL DEFAULT -1;");
			resultSet = statement.executeQuery("SELECT tsk_files.obj_id AS obj_id, par_obj_id FROM tsk_files, tsk_objects WHERE tsk_files.obj_id = tsk_objects.obj_id");
			while (resultSet.next()) {
				long fileId = resultSet.getLong("obj_id");
				long dataSourceId = getDataSourceObjectId(connection, fileId);
				updateStatement.executeUpdate("UPDATE tsk_files SET data_source_obj_id = " + dataSourceId + " WHERE obj_id = " + fileId + ";");
			}
			resultSet.close();
			statement.execute("CREATE TABLE ingest_module_types (type_id INTEGER PRIMARY KEY, type_name TEXT NOT NULL)"); //NON-NLS
			statement.execute("CREATE TABLE ingest_job_status_types (type_id INTEGER PRIMARY KEY, type_name TEXT NOT NULL)"); //NON-NLS
			if (this.dbType.equals(DbType.SQLITE)) {
				statement.execute("CREATE TABLE ingest_modules (ingest_module_id INTEGER PRIMARY KEY, display_name TEXT NOT NULL, unique_name TEXT UNIQUE NOT NULL, type_id INTEGER NOT NULL, version TEXT NOT NULL, FOREIGN KEY(type_id) REFERENCES ingest_module_types(type_id));"); //NON-NLS
				statement.execute("CREATE TABLE ingest_jobs (ingest_job_id INTEGER PRIMARY KEY, obj_id BIGINT NOT NULL, host_name TEXT NOT NULL, start_date_time BIGINT NOT NULL, end_date_time BIGINT NOT NULL, status_id INTEGER NOT NULL, settings_dir TEXT, FOREIGN KEY(obj_id) REFERENCES tsk_objects(obj_id), FOREIGN KEY(status_id) REFERENCES ingest_job_status_types(type_id));"); //NON-NLS
			} else {
				statement.execute("CREATE TABLE ingest_modules (ingest_module_id BIGSERIAL PRIMARY KEY, display_name TEXT NOT NULL, unique_name TEXT UNIQUE NOT NULL, type_id INTEGER NOT NULL, version TEXT NOT NULL, FOREIGN KEY(type_id) REFERENCES ingest_module_types(type_id));"); //NON-NLS
				statement.execute("CREATE TABLE ingest_jobs (ingest_job_id BIGSERIAL PRIMARY KEY, obj_id BIGINT NOT NULL, host_name TEXT NOT NULL, start_date_time BIGINT NOT NULL, end_date_time BIGINT NOT NULL, status_id INTEGER NOT NULL, settings_dir TEXT, FOREIGN KEY(obj_id) REFERENCES tsk_objects(obj_id), FOREIGN KEY(status_id) REFERENCES ingest_job_status_types(type_id));"); //NON-NLS
			}

			statement.execute("CREATE TABLE ingest_job_modules (ingest_job_id INTEGER, ingest_module_id INTEGER, pipeline_position INTEGER, PRIMARY KEY(ingest_job_id, ingest_module_id), FOREIGN KEY(ingest_job_id) REFERENCES ingest_jobs(ingest_job_id), FOREIGN KEY(ingest_module_id) REFERENCES ingest_modules(ingest_module_id));"); //NON-NLS
			initIngestModuleTypes(connection);
			initIngestStatusTypes(connection);

			return new CaseDbSchemaVersionNumber(4, 0);

		} finally {
			closeResultSet(queryResultSet);
			closeStatement(queryStatement);
			closeStatement(updateStatement);
			closeResultSet(resultSet);
			closeStatement(statement);
			releaseSingleUserCaseWriteLock();
		}
	}

	/**
	 * Updates a schema version 4 database to a schema version 5 database.
	 *
	 * @param schemaVersion The current schema version of the database.
	 * @param connection    A connection to the case database.
	 *
	 * @return The new database schema version.
	 *
	 * @throws SQLException     If there is an error completing a database
	 *                          operation.
	 * @throws TskCoreException If there is an error completing a database
	 *                          operation via another SleuthkitCase method.
	 */
	private CaseDbSchemaVersionNumber updateFromSchema4toSchema5(CaseDbSchemaVersionNumber schemaVersion, CaseDbConnection connection) throws SQLException, TskCoreException {
		if (schemaVersion.getMajor() != 4) {
			return schemaVersion;
		}

		Statement statement = null;
		acquireSingleUserCaseWriteLock();
		try {
			// Add the review_statuses lookup table.
			statement = connection.createStatement();
			statement.execute("CREATE TABLE review_statuses (review_status_id INTEGER PRIMARY KEY, review_status_name TEXT NOT NULL, display_name TEXT NOT NULL)");

			/*
			 * Add review_status_id column to artifacts table.
			 *
			 * NOTE: For DBs created with schema 5 we define a foreign key
			 * constraint on the review_status_column. We don't bother with this
			 * for DBs updated to schema 5 because of limitations of the SQLite
			 * ALTER TABLE command.
			 */
			statement.execute("ALTER TABLE blackboard_artifacts ADD COLUMN review_status_id INTEGER NOT NULL DEFAULT " + BlackboardArtifact.ReviewStatus.UNDECIDED.getID());

			// Add the encoding table
			statement.execute("CREATE TABLE file_encoding_types (encoding_type INTEGER PRIMARY KEY, name TEXT NOT NULL);");
			initEncodingTypes(connection);

			/*
			 * This needs to be done due to a Autopsy/TSK out of synch problem.
			 * Without this, it is possible to upgrade from version 4 to 5 and
			 * then 5 to 6, but not from 4 to 6.
			 */
			initReviewStatuses(connection);

			// Add encoding type column to tsk_files_path
			// This should really have the FOREIGN KEY constraint but there are problems
			// getting that to work, so we don't add it on this upgrade path.
			statement.execute("ALTER TABLE tsk_files_path ADD COLUMN encoding_type INTEGER NOT NULL DEFAULT 0;");

			return new CaseDbSchemaVersionNumber(5, 0);

		} finally {
			closeStatement(statement);
			releaseSingleUserCaseWriteLock();
		}
	}

	/**
	 * Updates a schema version 5 database to a schema version 6 database.
	 *
	 * @param schemaVersion The current schema version of the database.
	 * @param connection    A connection to the case database.
	 *
	 * @return The new database schema version.
	 *
	 * @throws SQLException     If there is an error completing a database
	 *                          operation.
	 * @throws TskCoreException If there is an error completing a database
	 *                          operation via another SleuthkitCase method.
	 */
	private CaseDbSchemaVersionNumber updateFromSchema5toSchema6(CaseDbSchemaVersionNumber schemaVersion, CaseDbConnection connection) throws SQLException, TskCoreException {
		if (schemaVersion.getMajor() != 5) {
			return schemaVersion;
		}

		/*
		 * This upgrade fixes a bug where some releases had artifact review
		 * status support in the case database and others did not.
		 */
		Statement statement = null;
		ResultSet resultSet = null;
		acquireSingleUserCaseWriteLock();
		try {
			/*
			 * Add the review_statuses lookup table, if missing.
			 */
			statement = connection.createStatement();
			statement.execute("CREATE TABLE IF NOT EXISTS review_statuses (review_status_id INTEGER PRIMARY KEY, review_status_name TEXT NOT NULL, display_name TEXT NOT NULL)");

			resultSet = connection.executeQuery(statement, "SELECT COUNT(*) AS count FROM review_statuses"); //NON-NLS
			resultSet.next();
			if (resultSet.getLong("count") == 0) {
				/*
				 * Add review_status_id column to artifacts table.
				 *
				 * NOTE: For DBs created with schema 5 or 6 we define a foreign
				 * key constraint on the review_status_column. We don't bother
				 * with this for DBs updated to schema 5 or 6 because of
				 * limitations of the SQLite ALTER TABLE command.
				 */
				statement.execute("ALTER TABLE blackboard_artifacts ADD COLUMN review_status_id INTEGER NOT NULL DEFAULT " + BlackboardArtifact.ReviewStatus.UNDECIDED.getID());
			}

			return new CaseDbSchemaVersionNumber(6, 0);

		} finally {
			closeResultSet(resultSet);
			closeStatement(statement);
			releaseSingleUserCaseWriteLock();
		}
	}

	/**
	 * Updates a schema version 6 database to a schema version 7 database.
	 *
	 * @param schemaVersion The current schema version of the database.
	 * @param connection    A connection to the case database.
	 *
	 * @return The new database schema version.
	 *
	 * @throws SQLException     If there is an error completing a database
	 *                          operation.
	 * @throws TskCoreException If there is an error completing a database
	 *                          operation via another SleuthkitCase method.
	 */
	private CaseDbSchemaVersionNumber updateFromSchema6toSchema7(CaseDbSchemaVersionNumber schemaVersion, CaseDbConnection connection) throws SQLException, TskCoreException {
		if (schemaVersion.getMajor() != 6) {
			return schemaVersion;
		}

		/*
		 * This upgrade adds an indexed extension column to the tsk_files table.
		 */
		Statement statement = null;
		Statement updstatement = null;
		ResultSet resultSet = null;
		acquireSingleUserCaseWriteLock();
		try {
			statement = connection.createStatement();
			updstatement = connection.createStatement();
			statement.execute("ALTER TABLE tsk_files ADD COLUMN extension TEXT");

			resultSet = connection.executeQuery(statement, "SELECT obj_id,name FROM tsk_files"); //NON-NLS
			while (resultSet.next()) {
				long objID = resultSet.getLong("obj_id");
				String name = resultSet.getString("name");
				updstatement.executeUpdate("UPDATE tsk_files SET extension = '" + escapeSingleQuotes(extractExtension(name)) + "' "
						+ "WHERE obj_id = " + objID);
			}

			statement.execute("CREATE INDEX file_extension ON tsk_files ( extension )");

			// Add artifact_obj_id column to blackboard_artifacts table, data conversion for old versions isn't necesarry.
			statement.execute("ALTER TABLE blackboard_artifacts ADD COLUMN artifact_obj_id INTEGER NOT NULL DEFAULT -1");

			return new CaseDbSchemaVersionNumber(7, 0);

		} finally {
			closeResultSet(resultSet);
			closeStatement(statement);
			closeStatement(updstatement);
			releaseSingleUserCaseWriteLock();
		}
	}

	/**
	 * Updates a schema version 7 database to a schema version 7.1 database.
	 *
	 * @param schemaVersion The current schema version of the database.
	 * @param connection    A connection to the case database.
	 *
	 * @return The new database schema version.
	 *
	 * @throws SQLException     If there is an error completing a database
	 *                          operation.
	 * @throws TskCoreException If there is an error completing a database
	 *                          operation via another SleuthkitCase method.
	 */
	private CaseDbSchemaVersionNumber updateFromSchema7toSchema7dot1(CaseDbSchemaVersionNumber schemaVersion, CaseDbConnection connection) throws SQLException, TskCoreException {
		if (schemaVersion.getMajor() != 7) {
			return schemaVersion;
		}

		if (schemaVersion.getMinor() != 0) {
			return schemaVersion;
		}

		/*
		 * This upgrade adds a minor version number column.
		 */
		Statement statement = null;
		ResultSet resultSet = null;
		acquireSingleUserCaseWriteLock();
		try {
			statement = connection.createStatement();

			//add the schema minor version number column.
			if (schemaVersion.getMinor() == 0) {
				//add the schema minor version number column.
				statement.execute("ALTER TABLE tsk_db_info ADD COLUMN schema_minor_ver INTEGER DEFAULT 1");
			}
			return new CaseDbSchemaVersionNumber(7, 1);

		} finally {
			closeResultSet(resultSet);
			closeStatement(statement);
			releaseSingleUserCaseWriteLock();
		}
	}

	/**
	 * Updates a schema version 7.1 database to a schema version 7.2 database.
	 *
	 * @param schemaVersion The current schema version of the database.
	 * @param connection    A connection to the case database.
	 *
	 * @return The new database schema version.
	 *
	 * @throws SQLException     If there is an error completing a database
	 *                          operation.
	 * @throws TskCoreException If there is an error completing a database
	 *                          operation via another SleuthkitCase method.
	 */
	private CaseDbSchemaVersionNumber updateFromSchema7dot1toSchema7dot2(CaseDbSchemaVersionNumber schemaVersion, CaseDbConnection connection) throws SQLException, TskCoreException {
		if (schemaVersion.getMajor() != 7) {
			return schemaVersion;
		}

		if (schemaVersion.getMinor() != 1) {
			return schemaVersion;
		}

		Statement statement = null;
		Statement updstatement = null;
		ResultSet resultSet = null;
		acquireSingleUserCaseWriteLock();
		try {
			//add the data_source_obj_id column to blackboard_artifacts.
			statement = connection.createStatement();
			statement.execute("ALTER TABLE blackboard_artifacts ADD COLUMN data_source_obj_id INTEGER NOT NULL DEFAULT -1");

			// populate data_source_obj_id for each artifact
			updstatement = connection.createStatement();
			resultSet = connection.executeQuery(statement, "SELECT artifact_id, obj_id FROM blackboard_artifacts"); //NON-NLS
			while (resultSet.next()) {
				long artifact_id = resultSet.getLong("artifact_id");
				long obj_id = resultSet.getLong("obj_id");
				long data_source_obj_id = getDataSourceObjectId(connection, obj_id);
				updstatement.executeUpdate("UPDATE blackboard_artifacts SET data_source_obj_id = " + data_source_obj_id + " "
						+ "WHERE artifact_id = " + artifact_id);
			}
			closeResultSet(resultSet);
			closeStatement(statement);
			closeStatement(updstatement);

			/*
			 * Add a knownStatus column to the tag_names table.
			 */
			statement = connection.createStatement();
			statement.execute("ALTER TABLE tag_names ADD COLUMN knownStatus INTEGER NOT NULL DEFAULT " + TskData.FileKnown.UNKNOWN.getFileKnownValue());

			// Create account_types, accounts, and account_relationships  table
			if (this.dbType.equals(DbType.SQLITE)) {
				statement.execute("CREATE TABLE account_types (account_type_id INTEGER PRIMARY KEY, type_name TEXT UNIQUE NOT NULL, display_name TEXT NOT NULL)");
				statement.execute("CREATE TABLE accounts (account_id INTEGER PRIMARY KEY, account_type_id INTEGER NOT NULL, account_unique_identifier TEXT NOT NULL,  UNIQUE(account_type_id, account_unique_identifier) , FOREIGN KEY(account_type_id) REFERENCES account_types(account_type_id))");
				statement.execute("CREATE TABLE account_relationships (relationship_id INTEGER PRIMARY KEY, account1_id INTEGER NOT NULL, account2_id INTEGER NOT NULL, relationship_source_obj_id INTEGER NOT NULL,  date_time INTEGER, relationship_type INTEGER NOT NULL, data_source_obj_id INTEGER NOT NULL, UNIQUE(account1_id, account2_id, relationship_source_obj_id), FOREIGN KEY(account1_id) REFERENCES accounts(account_id), FOREIGN KEY(account2_id) REFERENCES accounts(account_id), FOREIGN KEY(relationship_source_obj_id) REFERENCES tsk_objects(obj_id), FOREIGN KEY(data_source_obj_id) REFERENCES tsk_objects(obj_id))");
			} else {
				statement.execute("CREATE TABLE account_types (account_type_id BIGSERIAL PRIMARY KEY, type_name TEXT UNIQUE NOT NULL, display_name TEXT NOT NULL)");
				statement.execute("CREATE TABLE accounts (account_id BIGSERIAL PRIMARY KEY, account_type_id INTEGER NOT NULL, account_unique_identifier TEXT NOT NULL,  UNIQUE(account_type_id, account_unique_identifier) , FOREIGN KEY(account_type_id) REFERENCES account_types(account_type_id))");
				statement.execute("CREATE TABLE account_relationships  (relationship_id BIGSERIAL PRIMARY KEY, account1_id INTEGER NOT NULL, account2_id INTEGER NOT NULL, relationship_source_obj_id INTEGER NOT NULL, date_time BIGINT, relationship_type INTEGER NOT NULL, data_source_obj_id INTEGER NOT NULL, UNIQUE(account1_id, account2_id, relationship_source_obj_id), FOREIGN KEY(account1_id) REFERENCES accounts(account_id), FOREIGN KEY(account2_id) REFERENCES accounts(account_id), FOREIGN KEY(relationship_source_obj_id) REFERENCES tsk_objects(obj_id), FOREIGN KEY(data_source_obj_id) REFERENCES tsk_objects(obj_id))");
			}

			// Create indexes
			statement.execute("CREATE INDEX artifact_artifact_objID ON blackboard_artifacts(artifact_obj_id)");
			statement.execute("CREATE INDEX relationships_account1  ON account_relationships(account1_id)");
			statement.execute("CREATE INDEX relationships_account2  ON account_relationships(account2_id)");
			statement.execute("CREATE INDEX relationships_relationship_source_obj_id  ON account_relationships(relationship_source_obj_id)");
			statement.execute("CREATE INDEX relationships_date_time  ON account_relationships(date_time)");
			statement.execute("CREATE INDEX relationships_relationship_type  ON account_relationships(relationship_type)");
			statement.execute("CREATE INDEX relationships_data_source_obj_id  ON account_relationships(data_source_obj_id)");

			return new CaseDbSchemaVersionNumber(7, 2);
		} finally {
			closeResultSet(resultSet);
			closeStatement(statement);
			closeStatement(updstatement);
			releaseSingleUserCaseWriteLock();
		}
	}

	/**
	 * Updates a schema version 7.2 database to a schema version 8.0 database.
	 *
	 * @param schemaVersion The current schema version of the database.
	 * @param connection    A connection to the case database.
	 *
	 * @return The new database schema version.
	 *
	 * @throws SQLException     If there is an error completing a database
	 *                          operation.
	 * @throws TskCoreException If there is an error completing a database
	 *                          operation via another SleuthkitCase method.
	 */
	private CaseDbSchemaVersionNumber updateFromSchema7dot2toSchema8dot0(CaseDbSchemaVersionNumber schemaVersion, CaseDbConnection connection) throws SQLException, TskCoreException {
		if (schemaVersion.getMajor() != 7) {
			return schemaVersion;
		}

		if (schemaVersion.getMinor() != 2) {
			return schemaVersion;
		}

		Statement updateSchemaStatement = connection.createStatement();
		Statement getExistingReportsStatement = connection.createStatement();
		ResultSet resultSet = null;
		ResultSet existingReports = null;

		acquireSingleUserCaseWriteLock();
		try {
			// Update the schema to turn report_id into an object id.

			// Unfortunately, SQLite doesn't support adding a constraint
			// to an existing table so we have to rename the old...
			updateSchemaStatement.execute("ALTER TABLE reports RENAME TO old_reports");

			// ...create the new...
			updateSchemaStatement.execute("CREATE TABLE reports (obj_id BIGSERIAL PRIMARY KEY, path TEXT NOT NULL, crtime INTEGER NOT NULL, src_module_name TEXT NOT NULL, report_name TEXT NOT NULL, FOREIGN KEY(obj_id) REFERENCES tsk_objects(obj_id))");

			// ...add the existing report records back...
			existingReports = getExistingReportsStatement.executeQuery("SELECT * FROM old_reports");
			while (existingReports.next()) {
				String path = existingReports.getString(2);
				long crtime = existingReports.getInt(3);
				String sourceModule = existingReports.getString(4);
				String reportName = existingReports.getString(5);

				PreparedStatement insertObjectStatement = connection.getPreparedStatement(PREPARED_STATEMENT.INSERT_OBJECT, Statement.RETURN_GENERATED_KEYS);
				insertObjectStatement.clearParameters();
				insertObjectStatement.setNull(1, java.sql.Types.BIGINT);
				insertObjectStatement.setLong(2, TskData.ObjectType.REPORT.getObjectType());
				connection.executeUpdate(insertObjectStatement);
				resultSet = insertObjectStatement.getGeneratedKeys();
				if (!resultSet.next()) {
					throw new TskCoreException(String.format("Failed to INSERT report %s (%s) in tsk_objects table", reportName, path));
				}
				long objectId = resultSet.getLong(1); //last_insert_rowid()

				// INSERT INTO reports (obj_id, path, crtime, src_module_name, display_name) VALUES (?, ?, ?, ?, ?)
				PreparedStatement insertReportStatement = connection.getPreparedStatement(PREPARED_STATEMENT.INSERT_REPORT);
				insertReportStatement.clearParameters();
				insertReportStatement.setLong(1, objectId);
				insertReportStatement.setString(2, path);
				insertReportStatement.setLong(3, crtime);
				insertReportStatement.setString(4, sourceModule);
				insertReportStatement.setString(5, reportName);
				connection.executeUpdate(insertReportStatement);
			}

			// ...and drop the old table.
			updateSchemaStatement.execute("DROP TABLE old_reports");

			return new CaseDbSchemaVersionNumber(8, 0);
		} finally {
			closeResultSet(resultSet);
			closeResultSet(existingReports);
			closeStatement(updateSchemaStatement);
			closeStatement(getExistingReportsStatement);
			releaseSingleUserCaseWriteLock();
		}
	}

	/**
	 * Updates a schema version 8.0 database to a schema version 8.1 database.
	 *
	 * @param schemaVersion The current schema version of the database.
	 * @param connection    A connection to the case database.
	 *
	 * @return The new database schema version.
	 *
	 * @throws SQLException     If there is an error completing a database
	 *                          operation.
	 * @throws TskCoreException If there is an error completing a database
	 *                          operation via another SleuthkitCase method.
	 */
	private CaseDbSchemaVersionNumber updateFromSchema8dot0toSchema8dot1(CaseDbSchemaVersionNumber schemaVersion, CaseDbConnection connection) throws SQLException, TskCoreException {
		if (schemaVersion.getMajor() != 8) {
			return schemaVersion;
		}

		if (schemaVersion.getMinor() != 0) {
			return schemaVersion;
		}

		acquireSingleUserCaseWriteLock();

		try (Statement statement = connection.createStatement();) {
			// create examiners table
			if (this.dbType.equals(DbType.SQLITE)) {
				statement.execute("CREATE TABLE tsk_examiners (examiner_id INTEGER PRIMARY KEY, login_name TEXT NOT NULL, display_name TEXT, UNIQUE(login_name) )");
				statement.execute("ALTER TABLE content_tags ADD COLUMN examiner_id INTEGER REFERENCES tsk_examiners(examiner_id) DEFAULT NULL");
				statement.execute("ALTER TABLE blackboard_artifact_tags ADD COLUMN examiner_id INTEGER REFERENCES tsk_examiners(examiner_id) DEFAULT NULL");
			} else {
				statement.execute("CREATE TABLE tsk_examiners (examiner_id BIGSERIAL PRIMARY KEY, login_name TEXT NOT NULL, display_name TEXT, UNIQUE(login_name))");
				statement.execute("ALTER TABLE content_tags ADD COLUMN examiner_id BIGINT REFERENCES tsk_examiners(examiner_id) DEFAULT NULL");
				statement.execute("ALTER TABLE blackboard_artifact_tags ADD COLUMN examiner_id BIGINT REFERENCES tsk_examiners(examiner_id) DEFAULT NULL");
			}

			return new CaseDbSchemaVersionNumber(8, 1);
		} finally {
			releaseSingleUserCaseWriteLock();
		}
	}

	/**
	 * Updates a schema version 8.1 database to a schema version 8.2 database.
	 *
	 * @param schemaVersion The current schema version of the database.
	 * @param connection    A connection to the case database.
	 *
	 * @return The new database schema version.
	 *
	 * @throws SQLException     If there is an error completing a database
	 *                          operation.
	 * @throws TskCoreException If there is an error completing a database
	 *                          operation via another SleuthkitCase method.
	 */
	private CaseDbSchemaVersionNumber updateFromSchema8dot1toSchema8dot2(CaseDbSchemaVersionNumber schemaVersion, CaseDbConnection connection) throws SQLException, TskCoreException {
		if (schemaVersion.getMajor() != 8) {
			return schemaVersion;
		}

		if (schemaVersion.getMinor() != 1) {
			return schemaVersion;
		}

		acquireSingleUserCaseWriteLock();

		try (Statement statement = connection.createStatement();) {
			statement.execute("ALTER TABLE tsk_image_info ADD COLUMN sha1 TEXT DEFAULT NULL");
			statement.execute("ALTER TABLE tsk_image_info ADD COLUMN sha256 TEXT DEFAULT NULL");

<<<<<<< HEAD
			String primaryKeyType;
			switch (getDatabaseType()) {
				case POSTGRESQL:
					primaryKeyType = "BIGSERIAL";
					break;
				case SQLITE:
					primaryKeyType = "INTEGER";
					break;
				default:
					throw new TskCoreException("Unsupported data base type: " + getDatabaseType().toString());
			}

			//create and initialize tsk_event_types tables
			statement.execute("CREATE TABLE tsk_event_types ("
					+ " event_type_id " + primaryKeyType + " PRIMARY KEY, "
					+ " display_name TEXT UNIQUE NOT NULL, "
					+ " super_type_id INTEGER REFERENCES tsk_event_types(event_type_id) )");
			statement.execute("insert into tsk_event_types(event_type_id, display_name, super_type_id)"
					+ " values( 0, 'Event Types', null)");
			statement.execute("insert into tsk_event_types(event_type_id, display_name, super_type_id)"
					+ " values(1, 'File System', 0)");
			statement.execute("insert into tsk_event_types(event_type_id, display_name, super_type_id)"
					+ " values(2, 'Web Activity', 0)");
			statement.execute("insert into tsk_event_types(event_type_id, display_name, super_type_id)"
					+ " values(3, 'Misc Types', 0)");
			statement.execute("insert into tsk_event_types(event_type_id, display_name, super_type_id)"
					+ " values(4, 'Modified', 1)");
			statement.execute("insert into tsk_event_types(event_type_id, display_name, super_type_id)"
					+ " values(5, 'Accessed', 1)");
			statement.execute("insert into tsk_event_types(event_type_id, display_name, super_type_id)"
					+ " values(6, 'Created', 1)");
			statement.execute("insert into tsk_event_types(event_type_id, display_name, super_type_id)"
					+ " values(7, 'Changed', 1)");

			//create tsk_events tables
			statement.execute("CREATE TABLE tsk_events ("
					+ " event_id  " + primaryKeyType + " PRIMARY KEY, "
					+ " data_source_obj_id BIGINT NOT NULL, "
					+ " file_obj_id BIGINT NOT NULL, "
					+ " artifact_id BIGINT, "
					+ " time INTEGER NOT NULL, "
					+ " sub_type INTEGER, "
					+ " base_type INTEGER NOT NULL, "
					+ " full_description TEXT NOT NULL, "
					+ " med_description TEXT NOT NULL, "
					+ " short_description TEXT NOT NULL, "
					+ " known_state INTEGER NOT NULL, "//boolean 
					+ " hash_hit INTEGER NOT NULL, "//boolean 
					+ " tagged INTEGER NOT NULL, "
					+ "FOREIGN KEY(data_source_obj_id) REFERENCES data_source_info(obj_id), "
					+ "FOREIGN KEY(file_obj_id) REFERENCES tsk_objects(obj_id), "
					+ "FOREIGN KEY(artifact_id) REFERENCES blackboard_artifacts(artifact_id), "
					+ "FOREIGN KEY(sub_type) REFERENCES tsk_event_types(event_type_id), "
					+ "FOREIGN KEY(base_type) REFERENCES tsk_event_types(event_type_id))");

			//create tsk_events indices
			statement.execute("CREATE INDEX events_data_source_obj_id ON tsk_events(data_source_obj_id)");
			statement.execute("CREATE INDEX events_event_id_hash_hit ON tsk_events(event_id, hash_hit)");
			statement.execute("CREATE INDEX events_event_id_tagged ON tsk_events(event_id, tagged)");
			statement.execute("CREATE INDEX events_file_obj_id ON tsk_events(file_obj_id)");
			statement.execute("CREATE INDEX events_artifact_id ON tsk_events(artifact_id)");
			statement.execute("CREATE INDEX events_sub_type_short_description_time ON tsk_events(sub_type, short_description, time)");
			statement.execute("CREATE INDEX events_base_type_short_description_time ON tsk_events(base_type, short_description, time)");
			statement.execute("CREATE INDEX events_time ON tsk_events(time)");
			statement.execute("CREATE INDEX events_known_state ON tsk_events(known_state)");
=======
			/*
			 * Add new tsk_db_extended_info table with created schema and schema
			 * version numbers as the initial data. The created schema version
			 * is set to 0, 0 to indicate that it is not known.
			 */
			statement.execute("CREATE TABLE tsk_db_extended_info (id INTEGER PRIMARY KEY, name TEXT NOT NULL, value TEXT NOT NULL)");
			statement.execute("INSERT INTO tsk_db_extended_info (name, value) VALUES ('schema_major_version', '8')");
			statement.execute("INSERT INTO tsk_db_extended_info (name, value) VALUES ('schema_minor_version', '2')");
			statement.execute("INSERT INTO tsk_db_extended_info (name, value) VALUES ('created_schema_major_version', '0')");
			statement.execute("INSERT INTO tsk_db_extended_info (name, value) VALUES ('created_schema_minor_version', '0')");
>>>>>>> fc1bdaee

			return new CaseDbSchemaVersionNumber(8, 2);

		} finally {
			releaseSingleUserCaseWriteLock();
		}
	}

<<<<<<< HEAD
	

=======
>>>>>>> fc1bdaee
	/**
	 * Extract the extension from a file name.
	 *
	 * @param fileName the file name to extract the extension from.
	 *
	 * @return The extension extracted from fileName. Will not be null.
	 */
	static String extractExtension(final String fileName) {
		String ext;
		int i = fileName.lastIndexOf(".");
		// > 0 because we assume it's not an extension if period is the first character
		if ((i > 0) && ((i + 1) < fileName.length())) {
			ext = fileName.substring(i + 1);
		} else {
			return "";
		}
		// we added this at one point to deal with files that had crazy names based on URLs
		// it's too hard though to clean those up and not mess up basic extensions though.
		// We need to add '-' to the below if we use it again
		//		String[] findNonAlphanumeric = ext.split("[^a-zA-Z0-9_]");
		//		if (findNonAlphanumeric.length > 1) {
		//			ext = findNonAlphanumeric[0];
		//		}
		return ext.toLowerCase();
	}

	/**
	 * Returns case database schema version number. As of TSK 4.5.0 db schema
	 * versions are two part Major.minor. This method only returns the major
	 * part. Use getDBSchemaVersion() for the complete version.
	 *
	 * @return The schema version number as an integer.
	 *
	 * @deprecated since 4.5.0 Use getDBSchemaVersion() instead for more
	 * complete version info.
	 */
	@Deprecated
	public int getSchemaVersion() {
		return getDBSchemaVersion().getMajor();
	}

	/**
	 * Gets the database schema version in use.
	 *
	 * @return the database schema version in use.
	 */
	public VersionNumber getDBSchemaVersion() {
		return CURRENT_DB_SCHEMA_VERSION;
	}

	/**
	 * Returns the type of database in use.
	 *
	 * @return database type
	 */
	public DbType getDatabaseType() {
		return this.dbType;
	}

	/**
	 * Returns the path of a backup copy of the database made when a schema
	 * version upgrade has occurred.
	 *
	 * @return The path of the backup file or null if no backup was made.
	 */
	public String getBackupDatabasePath() {
		return dbBackupPath;
	}

	/**
	 * Create a new transaction on the case database. The transaction object
	 * that is returned can be passed to methods that take a CaseDbTransaction.
	 * The caller is responsible for calling either commit() or rollback() on
	 * the transaction object.
	 *
	 * @return A CaseDbTransaction object.
	 *
	 * @throws TskCoreException
	 */
	public CaseDbTransaction beginTransaction() throws TskCoreException {
		return new CaseDbTransaction(this, connections.getConnection());
	}

	/**
	 * Gets the case database name.
	 *
	 * @return The case database name.
	 */
	public String getDatabaseName() {
		return databaseName;
	}

	/**
	 * Get the full path to the case directory. For a SQLite case database, this
	 * is the same as the database directory path.
	 *
	 * @return Case directory path.
	 */
	public String getDbDirPath() {
		return caseDirPath;
	}

	/**
	 * Acquires a write lock, but only if this is a single-user case. Always
	 * call this method in a try block with a call to the lock release method in
	 * an associated finally block.
	 */
	public void acquireSingleUserCaseWriteLock() {
		if (dbType == DbType.SQLITE) {
			rwLock.writeLock().lock();
		}
	}

	/**
	 * Releases a write lock, but only if this is a single-user case. This
	 * method should always be called in the finally block of a try block in
	 * which the lock was acquired.
	 */
	public void releaseSingleUserCaseWriteLock() {
		if (dbType == DbType.SQLITE) {
			rwLock.writeLock().unlock();
		}
	}

	/**
	 * Acquires a read lock, but only if this is a single-user case. Call this
	 * method in a try block with a call to the lock release method in an
	 * associated finally block.
	 */
	public void acquireSingleUserCaseReadLock() {
		if (dbType == DbType.SQLITE) {
			rwLock.readLock().lock();
		}
	}

	/**
	 * Releases a read lock, but only if this is a single-user case. This method
	 * should always be called in the finally block of a try block in which the
	 * lock was acquired.
	 */
	public void releaseSingleUserCaseReadLock() {
		if (dbType == DbType.SQLITE) {
			rwLock.readLock().unlock();
		}
	}

	/**
	 * Open an existing case database.
	 *
	 * @param dbPath Path to SQLite case database.
	 *
	 * @return Case database object.
	 *
	 * @throws org.sleuthkit.datamodel.TskCoreException
	 */
	public static SleuthkitCase openCase(String dbPath) throws TskCoreException {
		try {
			final SleuthkitJNI.CaseDbHandle caseHandle = SleuthkitJNI.openCaseDb(dbPath);
			return new SleuthkitCase(dbPath, caseHandle, DbType.SQLITE);
		} catch (TskUnsupportedSchemaVersionException ex) {
			//don't wrap in new TskCoreException
			throw ex;
		} catch (Exception ex) {
			throw new TskCoreException("Failed to open case database at " + dbPath, ex);
		}
	}

	/**
	 * Open an existing multi-user case database.
	 *
	 * @param databaseName The name of the database.
	 * @param info         Connection information for the the database.
	 * @param caseDir      The folder where the case metadata fils is stored.
	 *
	 * @return A case database object.
	 *
	 * @throws TskCoreException If there is a problem opening the database.
	 */
	public static SleuthkitCase openCase(String databaseName, CaseDbConnectionInfo info, String caseDir) throws TskCoreException {
		try {
			/*
			 * The flow of this method involves trying to open case and if
			 * successful, return that case. If unsuccessful, an exception is
			 * thrown. We catch any exceptions, and use tryConnect() to attempt
			 * to obtain further information about the error. If tryConnect() is
			 * unable to successfully connect, tryConnect() will throw a
			 * TskCoreException with a message containing user-level error
			 * reporting. If tryConnect() is able to connect, flow continues and
			 * we rethrow the original exception obtained from trying to create
			 * the case. In this way, we obtain more detailed information if we
			 * are able, but do not lose any information if unable.
			 */
			final SleuthkitJNI.CaseDbHandle caseHandle = SleuthkitJNI.openCaseDb(databaseName, info);
			return new SleuthkitCase(info.getHost(), Integer.parseInt(info.getPort()), databaseName, info.getUserName(), info.getPassword(), caseHandle, caseDir, info.getDbType());
		} catch (PropertyVetoException exp) {
			// In this case, the JDBC driver doesn't support PostgreSQL. Use the generic message here.
			throw new TskCoreException(exp.getMessage(), exp);
		} catch (TskUnsupportedSchemaVersionException ex) {
			//don't wrap in new TskCoreException
			throw ex;
		} catch (Exception exp) {
			tryConnect(info); // attempt to connect, throw with user-friendly message if unable
			throw new TskCoreException(exp.getMessage(), exp); // throw with generic message if tryConnect() was successful
		}
	}

	/**
	 * Creates a new SQLite case database.
	 *
	 * @param dbPath Path to where SQlite case database should be created.
	 *
	 * @return A case database object.
	 *
	 * @throws org.sleuthkit.datamodel.TskCoreException
	 */
	public static SleuthkitCase newCase(String dbPath) throws TskCoreException {
		try {
			SleuthkitJNI.CaseDbHandle caseHandle = SleuthkitJNI.newCaseDb(dbPath);
			return new SleuthkitCase(dbPath, caseHandle, DbType.SQLITE);
		} catch (Exception ex) {
			throw new TskCoreException("Failed to create case database at " + dbPath, ex);
		}
	}

	/**
	 * Creates a new PostgreSQL case database.
	 *
	 * @param caseName    The name of the case. It will be used to create a case
	 *                    database name that can be safely used in SQL commands
	 *                    and will not be subject to name collisions on the case
	 *                    database server. Use getDatabaseName to get the
	 *                    created name.
	 * @param info        The information to connect to the database.
	 * @param caseDirPath The case directory path.
	 *
	 * @return A case database object.
	 *
	 * @throws org.sleuthkit.datamodel.TskCoreException
	 */
	public static SleuthkitCase newCase(String caseName, CaseDbConnectionInfo info, String caseDirPath) throws TskCoreException {
		String databaseName = createCaseDataBaseName(caseName);
		try {
			/**
			 * The flow of this method involves trying to create a new case and
			 * if successful, return that case. If unsuccessful, an exception is
			 * thrown. We catch any exceptions, and use tryConnect() to attempt
			 * to obtain further information about the error. If tryConnect() is
			 * unable to successfully connect, tryConnect() will throw a
			 * TskCoreException with a message containing user-level error
			 * reporting. If tryConnect() is able to connect, flow continues and
			 * we rethrow the original exception obtained from trying to create
			 * the case. In this way, we obtain more detailed information if we
			 * are able, but do not lose any information if unable.
			 */
			SleuthkitJNI.CaseDbHandle caseHandle = SleuthkitJNI.newCaseDb(databaseName, info);
			return new SleuthkitCase(info.getHost(), Integer.parseInt(info.getPort()),
					databaseName, info.getUserName(), info.getPassword(), caseHandle, caseDirPath, info.getDbType());
		} catch (PropertyVetoException exp) {
			// In this case, the JDBC driver doesn't support PostgreSQL. Use the generic message here.
			throw new TskCoreException(exp.getMessage(), exp);
		} catch (Exception exp) {
			tryConnect(info); // attempt to connect, throw with user-friendly message if unable
			throw new TskCoreException(exp.getMessage(), exp); // throw with generic message if tryConnect() was successful
		}
	}

	/**
	 * Transforms a candidate PostgreSQL case database name into one that can be
	 * safely used in SQL commands and will not be subject to name collisions on
	 * the case database server.
	 *
	 * @param candidateDbName A candidate case database name.
	 *
	 * @return A case database name.
	 */
	private static String createCaseDataBaseName(String candidateDbName) {
		String dbName;
		if (!candidateDbName.isEmpty()) {
			/*
			 * Replace all non-ASCII characters.
			 */
			dbName = candidateDbName.replaceAll("[^\\p{ASCII}]", "_"); //NON-NLS

			/*
			 * Replace all control characters.
			 */
			dbName = dbName.replaceAll("[\\p{Cntrl}]", "_"); //NON-NLS

			/*
			 * Replace /, \, :, ?, space, ' ".
			 */
			dbName = dbName.replaceAll("[ /?:'\"\\\\]", "_"); //NON-NLS

			/*
			 * Make it all lowercase.
			 */
			dbName = dbName.toLowerCase();

			/*
			 * Must start with letter or underscore. If not, prepend an
			 * underscore.
			 */
			if ((dbName.length() > 0 && !(Character.isLetter(dbName.codePointAt(0))) && !(dbName.codePointAt(0) == '_'))) {
				dbName = "_" + dbName;
			}

			/*
			 * Truncate to 63 - 16 = 47 chars to accomodate a timestamp for
			 * uniqueness.
			 */
			if (dbName.length() > MAX_DB_NAME_LEN_BEFORE_TIMESTAMP) {
				dbName = dbName.substring(0, MAX_DB_NAME_LEN_BEFORE_TIMESTAMP);
			}

		} else {
			/*
			 * Must start with letter or underscore.
			 */
			dbName = "_";
		}
		/*
		 * Add the time stmap.
		 */
		SimpleDateFormat dateFormat = new SimpleDateFormat("yyyyMMdd_HHmmss");
		Date date = new Date();
		dbName = dbName + "_" + dateFormat.format(date);

		return dbName;
	}

	/**
	 * Returns the Examiner object for currently logged in user
	 *
	 * @return A Examiner object.
	 *
	 * @throws org.sleuthkit.datamodel.TskCoreException
	 */
	public Examiner getCurrentExaminer() throws TskCoreException {

		// return cached value if there's one
		if (cachedCurrentExaminer != null) {
			return cachedCurrentExaminer;
		}
		String loginName = System.getProperty("user.name");
		if (loginName == null || loginName.isEmpty()) {
			throw new TskCoreException("Failed to determine logged in user name.");
		}

		CaseDbConnection connection = connections.getConnection();
		acquireSingleUserCaseReadLock();
		ResultSet resultSet = null;
		try {
			PreparedStatement statement = connection.getPreparedStatement(PREPARED_STATEMENT.SELECT_EXAMINER_BY_LOGIN_NAME);
			statement.clearParameters();
			statement.setString(1, loginName);
			resultSet = connection.executeQuery(statement);
			if (resultSet.next()) {
				cachedCurrentExaminer = new Examiner(resultSet.getLong("examiner_id"), resultSet.getString("login_name"), resultSet.getString("display_name"));
				return cachedCurrentExaminer;
			} else {
				throw new TskCoreException("Error getting examaminer for name = " + loginName);
			}

		} catch (SQLException ex) {
			throw new TskCoreException("Error getting examaminer for name = " + loginName, ex);
		} finally {
			closeResultSet(resultSet);
			connection.close();
			releaseSingleUserCaseReadLock();
		}

	}

	/**
	 * Returns the Examiner object for given id
	 *
	 * @param id
	 *
	 * @return Examiner object
	 *
	 * @throws TskCoreException
	 */
	Examiner getExaminerById(long id) throws TskCoreException {

		CaseDbConnection connection = connections.getConnection();
		acquireSingleUserCaseReadLock();
		ResultSet resultSet = null;
		try {
			PreparedStatement statement = connection.getPreparedStatement(PREPARED_STATEMENT.SELECT_EXAMINER_BY_ID);
			statement.clearParameters();
			statement.setLong(1, id);
			resultSet = connection.executeQuery(statement);
			if (resultSet.next()) {
				return new Examiner(resultSet.getLong("examiner_id"), resultSet.getString("login_name"), resultSet.getString("full_name"));
			} else {
				throw new TskCoreException("Error getting examaminer for id = " + id);
			}
		} catch (SQLException ex) {
			throw new TskCoreException("Error getting examaminer for id = " + id, ex);
		} finally {
			closeResultSet(resultSet);
			connection.close();
			releaseSingleUserCaseReadLock();
		}
	}

	/**
	 * Starts the multi-step process of adding an image data source to the case
	 * by creating an object that can be used to control the process and get
	 * progress messages from it.
	 *
	 * @param timeZone        The time zone of the image.
	 * @param addUnallocSpace Set to true to create virtual files for
	 *                        unallocated space in the image.
	 * @param noFatFsOrphans  Set to true to skip processing orphan files of FAT
	 *                        file systems.
	 * @param imageCopyPath   Path to which a copy of the image should be
	 *                        written. Use the empty string to disable image
	 *                        writing.
	 *
	 * @return An object that encapsulates control of adding an image via the
	 *         SleuthKit native code layer.
	 */
	public AddImageProcess makeAddImageProcess(String timeZone, boolean addUnallocSpace, boolean noFatFsOrphans, String imageCopyPath) {
		return this.caseHandle.initAddImageProcess(timeZone, addUnallocSpace, noFatFsOrphans, imageCopyPath, this);
	}

	/**
	 * Get the list of root objects (data sources) from the case database, e.g.,
	 * image files, logical (local) files, virtual directories.
	 *
	 * @return List of content objects representing root objects.
	 *
	 * @throws TskCoreException
	 */
	public List<Content> getRootObjects() throws TskCoreException {
		CaseDbConnection connection = connections.getConnection();
		acquireSingleUserCaseReadLock();
		Statement s = null;
		ResultSet rs = null;
		try {
			s = connection.createStatement();
			rs = connection.executeQuery(s, "SELECT obj_id, type FROM tsk_objects " //NON-NLS
					+ "WHERE par_obj_id IS NULL"); //NON-NLS
			Collection<ObjectInfo> infos = new ArrayList<ObjectInfo>();
			while (rs.next()) {
				infos.add(new ObjectInfo(rs.getLong("obj_id"), ObjectType.valueOf(rs.getShort("type")))); //NON-NLS
			}

			List<Content> rootObjs = new ArrayList<Content>();
			for (ObjectInfo i : infos) {
				if (null != i.type) {
					switch (i.type) {
						case IMG:
							rootObjs.add(getImageById(i.id));
							break;
						case ABSTRACTFILE:
							// Check if virtual dir for local files.
							AbstractFile af = getAbstractFileById(i.id);
							if (af instanceof VirtualDirectory) {
								rootObjs.add(af);
							} else {
								throw new TskCoreException("Parentless object has wrong type to be a root (ABSTRACTFILE, but not VIRTUAL_DIRECTORY: " + i.type);
							}
							break;
						case REPORT:
							break;
						default:
							throw new TskCoreException("Parentless object has wrong type to be a root: " + i.type);
					}
				}
			}
			return rootObjs;
		} catch (SQLException ex) {
			throw new TskCoreException("Error getting root objects", ex);
		} finally {
			closeResultSet(rs);
			closeStatement(s);
			connection.close();
			releaseSingleUserCaseReadLock();
		}
	}

	/**
	 * Gets the the datasource obj ids for the given device_id
	 *
	 * @param deviceId device_id
	 *
	 * @return A list of the data source object_id for the given device_id for
	 *         the case.
	 *
	 * @throws TskCoreException if there is a problem getting the data source
	 *                          obj ids.
	 */
	List<Long> getDataSourceObjIds(String deviceId) throws TskCoreException {

		// check cached map first
		synchronized (deviceIdToDatasourceObjIdMap) {
			if (deviceIdToDatasourceObjIdMap.containsKey(deviceId)) {
				return new ArrayList<Long>(deviceIdToDatasourceObjIdMap.get(deviceId));
			}

			CaseDbConnection connection = connections.getConnection();
			acquireSingleUserCaseReadLock();
			Statement s = null;
			ResultSet rs = null;
			try {
				s = connection.createStatement();
				rs = connection.executeQuery(s, "SELECT obj_id FROM data_source_info WHERE device_id = '" + deviceId + "'"); //NON-NLS
				List<Long> dataSourceObjIds = new ArrayList<Long>();
				while (rs.next()) {
					dataSourceObjIds.add(rs.getLong("obj_id"));

					// Add to map of deviceID to data_source_obj_id.
					long ds_obj_id = rs.getLong("obj_id");
					if (deviceIdToDatasourceObjIdMap.containsKey(deviceId)) {
						deviceIdToDatasourceObjIdMap.get(deviceId).add(ds_obj_id);
					} else {
						deviceIdToDatasourceObjIdMap.put(deviceId, new HashSet<Long>(Arrays.asList(ds_obj_id)));
					}
				}
				return dataSourceObjIds;
			} catch (SQLException ex) {
				throw new TskCoreException("Error getting data sources", ex);
			} finally {
				closeResultSet(rs);
				closeStatement(s);
				connection.close();
				releaseSingleUserCaseReadLock();
			}
		}
	}

	/**
	 * Gets the data sources for the case. For each data source, if it is an
	 * image, an Image will be instantiated. Otherwise, a LocalFilesDataSource
	 * will be instantiated.
	 *
	 * NOTE: The DataSource interface is an emerging feature and at present is
	 * only useful for obtaining the object id and the device id, an
	 * ASCII-printable identifier for the device associated with the data source
	 * that is intended to be unique across multiple cases (e.g., a UUID). In
	 * the future, this method will be a replacement for the getRootObjects
	 * method.
	 *
	 * @return A list of the data sources for the case.
	 *
	 * @throws TskCoreException if there is a problem getting the data sources.
	 */
	public List<DataSource> getDataSources() throws TskCoreException {
		CaseDbConnection connection = connections.getConnection();
		acquireSingleUserCaseReadLock();
		Statement statement = null;
		ResultSet resultSet = null;
		Statement statement2 = null;
		ResultSet resultSet2 = null;
		try {
			statement = connection.createStatement();
			statement2 = connection.createStatement();
			resultSet = connection.executeQuery(statement,
					"SELECT ds.obj_id, ds.device_id, ds.time_zone, img.type, img.ssize, img.size, img.md5, img.sha1, img.sha256, img.display_name "
					+ "FROM data_source_info AS ds "
					+ "LEFT JOIN tsk_image_info AS img "
					+ "ON ds.obj_id = img.obj_id"); //NON-NLS

			List<DataSource> dataSourceList = new ArrayList<DataSource>();
			Map<Long, List<String>> imagePathsMap = getImagePaths();

			while (resultSet.next()) {
				DataSource dataSource;
				Long objectId = resultSet.getLong("obj_id");
				String deviceId = resultSet.getString("device_id");
				String timezone = resultSet.getString("time_zone");
				String type = resultSet.getString("type");

				if (type == null) {
					/*
					 * No data found in 'tsk_image_info', so we build a
					 * LocalFilesDataSource.
					 */

					resultSet2 = connection.executeQuery(statement2, "SELECT name FROM tsk_files WHERE tsk_files.obj_id = " + objectId); //NON-NLS
					String dsName = (resultSet2.next()) ? resultSet2.getString("name") : "";
					resultSet2.close();

					TSK_FS_NAME_TYPE_ENUM dirType = TSK_FS_NAME_TYPE_ENUM.DIR;
					TSK_FS_META_TYPE_ENUM metaType = TSK_FS_META_TYPE_ENUM.TSK_FS_META_TYPE_DIR;
					TSK_FS_NAME_FLAG_ENUM dirFlag = TSK_FS_NAME_FLAG_ENUM.ALLOC;
					final short metaFlags = (short) (TSK_FS_META_FLAG_ENUM.ALLOC.getValue()
							| TSK_FS_META_FLAG_ENUM.USED.getValue());
					String parentPath = "/"; //NON-NLS
					dataSource = new LocalFilesDataSource(this, objectId, objectId, deviceId, dsName, dirType, metaType, dirFlag, metaFlags, timezone, null, FileKnown.UNKNOWN, parentPath);
				} else {
					/*
					 * Data found in 'tsk_image_info', so we build an Image.
					 */
					Long ssize = resultSet.getLong("ssize");
					Long size = resultSet.getLong("size");
					String md5 = resultSet.getString("md5");
					String sha1 = resultSet.getString("sha1");
					String sha256 = resultSet.getString("sha256");
					String name = resultSet.getString("display_name");

					List<String> imagePaths = imagePathsMap.get(objectId);
					if (name == null) {
						if (imagePaths.size() > 0) {
							String path = imagePaths.get(0);
							name = (new java.io.File(path)).getName();
						} else {
							name = "";
						}
					}

					dataSource = new Image(this, objectId, Long.valueOf(type), deviceId, ssize, name,
							imagePaths.toArray(new String[imagePaths.size()]), timezone, md5, sha1, sha256, size);
				}

				dataSourceList.add(dataSource);
			}

			return dataSourceList;

		} catch (SQLException ex) {
			throw new TskCoreException("Error getting data sources", ex);
		} finally {
			closeResultSet(resultSet);
			closeStatement(statement);
			closeResultSet(resultSet2);
			closeStatement(statement2);
			connection.close();
			releaseSingleUserCaseReadLock();
		}
	}

	/**
	 * Gets a specific data source for the case. If it is an image, an Image
	 * will be instantiated. Otherwise, a LocalFilesDataSource will be
	 * instantiated.
	 *
	 * NOTE: The DataSource class is an emerging feature and at present is only
	 * useful for obtaining the object id and the data source identifier, an
	 * ASCII-printable identifier for the data source that is intended to be
	 * unique across multiple cases (e.g., a UUID). In the future, this method
	 * will be a replacement for the getRootObjects method.
	 *
	 * @param objectId The object id of the data source.
	 *
	 * @return The data source.
	 *
	 * @throws TskDataException If there is no data source for the given object
	 *                          id.
	 * @throws TskCoreException If there is a problem getting the data source.
	 */
	public DataSource getDataSource(long objectId) throws TskDataException, TskCoreException {
		DataSource dataSource = null;
		CaseDbConnection connection = connections.getConnection();
		acquireSingleUserCaseReadLock();
		Statement statement = null;
		ResultSet resultSet = null;
		Statement statement2 = null;
		ResultSet resultSet2 = null;
		try {
			statement = connection.createStatement();
			statement2 = connection.createStatement();
			resultSet = connection.executeQuery(statement,
					"SELECT ds.device_id, ds.time_zone, img.type, img.ssize, img.size, img.md5, img.sha1, img.sha256, img.display_name "
					+ "FROM data_source_info AS ds "
					+ "LEFT JOIN tsk_image_info AS img "
					+ "ON ds.obj_id = img.obj_id "
					+ "WHERE ds.obj_id = " + objectId); //NON-NLS
			if (resultSet.next()) {
				String deviceId = resultSet.getString("device_id");
				String timezone = resultSet.getString("time_zone");
				String type = resultSet.getString("type");

				if (type == null) {
					/*
					 * No data found in 'tsk_image_info', so we build an
					 * LocalFilesDataSource.
					 */

					resultSet2 = connection.executeQuery(statement2, "SELECT name FROM tsk_files WHERE tsk_files.obj_id = " + objectId); //NON-NLS
					String dsName = (resultSet2.next()) ? resultSet2.getString("name") : "";

					TSK_FS_NAME_TYPE_ENUM dirType = TSK_FS_NAME_TYPE_ENUM.DIR;
					TSK_FS_META_TYPE_ENUM metaType = TSK_FS_META_TYPE_ENUM.TSK_FS_META_TYPE_DIR;
					TSK_FS_NAME_FLAG_ENUM dirFlag = TSK_FS_NAME_FLAG_ENUM.ALLOC;
					final short metaFlags = (short) (TSK_FS_META_FLAG_ENUM.ALLOC.getValue()
							| TSK_FS_META_FLAG_ENUM.USED.getValue());
					String parentPath = "/"; //NON-NLS
					dataSource = new LocalFilesDataSource(this, objectId, objectId, deviceId, dsName, dirType, metaType, dirFlag, metaFlags, timezone, null, FileKnown.UNKNOWN, parentPath);
				} else {
					/*
					 * Data found in 'tsk_image_info', so we build an Image.
					 */
					Long ssize = resultSet.getLong("ssize");
					Long size = resultSet.getLong("size");
					String md5 = resultSet.getString("md5");
					String sha1 = resultSet.getString("sha1");
					String sha256 = resultSet.getString("sha256");
					String name = resultSet.getString("display_name");

					List<String> imagePaths = getImagePathsById(objectId);
					if (name == null) {
						if (imagePaths.size() > 0) {
							String path = imagePaths.get(0);
							name = (new java.io.File(path)).getName();
						} else {
							name = "";
						}
					}

					dataSource = new Image(this, objectId, Long.valueOf(type), deviceId, ssize, name,
							imagePaths.toArray(new String[imagePaths.size()]), timezone, md5, sha1, sha256, size);
				}
			} else {
				throw new TskDataException(String.format("There is no data source with obj_id = %d", objectId));
			}
		} catch (SQLException ex) {
			throw new TskCoreException(String.format("Error getting data source with obj_id = %d", objectId), ex);
		} finally {
			closeResultSet(resultSet);
			closeStatement(statement);
			closeResultSet(resultSet2);
			closeStatement(statement2);
			connection.close();
			releaseSingleUserCaseReadLock();
		}

		return dataSource;
	}

	/**
	 * Get all blackboard artifacts of a given type. Does not included rejected
	 * artifacts.
	 *
	 * @param artifactTypeID artifact type id (must exist in database)
	 *
	 * @return list of blackboard artifacts.
	 *
	 * @throws TskCoreException
	 */
	public ArrayList<BlackboardArtifact> getBlackboardArtifacts(int artifactTypeID) throws TskCoreException {
		return getArtifactsHelper("blackboard_artifacts.artifact_type_id = " + artifactTypeID);
	}

	/**
	 * Get a count of blackboard artifacts for a given content. Does not include
	 * rejected artifacts.
	 *
	 * @param objId Id of the content.
	 *
	 * @return The artifacts count for the content.
	 *
	 * @throws TskCoreException
	 */
	public long getBlackboardArtifactsCount(long objId) throws TskCoreException {
		CaseDbConnection connection = connections.getConnection();
		acquireSingleUserCaseReadLock();
		ResultSet rs = null;
		try {
			// SELECT COUNT(*) AS count FROM blackboard_artifacts WHERE obj_id = ?
			PreparedStatement statement = connection.getPreparedStatement(PREPARED_STATEMENT.COUNT_ARTIFACTS_FROM_SOURCE);
			statement.clearParameters();
			statement.setLong(1, objId);
			rs = connection.executeQuery(statement);
			long count = 0;
			if (rs.next()) {
				count = rs.getLong("count");
			}
			return count;
		} catch (SQLException ex) {
			throw new TskCoreException("Error getting number of blackboard artifacts by content", ex);
		} finally {
			closeResultSet(rs);
			connection.close();
			releaseSingleUserCaseReadLock();
		}
	}

	/**
	 * Get a count of artifacts of a given type. Does not include rejected
	 * artifacts.
	 *
	 * @param artifactTypeID Id of the artifact type.
	 *
	 * @return The artifacts count for the type.
	 *
	 * @throws TskCoreException
	 */
	public long getBlackboardArtifactsTypeCount(int artifactTypeID) throws TskCoreException {
		CaseDbConnection connection = connections.getConnection();
		acquireSingleUserCaseReadLock();
		ResultSet rs = null;
		try {
			// SELECT COUNT(*) AS count FROM blackboard_artifacts WHERE artifact_type_id = ?
			PreparedStatement statement = connection.getPreparedStatement(PREPARED_STATEMENT.COUNT_ARTIFACTS_OF_TYPE);
			statement.clearParameters();
			statement.setInt(1, artifactTypeID);
			rs = connection.executeQuery(statement);
			long count = 0;
			if (rs.next()) {
				count = rs.getLong("count");
			}
			return count;
		} catch (SQLException ex) {
			throw new TskCoreException("Error getting number of blackboard artifacts by type", ex);
		} finally {
			closeResultSet(rs);
			connection.close();
			releaseSingleUserCaseReadLock();
		}
	}

	/**
	 * Get all blackboard artifacts that have an attribute of the given type and
	 * String value. Does not included rejected artifacts.
	 *
	 * @param attrType attribute of this attribute type to look for in the
	 *                 artifacts
	 * @param value    value of the attribute of the attrType type to look for
	 *
	 * @return a list of blackboard artifacts with such an attribute
	 *
	 * @throws TskCoreException exception thrown if a critical error occurred
	 *                          within tsk core and artifacts could not be
	 *                          queried
	 */
	public List<BlackboardArtifact> getBlackboardArtifacts(BlackboardAttribute.ATTRIBUTE_TYPE attrType, String value) throws TskCoreException {
		CaseDbConnection connection = connections.getConnection();
		acquireSingleUserCaseReadLock();
		Statement s = null;
		ResultSet rs = null;
		try {
			s = connection.createStatement();
			rs = connection.executeQuery(s, "SELECT DISTINCT arts.artifact_id AS artifact_id, " //NON-NLS
					+ "arts.obj_id AS obj_id, arts.artifact_obj_id AS artifact_obj_id, arts.data_source_obj_id AS data_source_obj_id, arts.artifact_type_id AS artifact_type_id, "
					+ "types.type_name AS type_name, types.display_name AS display_name, "//NON-NLS
					+ " arts.review_status_id AS review_status_id " //NON-NLS
					+ "FROM blackboard_artifacts AS arts, blackboard_attributes AS attrs, blackboard_artifact_types AS types " //NON-NLS
					+ "WHERE arts.artifact_id = attrs.artifact_id " //NON-NLS
					+ " AND attrs.attribute_type_id = " + attrType.getTypeID() //NON-NLS
					+ " AND attrs.value_text = '" + value + "'"
					+ " AND types.artifact_type_id=arts.artifact_type_id"
					+ " AND arts.review_status_id !=" + BlackboardArtifact.ReviewStatus.REJECTED.getID());	 //NON-NLS
			ArrayList<BlackboardArtifact> artifacts = new ArrayList<BlackboardArtifact>();
			while (rs.next()) {
				artifacts.add(new BlackboardArtifact(this, rs.getLong("artifact_id"), rs.getLong("obj_id"), rs.getLong("artifact_obj_id"), rs.getLong("data_source_obj_id"),
						rs.getInt("artifact_type_id"), rs.getString("type_name"), rs.getString("display_name"),
						BlackboardArtifact.ReviewStatus.withID(rs.getInt("review_status_id"))));
			}
			return artifacts;
		} catch (SQLException ex) {
			throw new TskCoreException("Error getting blackboard artifacts by attribute", ex);
		} finally {
			closeResultSet(rs);
			closeStatement(s);
			connection.close();
			releaseSingleUserCaseReadLock();
		}
	}

	/**
	 * Get all blackboard artifacts that have an attribute of the given type and
	 * String value. Does not included rejected artifacts.
	 *
	 * @param attrType   attribute of this attribute type to look for in the
	 *                   artifacts
	 * @param subString  value substring of the string attribute of the attrType
	 *                   type to look for
	 * @param startsWith if true, the artifact attribute string should start
	 *                   with the substring, if false, it should just contain it
	 *
	 * @return a list of blackboard artifacts with such an attribute
	 *
	 * @throws TskCoreException exception thrown if a critical error occurred
	 *                          within tsk core and artifacts could not be
	 *                          queried
	 */
	public List<BlackboardArtifact> getBlackboardArtifacts(BlackboardAttribute.ATTRIBUTE_TYPE attrType, String subString, boolean startsWith) throws TskCoreException {
		String valSubStr = "%" + subString; //NON-NLS
		if (startsWith == false) {
			valSubStr += "%"; //NON-NLS
		}
		CaseDbConnection connection = connections.getConnection();
		acquireSingleUserCaseReadLock();
		Statement s = null;
		ResultSet rs = null;
		try {
			s = connection.createStatement();
			rs = connection.executeQuery(s, "SELECT DISTINCT arts.artifact_id AS artifact_id, " //NON-NLS
					+ " arts.obj_id AS obj_id, arts.artifact_obj_id AS artifact_obj_id, arts.data_source_obj_id AS data_source_obj_id, arts.artifact_type_id AS artifact_type_id, " //NON-NLS
					+ " types.type_name AS type_name, types.display_name AS display_name, " //NON-NLS
					+ " arts.review_status_id AS review_status_id " //NON-NLS
					+ " FROM blackboard_artifacts AS arts, blackboard_attributes AS attrs, blackboard_artifact_types AS types " //NON-NLS
					+ " WHERE arts.artifact_id = attrs.artifact_id " //NON-NLS
					+ " AND attrs.attribute_type_id = " + attrType.getTypeID() //NON-NLS
					+ " AND LOWER(attrs.value_text) LIKE LOWER('" + valSubStr + "')"
					+ " AND types.artifact_type_id=arts.artifact_type_id "
					+ " AND arts.review_status_id !=" + BlackboardArtifact.ReviewStatus.REJECTED.getID());
			ArrayList<BlackboardArtifact> artifacts = new ArrayList<BlackboardArtifact>();
			while (rs.next()) {
				artifacts.add(new BlackboardArtifact(this, rs.getLong("artifact_id"), rs.getLong("obj_id"), rs.getLong("artifact_obj_id"), rs.getLong("data_source_obj_id"),
						rs.getInt("artifact_type_id"), rs.getString("type_name"), rs.getString("display_name"),
						BlackboardArtifact.ReviewStatus.withID(rs.getInt("review_status_id"))));
			}
			return artifacts;
		} catch (SQLException ex) {
			throw new TskCoreException("Error getting blackboard artifacts by attribute. " + ex.getMessage(), ex);
		} finally {
			closeResultSet(rs);
			closeStatement(s);
			connection.close();
			releaseSingleUserCaseReadLock();
		}
	}

	/**
	 * Get all blackboard artifacts that have an attribute of the given type and
	 * integer value. Does not included rejected artifacts.
	 *
	 * @param attrType attribute of this attribute type to look for in the
	 *                 artifacts
	 * @param value    value of the attribute of the attrType type to look for
	 *
	 * @return a list of blackboard artifacts with such an attribute
	 *
	 * @throws TskCoreException exception thrown if a critical error occurred
	 *                          within tsk core and artifacts could not be
	 *                          queried
	 */
	public List<BlackboardArtifact> getBlackboardArtifacts(BlackboardAttribute.ATTRIBUTE_TYPE attrType, int value) throws TskCoreException {
		CaseDbConnection connection = connections.getConnection();
		acquireSingleUserCaseReadLock();
		Statement s = null;
		ResultSet rs = null;
		try {
			s = connection.createStatement();
			rs = connection.executeQuery(s, "SELECT DISTINCT arts.artifact_id AS artifact_id, " //NON-NLS
					+ " arts.obj_id AS obj_id, arts.artifact_obj_id AS artifact_obj_id, arts.data_source_obj_id AS data_source_obj_id, arts.artifact_type_id AS artifact_type_id, "
					+ " types.type_name AS type_name, types.display_name AS display_name, "
					+ " arts.review_status_id AS review_status_id  "//NON-NLS
					+ " FROM blackboard_artifacts AS arts, blackboard_attributes AS attrs, blackboard_artifact_types AS types " //NON-NLS
					+ "WHERE arts.artifact_id = attrs.artifact_id " //NON-NLS
					+ " AND attrs.attribute_type_id = " + attrType.getTypeID() //NON-NLS
					+ " AND attrs.value_int32 = " + value //NON-NLS
					+ " AND types.artifact_type_id=arts.artifact_type_id "
					+ " AND arts.review_status_id !=" + BlackboardArtifact.ReviewStatus.REJECTED.getID());
			ArrayList<BlackboardArtifact> artifacts = new ArrayList<BlackboardArtifact>();
			while (rs.next()) {
				artifacts.add(new BlackboardArtifact(this, rs.getLong("artifact_id"), rs.getLong("obj_id"), rs.getLong("artifact_obj_id"), rs.getLong("data_source_obj_id"),
						rs.getInt("artifact_type_id"), rs.getString("type_name"), rs.getString("display_name"),
						BlackboardArtifact.ReviewStatus.withID(rs.getInt("review_status_id"))));
			}
			return artifacts;
		} catch (SQLException ex) {
			throw new TskCoreException("Error getting blackboard artifacts by attribute", ex);
		} finally {
			closeResultSet(rs);
			closeStatement(s);
			connection.close();
			releaseSingleUserCaseReadLock();
		}
	}

	/**
	 * Get all blackboard artifacts that have an attribute of the given type and
	 * long value. Does not included rejected artifacts.
	 *
	 * @param attrType attribute of this attribute type to look for in the
	 *                 artifacts
	 * @param value    value of the attribute of the attrType type to look for
	 *
	 * @return a list of blackboard artifacts with such an attribute
	 *
	 * @throws TskCoreException exception thrown if a critical error occurred
	 *                          within tsk core and artifacts could not be
	 *                          queried
	 */
	public List<BlackboardArtifact> getBlackboardArtifacts(BlackboardAttribute.ATTRIBUTE_TYPE attrType, long value) throws TskCoreException {
		CaseDbConnection connection = connections.getConnection();
		acquireSingleUserCaseReadLock();
		Statement s = null;
		ResultSet rs = null;
		try {
			s = connection.createStatement();
			rs = connection.executeQuery(s, "SELECT DISTINCT arts.artifact_id AS artifact_id, " //NON-NLS
					+ " arts.obj_id AS obj_id, arts.artifact_obj_id AS artifact_obj_id, arts.data_source_obj_id AS data_source_obj_id, arts.artifact_type_id AS artifact_type_id, "
					+ " types.type_name AS type_name, types.display_name AS display_name, "
					+ " arts.review_status_id AS review_status_id "//NON-NLS
					+ " FROM blackboard_artifacts AS arts, blackboard_attributes AS attrs, blackboard_artifact_types AS types " //NON-NLS
					+ " WHERE arts.artifact_id = attrs.artifact_id " //NON-NLS
					+ " AND attrs.attribute_type_id = " + attrType.getTypeID() //NON-NLS
					+ " AND attrs.value_int64 = " + value //NON-NLS
					+ " AND types.artifact_type_id=arts.artifact_type_id "
					+ " AND arts.review_status_id !=" + BlackboardArtifact.ReviewStatus.REJECTED.getID());
			ArrayList<BlackboardArtifact> artifacts = new ArrayList<BlackboardArtifact>();
			while (rs.next()) {
				artifacts.add(new BlackboardArtifact(this, rs.getLong("artifact_id"), rs.getLong("obj_id"), rs.getLong("artifact_obj_id"), rs.getLong("data_source_obj_id"),
						rs.getInt("artifact_type_id"), rs.getString("type_name"), rs.getString("display_name"),
						BlackboardArtifact.ReviewStatus.withID(rs.getInt("review_status_id"))));
			}
			return artifacts;
		} catch (SQLException ex) {
			throw new TskCoreException("Error getting blackboard artifacts by attribute. " + ex.getMessage(), ex);
		} finally {
			closeResultSet(rs);
			closeStatement(s);
			connection.close();
			releaseSingleUserCaseReadLock();
		}
	}

	/**
	 * Get all blackboard artifacts that have an attribute of the given type and
	 * double value. Does not included rejected artifacts.
	 *
	 * @param attrType attribute of this attribute type to look for in the
	 *                 artifacts
	 * @param value    value of the attribute of the attrType type to look for
	 *
	 * @return a list of blackboard artifacts with such an attribute
	 *
	 * @throws TskCoreException exception thrown if a critical error occurred
	 *                          within tsk core and artifacts could not be
	 *                          queried
	 */
	public List<BlackboardArtifact> getBlackboardArtifacts(BlackboardAttribute.ATTRIBUTE_TYPE attrType, double value) throws TskCoreException {
		CaseDbConnection connection = connections.getConnection();
		acquireSingleUserCaseReadLock();
		Statement s = null;
		ResultSet rs = null;
		try {
			s = connection.createStatement();
			rs = connection.executeQuery(s, "SELECT DISTINCT arts.artifact_id AS artifact_id, " //NON-NLS
					+ " arts.obj_id AS obj_id, arts.artifact_obj_id AS artifact_obj_id, arts.data_source_obj_id AS data_source_obj_id, arts.artifact_type_id AS artifact_type_id, "
					+ " types.type_name AS type_name, types.display_name AS display_name, "
					+ " arts.review_status_id AS review_status_id "//NON-NLS
					+ " FROM blackboard_artifacts AS arts, blackboard_attributes AS attrs, blackboard_artifact_types AS types " //NON-NLS
					+ " WHERE arts.artifact_id = attrs.artifact_id " //NON-NLS
					+ " AND attrs.attribute_type_id = " + attrType.getTypeID() //NON-NLS
					+ " AND attrs.value_double = " + value //NON-NLS
					+ " AND types.artifact_type_id=arts.artifact_type_id "
					+ " AND arts.review_status_id !=" + BlackboardArtifact.ReviewStatus.REJECTED.getID());
			ArrayList<BlackboardArtifact> artifacts = new ArrayList<BlackboardArtifact>();
			while (rs.next()) {
				artifacts.add(new BlackboardArtifact(this, rs.getLong("artifact_id"), rs.getLong("obj_id"), rs.getLong("artifact_obj_id"), rs.getLong("data_source_obj_id"),
						rs.getInt("artifact_type_id"), rs.getString("type_name"), rs.getString("display_name"),
						BlackboardArtifact.ReviewStatus.withID(rs.getInt("review_status_id"))));
			}
			return artifacts;
		} catch (SQLException ex) {
			throw new TskCoreException("Error getting blackboard artifacts by attribute", ex);
		} finally {
			closeResultSet(rs);
			closeStatement(s);
			connection.close();
			releaseSingleUserCaseReadLock();
		}
	}

	/**
	 * Get all blackboard artifacts that have an attribute of the given type and
	 * byte value. Does not include rejected artifacts.
	 *
	 * @param attrType attribute of this attribute type to look for in the
	 *                 artifacts
	 * @param value    value of the attribute of the attrType type to look for
	 *
	 * @return a list of blackboard artifacts with such an attribute
	 *
	 * @throws TskCoreException exception thrown if a critical error occurred
	 *                          within tsk core and artifacts could not be
	 *                          queried
	 */
	public List<BlackboardArtifact> getBlackboardArtifacts(BlackboardAttribute.ATTRIBUTE_TYPE attrType, byte value) throws TskCoreException {
		CaseDbConnection connection = connections.getConnection();
		acquireSingleUserCaseReadLock();
		Statement s = null;
		ResultSet rs = null;
		try {
			s = connection.createStatement();
			rs = connection.executeQuery(s, "SELECT DISTINCT arts.artifact_id AS artifact_id, " //NON-NLS
					+ " arts.obj_id AS obj_id, arts.artifact_obj_id AS artifact_obj_id, arts.data_source_obj_id AS data_source_obj_id, arts.artifact_type_id AS artifact_type_id, "
					+ " types.type_name AS type_name, types.display_name AS display_name, "
					+ " arts.review_status_id AS review_status_id "//NON-NLS
					+ " FROM blackboard_artifacts AS arts, blackboard_attributes AS attrs, blackboard_artifact_types AS types " //NON-NLS
					+ " WHERE arts.artifact_id = attrs.artifact_id " //NON-NLS
					+ " AND attrs.attribute_type_id = " + attrType.getTypeID() //NON-NLS
					+ " AND attrs.value_byte = " + value //NON-NLS
					+ " AND types.artifact_type_id=arts.artifact_type_id "
					+ " AND arts.review_status_id !=" + BlackboardArtifact.ReviewStatus.REJECTED.getID());
			ArrayList<BlackboardArtifact> artifacts = new ArrayList<BlackboardArtifact>();
			while (rs.next()) {
				artifacts.add(new BlackboardArtifact(this, rs.getLong("artifact_id"), rs.getLong("obj_id"), rs.getLong("artifact_obj_id"), rs.getLong("data_source_obj_id"),
						rs.getInt("artifact_type_id"), rs.getString("type_name"), rs.getString("display_name"),
						BlackboardArtifact.ReviewStatus.withID(rs.getInt("review_status_id"))));
			}
			return artifacts;
		} catch (SQLException ex) {
			throw new TskCoreException("Error getting blackboard artifacts by attribute", ex);
		} finally {
			closeResultSet(rs);
			closeStatement(s);
			connection.close();
			releaseSingleUserCaseReadLock();
		}
	}

	/**
	 * Gets a list of all the artifact types for this case
	 *
	 * @return a list of artifact types
	 *
	 * @throws TskCoreException when there is an error getting the types
	 */
	public Iterable<BlackboardArtifact.Type> getArtifactTypes() throws TskCoreException {
		CaseDbConnection connection = connections.getConnection();
		acquireSingleUserCaseReadLock();
		Statement s = null;
		ResultSet rs = null;
		try {
			s = connection.createStatement();
			rs = connection.executeQuery(s, "SELECT artifact_type_id, type_name, display_name FROM blackboard_artifact_types"); //NON-NLS
			ArrayList<BlackboardArtifact.Type> artifactTypes = new ArrayList<BlackboardArtifact.Type>();
			while (rs.next()) {
				artifactTypes.add(new BlackboardArtifact.Type(rs.getInt("artifact_type_id"),
						rs.getString("type_name"), rs.getString("display_name")));
			}
			return artifactTypes;
		} catch (SQLException ex) {
			throw new TskCoreException("Error getting artifact types", ex); //NON-NLS
		} finally {
			closeResultSet(rs);
			closeStatement(s);
			connection.close();
			releaseSingleUserCaseReadLock();
		}
	}

	/**
	 * Get all of the standard blackboard artifact types that are in use in the
	 * blackboard.
	 *
	 * @return List of standard blackboard artifact types
	 *
	 * @throws TskCoreException
	 */
	public ArrayList<BlackboardArtifact.ARTIFACT_TYPE> getBlackboardArtifactTypesInUse() throws TskCoreException {
		String typeIdList = "";
		for (int i = 0; i < BlackboardArtifact.ARTIFACT_TYPE.values().length; ++i) {
			typeIdList += BlackboardArtifact.ARTIFACT_TYPE.values()[i].getTypeID();
			if (i < BlackboardArtifact.ARTIFACT_TYPE.values().length - 1) {
				typeIdList += ", ";
			}
		}
		String query = "SELECT DISTINCT artifact_type_id FROM blackboard_artifacts "
				+ "WHERE artifact_type_id IN (" + typeIdList + ")";
		CaseDbConnection connection = connections.getConnection();
		acquireSingleUserCaseReadLock();
		Statement s = null;
		ResultSet rs = null;
		try {
			s = connection.createStatement();
			rs = connection.executeQuery(s, query);
			ArrayList<BlackboardArtifact.ARTIFACT_TYPE> usedArts = new ArrayList<BlackboardArtifact.ARTIFACT_TYPE>();
			while (rs.next()) {
				usedArts.add(ARTIFACT_TYPE.fromID(rs.getInt("artifact_type_id")));
			}
			return usedArts;
		} catch (SQLException ex) {
			throw new TskCoreException("Error getting artifact types in use", ex);
		} finally {
			closeResultSet(rs);
			closeStatement(s);
			connection.close();
			releaseSingleUserCaseReadLock();
		}
	}

	/**
	 * Gets the list of all unique artifact IDs in use.
	 *
	 * Gets both static and dynamic IDs.
	 *
	 * @return The list of unique IDs
	 *
	 * @throws TskCoreException exception thrown if a critical error occurred
	 *                          within tsk core
	 */
	public List<BlackboardArtifact.Type> getArtifactTypesInUse() throws TskCoreException {
		CaseDbConnection connection = connections.getConnection();
		acquireSingleUserCaseReadLock();
		Statement s = null;
		ResultSet rs = null;
		try {
			s = connection.createStatement();
			rs = connection.executeQuery(s,
					"SELECT DISTINCT arts.artifact_type_id AS artifact_type_id, "
					+ "types.type_name AS type_name, types.display_name AS display_name "
					+ "FROM blackboard_artifact_types AS types "
					+ "INNER JOIN blackboard_artifacts AS arts "
					+ "ON arts.artifact_type_id = types.artifact_type_id"); //NON-NLS
			List<BlackboardArtifact.Type> uniqueArtifactTypes = new ArrayList<BlackboardArtifact.Type>();
			while (rs.next()) {
				uniqueArtifactTypes.add(new BlackboardArtifact.Type(rs.getInt("artifact_type_id"),
						rs.getString("type_name"), rs.getString("display_name")));
			}
			return uniqueArtifactTypes;
		} catch (SQLException ex) {
			throw new TskCoreException("Error getting attribute types", ex);
		} finally {
			closeResultSet(rs);
			closeStatement(s);
			connection.close();
			releaseSingleUserCaseReadLock();
		}
	}

	/**
	 * Gets a list of all the attribute types for this case
	 *
	 * @return a list of attribute types
	 *
	 * @throws TskCoreException when there is an error getting the types
	 */
	public List<BlackboardAttribute.Type> getAttributeTypes() throws TskCoreException {
		CaseDbConnection connection = connections.getConnection();
		acquireSingleUserCaseReadLock();
		Statement s = null;
		ResultSet rs = null;
		try {
			s = connection.createStatement();
			rs = connection.executeQuery(s, "SELECT attribute_type_id, type_name, display_name, value_type FROM blackboard_attribute_types"); //NON-NLS
			ArrayList<BlackboardAttribute.Type> attribute_types = new ArrayList<BlackboardAttribute.Type>();
			while (rs.next()) {
				attribute_types.add(new BlackboardAttribute.Type(rs.getInt("attribute_type_id"), rs.getString("type_name"),
						rs.getString("display_name"), TSK_BLACKBOARD_ATTRIBUTE_VALUE_TYPE.fromType(rs.getLong("value_type"))));
			}
			return attribute_types;
		} catch (SQLException ex) {
			throw new TskCoreException("Error getting attribute types", ex);
		} finally {
			closeResultSet(rs);
			closeStatement(s);
			connection.close();
			releaseSingleUserCaseReadLock();
		}
	}

	/**
	 * Get count of blackboard attribute types
	 *
	 * Counts both static (in enum) and dynamic attributes types (created by
	 * modules at runtime)
	 *
	 * @return count of attribute types
	 *
	 * @throws TskCoreException exception thrown if a critical error occurs
	 *                          within TSK core
	 */
	public int getBlackboardAttributeTypesCount() throws TskCoreException {
		CaseDbConnection connection = connections.getConnection();
		acquireSingleUserCaseReadLock();
		Statement s = null;
		ResultSet rs = null;
		try {
			s = connection.createStatement();
			rs = connection.executeQuery(s, "SELECT COUNT(*) AS count FROM blackboard_attribute_types"); //NON-NLS
			int count = 0;
			if (rs.next()) {
				count = rs.getInt("count");
			}
			return count;
		} catch (SQLException ex) {
			throw new TskCoreException("Error getting number of blackboard artifacts by type", ex);
		} finally {
			closeResultSet(rs);
			closeStatement(s);
			connection.close();
			releaseSingleUserCaseReadLock();
		}
	}

	/**
	 * Gets unrejected blackboard artifacts that match a given WHERE clause.
	 * Uses a SELECT	* statement that does a join of the blackboard_artifacts
	 * and blackboard_artifact_types tables to get all of the required data.
	 *
	 * @param whereClause The WHERE clause to append to the SELECT statement.
	 *
	 * @return A list of BlackboardArtifact objects.
	 *
	 * @throws TskCoreException If there is a problem querying the case
	 *                          database.
	 */
	ArrayList<BlackboardArtifact> getArtifactsHelper(String whereClause) throws TskCoreException {
		CaseDbConnection connection = connections.getConnection();
		acquireSingleUserCaseReadLock();
		ResultSet rs = null;
		try {
			Statement statement = connection.createStatement();
			String query = "SELECT blackboard_artifacts.artifact_id AS artifact_id, "
					+ "blackboard_artifacts.obj_id AS obj_id, "
					+ "blackboard_artifacts.artifact_obj_id AS artifact_obj_id, "
					+ "blackboard_artifacts.data_source_obj_id AS data_source_obj_id, "
					+ "blackboard_artifact_types.artifact_type_id AS artifact_type_id, "
					+ "blackboard_artifact_types.type_name AS type_name, "
					+ "blackboard_artifact_types.display_name AS display_name, "
					+ "blackboard_artifacts.review_status_id AS review_status_id "
					+ "FROM blackboard_artifacts, blackboard_artifact_types "
					+ "WHERE blackboard_artifacts.artifact_type_id = blackboard_artifact_types.artifact_type_id "
					+ " AND blackboard_artifacts.review_status_id !=" + BlackboardArtifact.ReviewStatus.REJECTED.getID()
					+ " AND " + whereClause;
			rs = connection.executeQuery(statement, query);
			ArrayList<BlackboardArtifact> artifacts = new ArrayList<BlackboardArtifact>();
			while (rs.next()) {
				artifacts.add(new BlackboardArtifact(this, rs.getLong("artifact_id"), rs.getLong("obj_id"), rs.getLong("artifact_obj_id"), rs.getLong("data_source_obj_id"),
						rs.getInt("artifact_type_id"), rs.getString("type_name"), rs.getString("display_name"),
						BlackboardArtifact.ReviewStatus.withID(rs.getInt("review_status_id"))));
			}
			return artifacts;
		} catch (SQLException ex) {
			throw new TskCoreException("Error getting or creating a blackboard artifact", ex);
		} finally {
			closeResultSet(rs);
			connection.close();
			releaseSingleUserCaseReadLock();
		}
	}

	/**
	 * Helper method to get count of all artifacts matching the type id and
	 * object id. Does not included rejected artifacts.
	 *
	 * @param artifactTypeID artifact type id
	 * @param obj_id         associated object id
	 *
	 * @return count of matching blackboard artifacts
	 *
	 * @throws TskCoreException exception thrown if a critical error occurs
	 *                          within TSK core
	 */
	private long getArtifactsCountHelper(int artifactTypeID, long obj_id) throws TskCoreException {
		CaseDbConnection connection = connections.getConnection();
		acquireSingleUserCaseReadLock();
		ResultSet rs = null;
		try {
			// SELECT COUNT(*) AS count FROM blackboard_artifacts WHERE obj_id = ? AND artifact_type_id = ?
			PreparedStatement statement = connection.getPreparedStatement(PREPARED_STATEMENT.COUNT_ARTIFACTS_BY_SOURCE_AND_TYPE);
			statement.clearParameters();
			statement.setLong(1, obj_id);
			statement.setInt(2, artifactTypeID);
			rs = connection.executeQuery(statement);
			long count = 0;
			if (rs.next()) {
				count = rs.getLong("count");
			}
			return count;
		} catch (SQLException ex) {
			throw new TskCoreException("Error getting blackboard artifact count", ex);
		} finally {
			closeResultSet(rs);
			connection.close();
			releaseSingleUserCaseReadLock();
		}
	}

	/**
	 * Get all blackboard artifacts of a given type for the given object id.
	 * Does	not included rejected artifacts.
	 *
	 * @param artifactTypeName artifact type name
	 * @param obj_id           object id
	 *
	 * @return list of blackboard artifacts
	 *
	 * @throws TskCoreException exception thrown if a critical error occurs
	 *                          within TSK core
	 */
	public ArrayList<BlackboardArtifact> getBlackboardArtifacts(String artifactTypeName, long obj_id) throws TskCoreException {
		return getArtifactsHelper("blackboard_artifacts.obj_id = " + obj_id + " AND blackboard_artifact_types.type_name = '" + artifactTypeName + "';");
	}

	/**
	 * Get all blackboard artifacts of a given type for the given object id.
	 * Does not included rejected artifacts.
	 *
	 * @param artifactTypeID artifact type id (must exist in database)
	 * @param obj_id         object id
	 *
	 * @return list of blackboard artifacts
	 *
	 * @throws TskCoreException exception thrown if a critical error occurs
	 *                          within TSK core
	 */
	public ArrayList<BlackboardArtifact> getBlackboardArtifacts(int artifactTypeID, long obj_id) throws TskCoreException {
		return getArtifactsHelper("blackboard_artifacts.obj_id = " + obj_id + " AND blackboard_artifact_types.artifact_type_id = " + artifactTypeID + ";");
	}

	/**
	 * Get all blackboard artifacts of a given type for the given object id.
	 * Does not included rejected artifacts.
	 *
	 * @param artifactType artifact type enum
	 * @param obj_id       object id
	 *
	 * @return list of blackboard artifacts
	 *
	 * @throws TskCoreException exception thrown if a critical error occurs
	 *                          within TSK core
	 */
	public ArrayList<BlackboardArtifact> getBlackboardArtifacts(ARTIFACT_TYPE artifactType, long obj_id) throws TskCoreException {
		return getBlackboardArtifacts(artifactType.getTypeID(), obj_id);
	}

	/**
	 * Get count of all blackboard artifacts of a given type for the given
	 * object id. Does not include rejected artifacts.
	 *
	 * @param artifactTypeName artifact type name
	 * @param obj_id           object id
	 *
	 * @return count of blackboard artifacts
	 *
	 * @throws TskCoreException exception thrown if a critical error occurs
	 *                          within TSK core
	 */
	public long getBlackboardArtifactsCount(String artifactTypeName, long obj_id) throws TskCoreException {
		int artifactTypeID = this.getArtifactType(artifactTypeName).getTypeID();
		if (artifactTypeID == -1) {
			return 0;
		}
		return getArtifactsCountHelper(artifactTypeID, obj_id);
	}

	/**
	 * Get count of all blackboard artifacts of a given type for the given
	 * object id. Does not include rejected artifacts.
	 *
	 * @param artifactTypeID artifact type id (must exist in database)
	 * @param obj_id         object id
	 *
	 * @return count of blackboard artifacts
	 *
	 * @throws TskCoreException exception thrown if a critical error occurs
	 *                          within TSK core
	 */
	public long getBlackboardArtifactsCount(int artifactTypeID, long obj_id) throws TskCoreException {
		return getArtifactsCountHelper(artifactTypeID, obj_id);
	}

	/**
	 * Get count of all blackboard artifacts of a given type for the given
	 * object id. Does not include rejected artifacts.
	 *
	 * @param artifactType artifact type enum
	 * @param obj_id       object id
	 *
	 * @return count of blackboard artifacts
	 *
	 * @throws TskCoreException exception thrown if a critical error occurs
	 *                          within TSK core
	 */
	public long getBlackboardArtifactsCount(ARTIFACT_TYPE artifactType, long obj_id) throws TskCoreException {
		return getArtifactsCountHelper(artifactType.getTypeID(), obj_id);
	}

	/**
	 * Get all blackboard artifacts of a given type. Does not included rejected
	 * artifacts.
	 *
	 * @param artifactTypeName artifact type name
	 *
	 * @return list of blackboard artifacts
	 *
	 * @throws TskCoreException exception thrown if a critical error occurs
	 *                          within TSK core
	 */
	public ArrayList<BlackboardArtifact> getBlackboardArtifacts(String artifactTypeName) throws TskCoreException {
		return getArtifactsHelper("blackboard_artifact_types.type_name = '" + artifactTypeName + "';");
	}

	/**
	 * Get all blackboard artifacts of a given type. Does not included rejected
	 * artifacts.
	 *
	 * @param artifactType artifact type enum
	 *
	 * @return list of blackboard artifacts
	 *
	 * @throws TskCoreException exception thrown if a critical error occurs
	 *                          within TSK core
	 */
	public ArrayList<BlackboardArtifact> getBlackboardArtifacts(ARTIFACT_TYPE artifactType) throws TskCoreException {
		return getArtifactsHelper("blackboard_artifact_types.artifact_type_id = " + artifactType.getTypeID() + ";");
	}

	/**
	 * Get all blackboard artifacts of a given type with an attribute of a given
	 * type and String value. Does not included rejected artifacts.
	 *
	 * @param artifactType artifact type enum
	 * @param attrType     attribute type enum
	 * @param value        String value of attribute
	 *
	 * @return list of blackboard artifacts
	 *
	 * @throws TskCoreException exception thrown if a critical error occurs
	 *                          within TSK core
	 */
	public List<BlackboardArtifact> getBlackboardArtifacts(ARTIFACT_TYPE artifactType, BlackboardAttribute.ATTRIBUTE_TYPE attrType, String value) throws TskCoreException {
		CaseDbConnection connection = connections.getConnection();
		acquireSingleUserCaseReadLock();
		Statement s = null;
		ResultSet rs = null;
		try {
			s = connection.createStatement();
			rs = connection.executeQuery(s, "SELECT DISTINCT arts.artifact_id AS artifact_id, " //NON-NLS
					+ "arts.obj_id AS obj_id, arts.artifact_obj_id as artifact_obj_id, arts.data_source_obj_id AS data_source_obj_id, arts.artifact_type_id AS artifact_type_id, "
					+ "types.type_name AS type_name, types.display_name AS display_name,"
					+ "arts.review_status_id AS review_status_id "//NON-NLS
					+ "FROM blackboard_artifacts AS arts, blackboard_attributes AS attrs, blackboard_artifact_types AS types " //NON-NLS
					+ "WHERE arts.artifact_id = attrs.artifact_id " //NON-NLS
					+ "AND attrs.attribute_type_id = " + attrType.getTypeID() //NON-NLS
					+ " AND arts.artifact_type_id = " + artifactType.getTypeID() //NON-NLS
					+ " AND attrs.value_text = '" + value + "'" //NON-NLS
					+ " AND types.artifact_type_id=arts.artifact_type_id"
					+ " AND arts.review_status_id !=" + BlackboardArtifact.ReviewStatus.REJECTED.getID());
			ArrayList<BlackboardArtifact> artifacts = new ArrayList<BlackboardArtifact>();
			while (rs.next()) {
				artifacts.add(new BlackboardArtifact(this, rs.getLong("artifact_id"), rs.getLong("obj_id"), rs.getLong("artifact_obj_id"), rs.getLong("data_source_obj_id"),
						rs.getInt("artifact_type_id"), rs.getString("type_name"), rs.getString("display_name"),
						BlackboardArtifact.ReviewStatus.withID(rs.getInt("review_status_id"))));
			}
			return artifacts;
		} catch (SQLException ex) {
			throw new TskCoreException("Error getting blackboard artifacts by artifact type and attribute. " + ex.getMessage(), ex);
		} finally {
			closeResultSet(rs);
			closeStatement(s);
			connection.close();
			releaseSingleUserCaseReadLock();
		}
	}

	/**
	 * Get the blackboard artifact with the given artifact id
	 *
	 * @param artifactID artifact ID
	 *
	 * @return blackboard artifact
	 *
	 * @throws TskCoreException exception thrown if a critical error occurs
	 *                          within TSK core
	 */
	public BlackboardArtifact getBlackboardArtifact(long artifactID) throws TskCoreException {
		CaseDbConnection connection = connections.getConnection();
		acquireSingleUserCaseReadLock();
		ResultSet rs = null;
		Statement s;
		try {
			s = connection.createStatement();
			rs = connection.executeQuery(s, "SELECT arts.artifact_id AS artifact_id, "
					+ "arts.obj_id AS obj_id, arts.artifact_obj_id as artifact_obj_id, arts.data_source_obj_id AS data_source_obj_id, arts.artifact_type_id AS artifact_type_id, "
					+ "types.type_name AS type_name, types.display_name AS display_name,"
					+ "arts.review_status_id AS review_status_id "//NON-NLS
					+ "FROM blackboard_artifacts AS arts, blackboard_artifact_types AS types "
					+ "WHERE arts.artifact_id = " + artifactID
					+ " AND arts.artifact_type_id = types.artifact_type_id");
			if (rs.next()) {
				return new BlackboardArtifact(this, rs.getLong("artifact_id"), rs.getLong("obj_id"), rs.getLong("artifact_obj_id"), rs.getLong("data_source_obj_id"),
						rs.getInt("artifact_type_id"), rs.getString("type_name"), rs.getString("display_name"),
						BlackboardArtifact.ReviewStatus.withID(rs.getInt("review_status_id")));
			} else {
				/*
				 * I think this should actually return null (or Optional) when
				 * there is no artifact with the given id, but it looks like
				 * existing code is not expecting that. -jm
				 */
				throw new TskCoreException("No blackboard artifact with id " + artifactID);
			}
		} catch (SQLException ex) {
			throw new TskCoreException("Error getting a blackboard artifact. " + ex.getMessage(), ex);
		} finally {
			closeResultSet(rs);
			connection.close();
			releaseSingleUserCaseReadLock();
		}
	}

	/**
	 * Add a blackboard attribute.
	 *
	 * @param attr           A blackboard attribute.
	 * @param artifactTypeId The type of artifact associated with the attribute.
	 *
	 * @throws TskCoreException thrown if a critical error occurs.
	 */
	public void addBlackboardAttribute(BlackboardAttribute attr, int artifactTypeId) throws TskCoreException {
		CaseDbConnection connection = connections.getConnection();
		acquireSingleUserCaseWriteLock();
		try {
			addBlackBoardAttribute(attr, artifactTypeId, connection);
		} catch (SQLException ex) {
			throw new TskCoreException("Error adding blackboard attribute " + attr.toString(), ex);
		} finally {
			connection.close();
			releaseSingleUserCaseWriteLock();
		}
	}

	/**
	 * Add a set blackboard attributes.
	 *
	 * @param attributes     A set of blackboard attribute.
	 * @param artifactTypeId The type of artifact associated with the
	 *                       attributes.
	 *
	 * @throws TskCoreException thrown if a critical error occurs.
	 */
	public void addBlackboardAttributes(Collection<BlackboardAttribute> attributes, int artifactTypeId) throws TskCoreException {
		CaseDbConnection connection = connections.getConnection();
		acquireSingleUserCaseWriteLock();
		try {
			connection.beginTransaction();
			for (final BlackboardAttribute attr : attributes) {
				addBlackBoardAttribute(attr, artifactTypeId, connection);
			}
			connection.commitTransaction();
		} catch (SQLException ex) {
			connection.rollbackTransaction();
			throw new TskCoreException("Error adding blackboard attributes", ex);
		} finally {
			connection.close();
			releaseSingleUserCaseWriteLock();
		}
	}

	private void addBlackBoardAttribute(BlackboardAttribute attr, int artifactTypeId, CaseDbConnection connection) throws SQLException, TskCoreException {
		PreparedStatement statement;
		switch (attr.getAttributeType().getValueType()) {
			case STRING:
				statement = connection.getPreparedStatement(PREPARED_STATEMENT.INSERT_STRING_ATTRIBUTE);
				statement.clearParameters();
				statement.setString(7, attr.getValueString());
				break;
			case BYTE:
				statement = connection.getPreparedStatement(PREPARED_STATEMENT.INSERT_BYTE_ATTRIBUTE);
				statement.clearParameters();
				statement.setBytes(7, attr.getValueBytes());
				break;
			case INTEGER:
				statement = connection.getPreparedStatement(PREPARED_STATEMENT.INSERT_INT_ATTRIBUTE);
				statement.clearParameters();
				statement.setInt(7, attr.getValueInt());
				break;
			case LONG:
				statement = connection.getPreparedStatement(PREPARED_STATEMENT.INSERT_LONG_ATTRIBUTE);
				statement.clearParameters();
				statement.setLong(7, attr.getValueLong());
				break;
			case DOUBLE:
				statement = connection.getPreparedStatement(PREPARED_STATEMENT.INSERT_DOUBLE_ATTRIBUTE);
				statement.clearParameters();
				statement.setDouble(7, attr.getValueDouble());
				break;
			case DATETIME:
				statement = connection.getPreparedStatement(PREPARED_STATEMENT.INSERT_LONG_ATTRIBUTE);
				statement.clearParameters();
				statement.setLong(7, attr.getValueLong());
				break;
			default:
				throw new TskCoreException("Unrecognized artifact attribute value type");
		}
		statement.setLong(1, attr.getArtifactID());
		statement.setInt(2, artifactTypeId);
		statement.setString(3, attr.getSourcesCSV());
		statement.setString(4, "");
		statement.setInt(5, attr.getAttributeType().getTypeID());
		statement.setLong(6, attr.getAttributeType().getValueType().getType());
		connection.executeUpdate(statement);
	}

	/**
	 * Adds a source name to the source column of one or more rows in the
	 * blackboard attributes table. The source name will be added to a CSV list
	 * in any rows that exactly match the attribute's artifact_id and value.
	 *
	 * @param attr   The artifact attribute
	 * @param source The source name.
	 *
	 * @throws TskCoreException
	 */
	String addSourceToArtifactAttribute(BlackboardAttribute attr, String source) throws TskCoreException {
		/*
		 * WARNING: This is a temporary implementation that is not safe and
		 * denormalizes the case datbase.
		 *
		 * TODO (JIRA-2294): Provide a safe and normalized solution to tracking
		 * the sources of artifact attributes.
		 */
		if (null == source || source.isEmpty()) {
			throw new TskCoreException("Attempt to add null or empty source module name to artifact attribute");
		}
		CaseDbConnection connection = connections.getConnection();
		acquireSingleUserCaseWriteLock();
		Statement queryStmt = null;
		Statement updateStmt = null;
		ResultSet result = null;
		String newSources = "";
		try {
			connection.beginTransaction();
			String valueClause = "";
			BlackboardAttribute.TSK_BLACKBOARD_ATTRIBUTE_VALUE_TYPE valueType = attr.getAttributeType().getValueType();
			if (BlackboardAttribute.TSK_BLACKBOARD_ATTRIBUTE_VALUE_TYPE.BYTE != valueType) {
				switch (valueType) {
					case STRING:
						valueClause = " value_text = '" + escapeSingleQuotes(attr.getValueString()) + "'";
						break;
					case INTEGER:
						valueClause = " value_int32 = " + attr.getValueInt();
						break;
					case LONG:
					case DATETIME:
						valueClause = " value_int64 = " + attr.getValueLong();
						break;
					case DOUBLE:
						valueClause = " value_double = " + attr.getValueDouble();
						break;
					default:
						throw new TskCoreException(String.format("Unrecognized value type for attribute %s", attr.getDisplayString()));
				}
				String query = "SELECT source FROM blackboard_attributes WHERE"
						+ " artifact_id = " + attr.getArtifactID()
						+ " AND attribute_type_id = " + attr.getAttributeType().getTypeID()
						+ " AND value_type = " + attr.getAttributeType().getValueType().getType()
						+ " AND " + valueClause + ";";
				queryStmt = connection.createStatement();
				updateStmt = connection.createStatement();
				result = connection.executeQuery(queryStmt, query);
			} else {
				/*
				 * SELECT source FROM blackboard_attributes WHERE artifact_id =
				 * ? AND attribute_type_id = ? AND value_type = 4 AND value_byte
				 * = ?
				 */
				PreparedStatement statement = connection.getPreparedStatement(PREPARED_STATEMENT.SELECT_ATTR_BY_VALUE_BYTE);
				statement.clearParameters();
				statement.setLong(1, attr.getArtifactID());
				statement.setLong(2, attr.getAttributeType().getTypeID());
				statement.setBytes(3, attr.getValueBytes());
				result = connection.executeQuery(statement);
			}
			while (result.next()) {
				String oldSources = result.getString("source");
				if (null != oldSources && !oldSources.isEmpty()) {
					Set<String> uniqueSources = new HashSet<String>(Arrays.asList(oldSources.split(",")));
					if (!uniqueSources.contains(source)) {
						newSources = oldSources + "," + source;
					} else {
						newSources = oldSources;
					}
				} else {
					newSources = source;
				}
				if (BlackboardAttribute.TSK_BLACKBOARD_ATTRIBUTE_VALUE_TYPE.BYTE != valueType) {
					String update = "UPDATE blackboard_attributes SET source = '" + newSources + "' WHERE"
							+ " artifact_id = " + attr.getArtifactID()
							+ " AND attribute_type_id = " + attr.getAttributeType().getTypeID()
							+ " AND value_type = " + attr.getAttributeType().getValueType().getType()
							+ " AND " + valueClause + ";";
					connection.executeUpdate(updateStmt, update);
				} else {
					/*
					 * UPDATE blackboard_attributes SET source = ? WHERE
					 * artifact_id = ? AND attribute_type_id = ? AND value_type
					 * = 4 AND value_byte = ?
					 */
					PreparedStatement statement = connection.getPreparedStatement(PREPARED_STATEMENT.UPDATE_ATTR_BY_VALUE_BYTE);
					statement.clearParameters();
					statement.setString(1, newSources);
					statement.setLong(2, attr.getArtifactID());
					statement.setLong(3, attr.getAttributeType().getTypeID());
					statement.setBytes(4, attr.getValueBytes());
					connection.executeUpdate(statement);
				}
			}
			connection.commitTransaction();
			return newSources;
		} catch (SQLException ex) {
			connection.rollbackTransaction();
			throw new TskCoreException(String.format("Error adding source module to attribute %s", attr.getDisplayString()), ex);
		} finally {
			closeResultSet(result);
			closeStatement(updateStmt);
			closeStatement(queryStmt);
			connection.close();
			releaseSingleUserCaseWriteLock();
		}
	}

	/**
	 * Add an attribute type with the given name
	 *
	 * @param attrTypeString Name of the new attribute
	 * @param valueType      The value type of this new attribute type
	 * @param displayName    The (non-unique) display name of the attribute type
	 *
	 * @return the id of the new attribute
	 *
	 * @throws TskCoreException exception thrown if a critical error occurs
	 *                          within tsk core
	 * @throws TskDataException exception thrown if attribute type was already
	 *                          in the system
	 */
	public BlackboardAttribute.Type addArtifactAttributeType(String attrTypeString, TSK_BLACKBOARD_ATTRIBUTE_VALUE_TYPE valueType, String displayName) throws TskCoreException, TskDataException {
		CaseDbConnection connection = connections.getConnection();
		acquireSingleUserCaseWriteLock();
		Statement s = null;
		ResultSet rs = null;
		try {
			connection.beginTransaction();
			s = connection.createStatement();
			rs = connection.executeQuery(s, "SELECT attribute_type_id FROM blackboard_attribute_types WHERE type_name = '" + attrTypeString + "'"); //NON-NLS
			if (!rs.next()) {
				rs.close();
				rs = connection.executeQuery(s, "SELECT MAX(attribute_type_id) AS highest_id FROM blackboard_attribute_types");
				int maxID = 0;
				if (rs.next()) {
					maxID = rs.getInt("highest_id");
					if (maxID < MIN_USER_DEFINED_TYPE_ID) {
						maxID = MIN_USER_DEFINED_TYPE_ID;
					} else {
						maxID++;
					}
				}
				connection.executeUpdate(s, "INSERT INTO blackboard_attribute_types (attribute_type_id, type_name, display_name, value_type) VALUES ('" + maxID + "', '" + attrTypeString + "', '" + displayName + "', '" + valueType.getType() + "')"); //NON-NLS
				BlackboardAttribute.Type type = new BlackboardAttribute.Type(maxID, attrTypeString, displayName, valueType);
				this.typeIdToAttributeTypeMap.put(type.getTypeID(), type);
				this.typeNameToAttributeTypeMap.put(type.getTypeName(), type);
				connection.commitTransaction();
				return type;
			} else {
				throw new TskDataException("The attribute type that was added was already within the system.");
			}

		} catch (SQLException ex) {
			connection.rollbackTransaction();
			throw new TskCoreException("Error adding attribute type", ex);
		} finally {
			closeResultSet(rs);
			closeStatement(s);
			connection.close();
			releaseSingleUserCaseWriteLock();
		}
	}

	/**
	 * Get the attribute type associated with an attribute type name.
	 *
	 * @param attrTypeName An attribute type name.
	 *
	 * @return An attribute type or null if the attribute type does not exist.
	 *
	 * @throws TskCoreException If an error occurs accessing the case database.
	 *
	 */
	public BlackboardAttribute.Type getAttributeType(String attrTypeName) throws TskCoreException {
		if (this.typeNameToAttributeTypeMap.containsKey(attrTypeName)) {
			return this.typeNameToAttributeTypeMap.get(attrTypeName);
		}
		CaseDbConnection connection = connections.getConnection();
		acquireSingleUserCaseReadLock();
		Statement s = null;
		ResultSet rs = null;
		try {
			s = connection.createStatement();
			rs = connection.executeQuery(s, "SELECT attribute_type_id, type_name, display_name, value_type FROM blackboard_attribute_types WHERE type_name = '" + attrTypeName + "'"); //NON-NLS
			BlackboardAttribute.Type type = null;
			if (rs.next()) {
				type = new BlackboardAttribute.Type(rs.getInt("attribute_type_id"), rs.getString("type_name"),
						rs.getString("display_name"), TSK_BLACKBOARD_ATTRIBUTE_VALUE_TYPE.fromType(rs.getLong("value_type")));
				this.typeIdToAttributeTypeMap.put(type.getTypeID(), type);
				this.typeNameToAttributeTypeMap.put(attrTypeName, type);
			}
			return type;
		} catch (SQLException ex) {
			throw new TskCoreException("Error getting attribute type id", ex);
		} finally {
			closeResultSet(rs);
			closeStatement(s);
			connection.close();
			releaseSingleUserCaseReadLock();
		}
	}

	/**
	 * Get the attribute type associated with an attribute type ID.
	 *
	 * @param typeID An attribute type ID.
	 *
	 * @return An attribute type or null if the attribute type does not exist.
	 *
	 * @throws TskCoreException If an error occurs accessing the case database.
	 *
	 */
	private BlackboardAttribute.Type getAttributeType(int typeID) throws TskCoreException {
		if (this.typeIdToAttributeTypeMap.containsKey(typeID)) {
			return this.typeIdToAttributeTypeMap.get(typeID);
		}
		CaseDbConnection connection = connections.getConnection();
		acquireSingleUserCaseReadLock();
		Statement s = null;
		ResultSet rs = null;
		try {
			s = connection.createStatement();
			rs = connection.executeQuery(s, "SELECT attribute_type_id, type_name, display_name, value_type FROM blackboard_attribute_types WHERE attribute_type_id = " + typeID + ""); //NON-NLS
			BlackboardAttribute.Type type = null;
			if (rs.next()) {
				type = new BlackboardAttribute.Type(rs.getInt("attribute_type_id"), rs.getString("type_name"),
						rs.getString("display_name"), TSK_BLACKBOARD_ATTRIBUTE_VALUE_TYPE.fromType(rs.getLong("value_type")));
				this.typeIdToAttributeTypeMap.put(typeID, type);
				this.typeNameToAttributeTypeMap.put(type.getTypeName(), type);
			}
			return type;
		} catch (SQLException ex) {
			throw new TskCoreException("Error getting attribute type id", ex);
		} finally {
			closeResultSet(rs);
			closeStatement(s);
			connection.close();
			releaseSingleUserCaseReadLock();
		}
	}

	/**
	 * Get the artifact type associated with an artifact type name.
	 *
	 * @param artTypeName An artifact type name.
	 *
	 * @return An artifact type or null if the artifact type does not exist.
	 *
	 * @throws TskCoreException If an error occurs accessing the case database.
	 *
	 */
	public BlackboardArtifact.Type getArtifactType(String artTypeName) throws TskCoreException {
		if (this.typeNameToArtifactTypeMap.containsKey(artTypeName)) {
			return this.typeNameToArtifactTypeMap.get(artTypeName);
		}
		CaseDbConnection connection = connections.getConnection();
		acquireSingleUserCaseReadLock();
		Statement s = null;
		ResultSet rs = null;
		try {
			s = connection.createStatement();
			rs = connection.executeQuery(s, "SELECT artifact_type_id, type_name, display_name FROM blackboard_artifact_types WHERE type_name = '" + artTypeName + "'"); //NON-NLS
			BlackboardArtifact.Type type = null;
			if (rs.next()) {
				type = new BlackboardArtifact.Type(rs.getInt("artifact_type_id"),
						rs.getString("type_name"), rs.getString("display_name"));
				this.typeIdToArtifactTypeMap.put(type.getTypeID(), type);
				this.typeNameToArtifactTypeMap.put(artTypeName, type);
			}
			return type;
		} catch (SQLException ex) {
			throw new TskCoreException("Error getting artifact type from the database", ex);
		} finally {
			closeResultSet(rs);
			closeStatement(s);
			connection.close();
			releaseSingleUserCaseReadLock();
		}
	}

	/**
	 * Get the artifact type associated with an artifact type id.
	 *
	 * @param artTypeId An artifact type id.
	 *
	 * @return An artifact type or null if the artifact type does not exist.
	 *
	 * @throws TskCoreException If an error occurs accessing the case database.
	 *
	 */
	BlackboardArtifact.Type getArtifactType(int artTypeId) throws TskCoreException {
		if (this.typeIdToArtifactTypeMap.containsKey(artTypeId)) {
			return typeIdToArtifactTypeMap.get(artTypeId);
		}
		CaseDbConnection connection = connections.getConnection();
		acquireSingleUserCaseReadLock();
		Statement s = null;
		ResultSet rs = null;
		try {
			s = connection.createStatement();
			rs = connection.executeQuery(s, "SELECT artifact_type_id, type_name, display_name FROM blackboard_artifact_types WHERE artifact_type_id = " + artTypeId + ""); //NON-NLS
			BlackboardArtifact.Type type = null;
			if (rs.next()) {
				type = new BlackboardArtifact.Type(rs.getInt("artifact_type_id"),
						rs.getString("type_name"), rs.getString("display_name"));
				this.typeIdToArtifactTypeMap.put(artTypeId, type);
				this.typeNameToArtifactTypeMap.put(type.getTypeName(), type);
			}
			return type;
		} catch (SQLException ex) {
			throw new TskCoreException("Error getting artifact type from the database", ex);
		} finally {
			closeResultSet(rs);
			closeStatement(s);
			connection.close();
			releaseSingleUserCaseReadLock();
		}
	}

	/**
	 * Add an artifact type with the given name. Will return an artifact Type.
	 *
	 * @param artifactTypeName System (unique) name of artifact
	 * @param displayName      Display (non-unique) name of artifact
	 *
	 * @return Type of the artifact added
	 *
	 * @throws TskCoreException exception thrown if a critical error occurs
	 * @throws TskDataException exception thrown if given data is already in db
	 *                          within tsk core
	 */
	public BlackboardArtifact.Type addBlackboardArtifactType(String artifactTypeName, String displayName) throws TskCoreException, TskDataException {
		CaseDbConnection connection = connections.getConnection();
		acquireSingleUserCaseWriteLock();
		Statement s = null;
		ResultSet rs = null;
		try {
			connection.beginTransaction();
			s = connection.createStatement();
			rs = connection.executeQuery(s, "SELECT artifact_type_id FROM blackboard_artifact_types WHERE type_name = '" + artifactTypeName + "'"); //NON-NLS
			if (!rs.next()) {
				rs.close();
				rs = connection.executeQuery(s, "SELECT MAX(artifact_type_id) AS highest_id FROM blackboard_artifact_types");
				int maxID = 0;
				if (rs.next()) {
					maxID = rs.getInt("highest_id");
					if (maxID < MIN_USER_DEFINED_TYPE_ID) {
						maxID = MIN_USER_DEFINED_TYPE_ID;
					} else {
						maxID++;
					}
				}
				connection.executeUpdate(s, "INSERT INTO blackboard_artifact_types (artifact_type_id, type_name, display_name) VALUES ('" + maxID + "', '" + artifactTypeName + "', '" + displayName + "')"); //NON-NLS
				BlackboardArtifact.Type type = new BlackboardArtifact.Type(maxID, artifactTypeName, displayName);
				this.typeIdToArtifactTypeMap.put(type.getTypeID(), type);
				this.typeNameToArtifactTypeMap.put(type.getTypeName(), type);
				connection.commitTransaction();
				return type;
			} else {
				throw new TskDataException("The attribute type that was added was already within the system.");
			}
		} catch (SQLException ex) {
			connection.rollbackTransaction();
			throw new TskCoreException("Error adding artifact type", ex);
		} finally {
			closeResultSet(rs);
			closeStatement(s);
			connection.close();
			releaseSingleUserCaseWriteLock();
		}
	}

	public ArrayList<BlackboardAttribute> getBlackboardAttributes(final BlackboardArtifact artifact) throws TskCoreException {
		CaseDbConnection connection = connections.getConnection();
		acquireSingleUserCaseReadLock();
		ResultSet rs = null;
		try {
			Statement statement = connection.createStatement();
			rs = connection.executeQuery(statement, "SELECT attrs.artifact_id AS artifact_id, "
					+ "attrs.source AS source, attrs.context AS context, attrs.attribute_type_id AS attribute_type_id, "
					+ "attrs.value_type AS value_type, attrs.value_byte AS value_byte, "
					+ "attrs.value_text AS value_text, attrs.value_int32 AS value_int32, "
					+ "attrs.value_int64 AS value_int64, attrs.value_double AS value_double, "
					+ "types.type_name AS type_name, types.display_name AS display_name "
					+ "FROM blackboard_attributes AS attrs, blackboard_attribute_types AS types WHERE attrs.artifact_id = " + artifact.getArtifactID()
					+ " AND attrs.attribute_type_id = types.attribute_type_id");
			ArrayList<BlackboardAttribute> attributes = new ArrayList<BlackboardAttribute>();
			while (rs.next()) {
				int attributeTypeId = rs.getInt("attribute_type_id");
				String attributeTypeName = rs.getString("type_name");
				BlackboardAttribute.Type attributeType;
				if (this.typeIdToAttributeTypeMap.containsKey(attributeTypeId)) {
					attributeType = this.typeIdToAttributeTypeMap.get(attributeTypeId);
				} else {
					attributeType = new BlackboardAttribute.Type(attributeTypeId, attributeTypeName,
							rs.getString("display_name"),
							BlackboardAttribute.TSK_BLACKBOARD_ATTRIBUTE_VALUE_TYPE.fromType(rs.getInt("value_type")));
					this.typeIdToAttributeTypeMap.put(attributeTypeId, attributeType);
					this.typeNameToAttributeTypeMap.put(attributeTypeName, attributeType);
				}

				final BlackboardAttribute attr = new BlackboardAttribute(
						rs.getLong("artifact_id"),
						attributeType,
						rs.getString("source"),
						rs.getString("context"),
						rs.getInt("value_int32"),
						rs.getLong("value_int64"),
						rs.getDouble("value_double"),
						rs.getString("value_text"),
						rs.getBytes("value_byte"), this
				);
				attributes.add(attr);
			}
			return attributes;
		} catch (SQLException ex) {
			throw new TskCoreException("Error getting attributes for artifact, artifact id = " + artifact.getArtifactID(), ex);
		} finally {
			closeResultSet(rs);
			connection.close();
			releaseSingleUserCaseReadLock();
		}
	}

	/**
	 * Get all attributes that match a where clause. The clause should begin
	 * with "WHERE" or "JOIN". To use this method you must know the database
	 * tables
	 *
	 * @param whereClause a sqlite where clause
	 *
	 * @return a list of matching attributes
	 *
	 * @throws TskCoreException exception thrown if a critical error occurs
	 *                          within tsk core \ref query_database_page
	 */
	public ArrayList<BlackboardAttribute> getMatchingAttributes(String whereClause) throws TskCoreException {
		CaseDbConnection connection = connections.getConnection();
		acquireSingleUserCaseReadLock();
		Statement s = null;
		ResultSet rs = null;
		try {
			s = connection.createStatement();
			rs = connection.executeQuery(s, "SELECT blackboard_attributes.artifact_id AS artifact_id, "
					+ "blackboard_attributes.source AS source, blackboard_attributes.context AS context, "
					+ "blackboard_attributes.attribute_type_id AS attribute_type_id, "
					+ "blackboard_attributes.value_type AS value_type, blackboard_attributes.value_byte AS value_byte, "
					+ "blackboard_attributes.value_text AS value_text, blackboard_attributes.value_int32 AS value_int32, "
					+ "blackboard_attributes.value_int64 AS value_int64, blackboard_attributes.value_double AS value_double "
					+ "FROM blackboard_attributes " + whereClause); //NON-NLS
			ArrayList<BlackboardAttribute> matches = new ArrayList<BlackboardAttribute>();
			while (rs.next()) {
				BlackboardAttribute.Type type;
				// attribute type is cached, so this does not necessarily call to the db
				type = this.getAttributeType(rs.getInt("attribute_type_id"));
				BlackboardAttribute attr = new BlackboardAttribute(
						rs.getLong("artifact_id"),
						type,
						rs.getString("source"),
						rs.getString("context"),
						rs.getInt("value_int32"),
						rs.getLong("value_int64"),
						rs.getDouble("value_double"),
						rs.getString("value_text"),
						rs.getBytes("value_byte"), this
				);
				matches.add(attr);
			}
			return matches;
		} catch (SQLException ex) {
			throw new TskCoreException("Error getting attributes using this where clause: " + whereClause, ex);
		} finally {
			closeResultSet(rs);
			closeStatement(s);
			connection.close();
			releaseSingleUserCaseReadLock();
		}
	}

	/**
	 * Get all artifacts that match a where clause. The clause should begin with
	 * "WHERE" or "JOIN". To use this method you must know the database tables
	 *
	 * @param whereClause a sqlite where clause
	 *
	 * @return a list of matching artifacts
	 *
	 * @throws TskCoreException exception thrown if a critical error occurs
	 *                          within tsk core \ref query_database_page
	 */
	public ArrayList<BlackboardArtifact> getMatchingArtifacts(String whereClause) throws TskCoreException {
		CaseDbConnection connection = connections.getConnection();
		acquireSingleUserCaseReadLock();
		ResultSet rs = null;
		Statement s = null;
		try {
			s = connection.createStatement();
			rs = connection.executeQuery(s, "SELECT blackboard_artifacts.artifact_id AS artifact_id, "
					+ "blackboard_artifacts.obj_id AS obj_id, blackboard_artifacts.artifact_obj_id AS artifact_obj_id, blackboard_artifacts.data_source_obj_id AS data_source_obj_id, blackboard_artifacts.artifact_type_id AS artifact_type_id, "
					+ "blackboard_artifacts.review_status_id AS review_status_id  "
					+ "FROM blackboard_artifacts " + whereClause); //NON-NLS
			ArrayList<BlackboardArtifact> matches = new ArrayList<BlackboardArtifact>();
			while (rs.next()) {
				BlackboardArtifact.Type type;
				// artifact type is cached, so this does not necessarily call to the db
				type = this.getArtifactType(rs.getInt("artifact_type_id"));
				BlackboardArtifact artifact = new BlackboardArtifact(this, rs.getLong("artifact_id"), rs.getLong("obj_id"), rs.getLong("artifact_obj_id"), rs.getLong("data_source_obj_id"),
						type.getTypeID(), type.getTypeName(), type.getDisplayName(),
						BlackboardArtifact.ReviewStatus.withID(rs.getInt("review_status_id")));
				matches.add(artifact);
			}
			return matches;
		} catch (SQLException ex) {
			throw new TskCoreException("Error getting attributes using this where clause: " + whereClause, ex);
		} finally {
			closeResultSet(rs);
			closeStatement(s);
			connection.close();
			releaseSingleUserCaseReadLock();
		}
	}

	/**
	 * Add a new blackboard artifact with the given type. If that artifact type
	 * does not exist an error will be thrown. The artifact type name can be
	 * looked up in the returned blackboard artifact.
	 *
	 * @param artifactTypeID the type the given artifact should have
	 * @param obj_id         the content object id associated with this artifact
	 *
	 * @return a new blackboard artifact
	 *
	 * @throws TskCoreException exception thrown if a critical error occurs
	 *                          within tsk core
	 */
	public BlackboardArtifact newBlackboardArtifact(int artifactTypeID, long obj_id) throws TskCoreException {
		BlackboardArtifact.Type type = getArtifactType(artifactTypeID);
		return newBlackboardArtifact(artifactTypeID, obj_id, type.getTypeName(), type.getDisplayName());
	}

	/**
	 * Add a new blackboard artifact with the given type.
	 *
	 * @param artifactType the type the given artifact should have
	 * @param obj_id       the content object id associated with this artifact
	 *
	 * @return a new blackboard artifact
	 *
	 * @throws TskCoreException exception thrown if a critical error occurs
	 *                          within tsk core
	 */
	public BlackboardArtifact newBlackboardArtifact(ARTIFACT_TYPE artifactType, long obj_id) throws TskCoreException {
		return newBlackboardArtifact(artifactType.getTypeID(), obj_id, artifactType.getLabel(), artifactType.getDisplayName());
	}

	private BlackboardArtifact newBlackboardArtifact(int artifact_type_id, long obj_id, String artifactTypeName, String artifactDisplayName) throws TskCoreException {
		CaseDbConnection connection = connections.getConnection();
		acquireSingleUserCaseWriteLock();
		ResultSet resultSet = null;
		try {
			long artifact_obj_id = addObject(obj_id, TskData.ObjectType.ARTIFACT.getObjectType(), connection);
			long data_source_obj_id = getDataSourceObjectId(connection, obj_id);

			PreparedStatement statement = null;
			if (dbType == DbType.POSTGRESQL) {
				statement = connection.getPreparedStatement(PREPARED_STATEMENT.POSTGRESQL_INSERT_ARTIFACT, Statement.RETURN_GENERATED_KEYS);
				statement.clearParameters();
				statement.setLong(1, obj_id);
				statement.setLong(2, artifact_obj_id);
				statement.setLong(3, data_source_obj_id);
				statement.setInt(4, artifact_type_id);

			} else {
				statement = connection.getPreparedStatement(PREPARED_STATEMENT.INSERT_ARTIFACT, Statement.RETURN_GENERATED_KEYS);
				statement.clearParameters();
				this.nextArtifactId++;
				statement.setLong(1, this.nextArtifactId);
				statement.setLong(2, obj_id);
				statement.setLong(3, artifact_obj_id);
				statement.setLong(4, data_source_obj_id);
				statement.setInt(5, artifact_type_id);

			}
			connection.executeUpdate(statement);
			resultSet = statement.getGeneratedKeys();
			resultSet.next();
			return new BlackboardArtifact(this, resultSet.getLong(1), //last_insert_rowid()
					obj_id, artifact_obj_id, data_source_obj_id, artifact_type_id, artifactTypeName, artifactDisplayName, BlackboardArtifact.ReviewStatus.UNDECIDED, true);
		} catch (SQLException ex) {
			throw new TskCoreException("Error creating a blackboard artifact", ex);
		} finally {
			closeResultSet(resultSet);
			connection.close();
			releaseSingleUserCaseWriteLock();
		}
	}

	/**
	 * Checks if the content object has children. Note: this is generally more
	 * efficient then preloading all children and checking if the set is empty,
	 * and facilities lazy loading.
	 *
	 * @param content content object to check for children
	 *
	 * @return true if has children, false otherwise
	 *
	 * @throws TskCoreException exception thrown if a critical error occurs
	 *                          within tsk core
	 */
	boolean getContentHasChildren(Content content) throws TskCoreException {
		CaseDbConnection connection = connections.getConnection();
		acquireSingleUserCaseReadLock();
		ResultSet rs = null;
		try {
			// SELECT COUNT(obj_id) AS count FROM tsk_objects WHERE par_obj_id = ?
			PreparedStatement statement = connection.getPreparedStatement(PREPARED_STATEMENT.COUNT_CHILD_OBJECTS_BY_PARENT);
			statement.clearParameters();
			statement.setLong(1, content.getId());
			rs = connection.executeQuery(statement);
			boolean hasChildren = false;
			if (rs.next()) {
				hasChildren = rs.getInt("count") > 0;
			}
			return hasChildren;
		} catch (SQLException e) {
			throw new TskCoreException("Error checking for children of parent " + content, e);
		} finally {
			closeResultSet(rs);
			connection.close();
			releaseSingleUserCaseReadLock();
		}
	}

	/**
	 * Counts if the content object children. Note: this is generally more
	 * efficient then preloading all children and counting, and facilities lazy
	 * loading.
	 *
	 * @param content content object to check for children count
	 *
	 * @return children count
	 *
	 * @throws TskCoreException exception thrown if a critical error occurs
	 *                          within tsk core
	 */
	int getContentChildrenCount(Content content) throws TskCoreException {

		if (!this.getHasChildren(content)) {
			return 0;
		}

		CaseDbConnection connection = connections.getConnection();
		acquireSingleUserCaseReadLock();
		ResultSet rs = null;
		try {
			// SELECT COUNT(obj_id) AS count FROM tsk_objects WHERE par_obj_id = ?
			PreparedStatement statement = connection.getPreparedStatement(PREPARED_STATEMENT.COUNT_CHILD_OBJECTS_BY_PARENT);
			statement.clearParameters();
			statement.setLong(1, content.getId());
			rs = connection.executeQuery(statement);
			int countChildren = -1;
			if (rs.next()) {
				countChildren = rs.getInt("count");
			}
			return countChildren;
		} catch (SQLException e) {
			throw new TskCoreException("Error checking for children of parent " + content, e);
		} finally {
			closeResultSet(rs);
			connection.close();
			releaseSingleUserCaseReadLock();
		}
	}

	/**
	 * Returns the list of AbstractFile Children of a given type for a given
	 * AbstractFileParent
	 *
	 * @param parent the content parent to get abstract file children for
	 * @param type   children type to look for, defined in
	 *               TSK_DB_FILES_TYPE_ENUM
	 *
	 * @throws TskCoreException exception thrown if a critical error occurs
	 *                          within tsk core
	 */
	List<Content> getAbstractFileChildren(Content parent, TSK_DB_FILES_TYPE_ENUM type) throws TskCoreException {
		CaseDbConnection connection = connections.getConnection();
		acquireSingleUserCaseReadLock();
		ResultSet rs = null;
		try {
			PreparedStatement statement = connection.getPreparedStatement(PREPARED_STATEMENT.SELECT_FILES_BY_PARENT_AND_TYPE);
			statement.clearParameters();
			long parentId = parent.getId();
			statement.setLong(1, parentId);
			statement.setShort(2, type.getFileType());
			rs = connection.executeQuery(statement);
			return fileChildren(rs, connection, parentId);
		} catch (SQLException ex) {
			throw new TskCoreException("Error getting AbstractFile children for Content", ex);
		} finally {
			closeResultSet(rs);
			connection.close();
			releaseSingleUserCaseReadLock();
		}
	}

	/**
	 * Returns the list of all AbstractFile Children for a given
	 * AbstractFileParent
	 *
	 * @param parent the content parent to get abstract file children for
	 *
	 * @throws TskCoreException exception thrown if a critical error occurs
	 *                          within tsk core
	 */
	List<Content> getAbstractFileChildren(Content parent) throws TskCoreException {
		CaseDbConnection connection = connections.getConnection();
		acquireSingleUserCaseReadLock();
		ResultSet rs = null;
		try {
			PreparedStatement statement = connection.getPreparedStatement(PREPARED_STATEMENT.SELECT_FILES_BY_PARENT);
			statement.clearParameters();
			long parentId = parent.getId();
			statement.setLong(1, parentId);
			rs = connection.executeQuery(statement);
			return fileChildren(rs, connection, parentId);
		} catch (SQLException ex) {
			throw new TskCoreException("Error getting AbstractFile children for Content", ex);
		} finally {
			closeResultSet(rs);
			connection.close();
			releaseSingleUserCaseReadLock();
		}
	}

	/**
	 * Get list of IDs for abstract files of a given type that are children of a
	 * given content.
	 *
	 * @param parent Object to find children for
	 * @param type   Type of children to find IDs for
	 *
	 * @return
	 *
	 * @throws TskCoreException
	 */
	List<Long> getAbstractFileChildrenIds(Content parent, TSK_DB_FILES_TYPE_ENUM type) throws TskCoreException {
		CaseDbConnection connection = connections.getConnection();
		acquireSingleUserCaseReadLock();
		ResultSet rs = null;
		try {
			PreparedStatement statement = connection.getPreparedStatement(PREPARED_STATEMENT.SELECT_FILE_IDS_BY_PARENT_AND_TYPE);
			statement.clearParameters();
			statement.setLong(1, parent.getId());
			statement.setShort(2, type.getFileType());
			rs = connection.executeQuery(statement);
			List<Long> children = new ArrayList<Long>();
			while (rs.next()) {
				children.add(rs.getLong("obj_id"));
			}
			return children;
		} catch (SQLException ex) {
			throw new TskCoreException("Error getting AbstractFile children for Content", ex);
		} finally {
			closeResultSet(rs);
			connection.close();
			releaseSingleUserCaseReadLock();
		}
	}

	/**
	 * Get list of IDs for abstract files that are children of a given content.
	 *
	 * @param parent Object to find children for
	 *
	 * @return
	 *
	 * @throws TskCoreException
	 */
	List<Long> getAbstractFileChildrenIds(Content parent) throws TskCoreException {
		CaseDbConnection connection = connections.getConnection();
		acquireSingleUserCaseReadLock();
		ResultSet rs = null;
		try {
			PreparedStatement statement = connection.getPreparedStatement(PREPARED_STATEMENT.SELECT_FILE_IDS_BY_PARENT);
			statement.clearParameters();
			statement.setLong(1, parent.getId());
			rs = connection.executeQuery(statement);
			List<Long> children = new ArrayList<Long>();
			while (rs.next()) {
				children.add(rs.getLong("obj_id"));
			}
			return children;
		} catch (SQLException ex) {
			throw new TskCoreException("Error getting AbstractFile children for Content", ex);
		} finally {
			closeResultSet(rs);
			connection.close();
			releaseSingleUserCaseReadLock();
		}
	}

	/**
	 * Get list of object IDs for artifacts that are children of a given
	 * content.
	 *
	 * @param parent Object to find children for
	 *
	 * @return
	 *
	 * @throws TskCoreException
	 */
	List<Long> getBlackboardArtifactChildrenIds(Content parent) throws TskCoreException {
		CaseDbConnection connection = connections.getConnection();
		acquireSingleUserCaseReadLock();
		ResultSet rs = null;
		try {
			PreparedStatement statement = connection.getPreparedStatement(PREPARED_STATEMENT.SELECT_ARTIFACT_OBJECTIDS_BY_PARENT);
			statement.clearParameters();
			statement.setLong(1, parent.getId());
			rs = connection.executeQuery(statement);
			List<Long> children = new ArrayList<Long>();
			while (rs.next()) {
				children.add(rs.getLong("obj_id"));
			}
			return children;
		} catch (SQLException ex) {
			throw new TskCoreException("Error getting children for BlackboardArtifact", ex);
		} finally {
			closeResultSet(rs);
			connection.close();
			releaseSingleUserCaseReadLock();
		}
	}

	/**
	 * Get list of artifacts that are children of a given content.
	 *
	 * @param parent Object to find children for
	 *
	 * @return
	 *
	 * @throws TskCoreException
	 */
	List<Content> getBlackboardArtifactChildren(Content parent) throws TskCoreException {

		long parentId = parent.getId();
		ArrayList<BlackboardArtifact> artsArray = getArtifactsHelper("blackboard_artifacts.obj_id = " + parentId + ";");

		List<Content> lc = new ArrayList<Content>();
		lc.addAll(artsArray);
		return lc;
	}

	/**
	 * Get info about children of a given Content from the database.
	 *
	 * @param c Parent object to run query against
	 *
	 * @throws TskCoreException exception thrown if a critical error occurs
	 *                          within tsk core
	 */
	Collection<ObjectInfo> getChildrenInfo(Content c) throws TskCoreException {
		CaseDbConnection connection = connections.getConnection();
		acquireSingleUserCaseReadLock();
		Statement s = null;
		ResultSet rs = null;
		try {
			s = connection.createStatement();
			rs = connection.executeQuery(s, "SELECT tsk_objects.obj_id AS obj_id, tsk_objects.type AS type " //NON-NLS
					+ "FROM tsk_objects LEFT JOIN tsk_files " //NON-NLS
					+ "ON tsk_objects.obj_id = tsk_files.obj_id " //NON-NLS
					+ "WHERE tsk_objects.par_obj_id = " + c.getId()
					+ " ORDER BY tsk_objects.obj_id"); //NON-NLS
			Collection<ObjectInfo> infos = new ArrayList<ObjectInfo>();
			while (rs.next()) {
				infos.add(new ObjectInfo(rs.getLong("obj_id"), ObjectType.valueOf(rs.getShort("type")))); //NON-NLS
			}
			return infos;
		} catch (SQLException ex) {
			throw new TskCoreException("Error getting Children Info for Content", ex);
		} finally {
			closeResultSet(rs);
			closeStatement(s);
			connection.close();
			releaseSingleUserCaseReadLock();
		}
	}

	/**
	 * Get parent info for the parent of the content object
	 *
	 * @param c content object to get parent info for
	 *
	 * @return the parent object info with the parent object type and id
	 *
	 * @throws TskCoreException exception thrown if a critical error occurs
	 *                          within tsk core
	 */
	ObjectInfo getParentInfo(Content c) throws TskCoreException {
		return getParentInfo(c.getId());
	}

	/**
	 * Get parent info for the parent of the content object id
	 *
	 * @param id content object id to get parent info for
	 *
	 * @return the parent object info with the parent object type and id
	 *
	 * @throws TskCoreException exception thrown if a critical error occurs
	 *                          within tsk core
	 */
	ObjectInfo getParentInfo(long contentId) throws TskCoreException {
		CaseDbConnection connection = connections.getConnection();
		acquireSingleUserCaseReadLock();
		Statement s = null;
		ResultSet rs = null;
		try {
			s = connection.createStatement();
			rs = connection.executeQuery(s, "SELECT parent.obj_id AS obj_id, parent.type AS type " //NON-NLS
					+ "FROM tsk_objects AS parent INNER JOIN tsk_objects AS child " //NON-NLS
					+ "ON child.par_obj_id = parent.obj_id " //NON-NLS
					+ "WHERE child.obj_id = " + contentId); //NON-NLS
			if (rs.next()) {
				return new ObjectInfo(rs.getLong("obj_id"), ObjectType.valueOf(rs.getShort("type")));
			} else {
				return null;
			}
		} catch (SQLException ex) {
			throw new TskCoreException("Error getting Parent Info for Content: " + contentId, ex);
		} finally {
			closeResultSet(rs);
			closeStatement(s);
			connection.close();
			releaseSingleUserCaseReadLock();
		}
	}

	/**
	 * Gets parent directory for FsContent object
	 *
	 * @param fsc FsContent to get parent dir for
	 *
	 * @return the parent Directory or null if the Content has no parent
	 *
	 * @throws TskCoreException thrown if critical error occurred within tsk
	 *                          core
	 */
	Directory getParentDirectory(FsContent fsc) throws TskCoreException {
		if (fsc.isRoot()) {
			// Given FsContent is a root object and can't have parent directory
			return null;
		} else {
			ObjectInfo parentInfo = getParentInfo(fsc);
			if (parentInfo == null) {
				return null;
			}
			Directory parent = null;
			if (parentInfo.type == ObjectType.ABSTRACTFILE) {
				parent = getDirectoryById(parentInfo.id, fsc.getFileSystem());
			} else {
				throw new TskCoreException("Parent of FsContent (id: " + fsc.getId() + ") has wrong type to be directory: " + parentInfo.type);
			}
			return parent;
		}
	}

	/**
	 * Get content object by content id
	 *
	 * @param id to get content object for
	 *
	 * @return instance of a Content object (one of its subclasses), or null if
	 *         not found.
	 *
	 * @throws TskCoreException thrown if critical error occurred within tsk
	 *                          core
	 */
	public Content getContentById(long id) throws TskCoreException {
		// First check to see if this exists in our frequently used content cache.
		Content content = frequentlyUsedContentMap.get(id);
		if (null != content) {
			return content;
		}

		CaseDbConnection connection = connections.getConnection();
		acquireSingleUserCaseReadLock();
		Statement s = null;
		ResultSet rs = null;
		try {
			s = connection.createStatement();
			rs = connection.executeQuery(s, "SELECT * FROM tsk_objects WHERE obj_id = " + id + " LIMIT  1"); //NON-NLS
			if (!rs.next()) {
				return null;
			}

			long parentId = rs.getLong("par_obj_id"); //NON-NLS
			final TskData.ObjectType type = TskData.ObjectType.valueOf(rs.getShort("type")); //NON-NLS
			switch (type) {
				case IMG:
					content = getImageById(id);
					frequentlyUsedContentMap.put(id, content);
					break;
				case VS:
					content = getVolumeSystemById(id, parentId);
					break;
				case VOL:
					content = getVolumeById(id, parentId);
					frequentlyUsedContentMap.put(id, content);
					break;
				case FS:
					content = getFileSystemById(id, parentId);
					frequentlyUsedContentMap.put(id, content);
					break;
				case ABSTRACTFILE:
					content = getAbstractFileById(id);

					// Add virtual and root directories to frequently used map.
					if (((AbstractFile) content).isVirtual() || ((AbstractFile) content).isRoot()) {
						frequentlyUsedContentMap.put(id, content);
					}
					break;
				case ARTIFACT:
					content = getArtifactById(id);
					break;
				case REPORT:
					content = getReportById(id);
					break;
				default:
					throw new TskCoreException("Could not obtain Content object with ID: " + id);
			}

			return content;
		} catch (SQLException ex) {
			throw new TskCoreException("Error getting Content by ID.", ex);
		} finally {
			closeResultSet(rs);
			closeStatement(s);
			connection.close();
			releaseSingleUserCaseReadLock();
		}
	}

	/**
	 * Get a path of a file in tsk_files_path table or null if there is none
	 *
	 * @param id id of the file to get path for
	 *
	 * @return file path or null
	 */
	String getFilePath(long id) {
		CaseDbConnection connection;
		try {
			connection = connections.getConnection();
		} catch (TskCoreException ex) {
			logger.log(Level.SEVERE, "Error getting file path for file " + id, ex); //NON-NLS
			return null;
		}
		String filePath = null;
		acquireSingleUserCaseReadLock();
		ResultSet rs = null;
		try {
			PreparedStatement statement = connection.getPreparedStatement(PREPARED_STATEMENT.SELECT_LOCAL_PATH_FOR_FILE);
			statement.clearParameters();
			statement.setLong(1, id);
			rs = connection.executeQuery(statement);
			if (rs.next()) {
				filePath = rs.getString("path");
			}
		} catch (SQLException ex) {
			logger.log(Level.SEVERE, "Error getting file path for file " + id, ex); //NON-NLS
		} finally {
			closeResultSet(rs);
			connection.close();
			releaseSingleUserCaseReadLock();
		}
		return filePath;
	}

	/**
	 * Get the encoding type for a file in tsk_files_path table
	 *
	 * @param id id of the file to get path for
	 *
	 * @return Encoding type (NONE if nothing was found)
	 */
	TskData.EncodingType getEncodingType(long id) {
		CaseDbConnection connection;
		try {
			connection = connections.getConnection();
		} catch (TskCoreException ex) {
			logger.log(Level.SEVERE, "Error getting file path for file " + id, ex); //NON-NLS
			return null;
		}
		TskData.EncodingType type = TskData.EncodingType.NONE;
		acquireSingleUserCaseReadLock();
		ResultSet rs = null;
		try {
			PreparedStatement statement = connection.getPreparedStatement(PREPARED_STATEMENT.SELECT_ENCODING_FOR_FILE);
			statement.clearParameters();
			statement.setLong(1, id);
			rs = connection.executeQuery(statement);
			if (rs.next()) {
				type = TskData.EncodingType.valueOf(rs.getInt(1));
			}
		} catch (SQLException ex) {
			logger.log(Level.SEVERE, "Error getting encoding type for file " + id, ex); //NON-NLS
		} finally {
			closeResultSet(rs);
			connection.close();
			releaseSingleUserCaseReadLock();
		}
		return type;
	}

	/**
	 * Gets the parent_path of a file.
	 *
	 * @param objectId   The object id of the file.
	 * @param connection An open database connection.
	 *
	 * @return The path of the file or null.
	 */
	String getFileParentPath(long objectId, CaseDbConnection connection) {
		String parentPath = null;
		acquireSingleUserCaseReadLock();
		ResultSet rs = null;
		try {
			PreparedStatement statement = connection.getPreparedStatement(PREPARED_STATEMENT.SELECT_PATH_FOR_FILE);
			statement.clearParameters();
			statement.setLong(1, objectId);
			rs = connection.executeQuery(statement);
			if (rs.next()) {
				parentPath = rs.getString("parent_path");
			}
		} catch (SQLException ex) {
			logger.log(Level.SEVERE, "Error getting file parent_path for file " + objectId, ex); //NON-NLS
		} finally {
			closeResultSet(rs);
			releaseSingleUserCaseReadLock();
		}
		return parentPath;
	}

	/**
	 * Gets the name of a file.
	 *
	 * @param objectId   The object id of the file.
	 * @param connection An open database connection.
	 *
	 * @return The path of the file or null.
	 */
	String getFileName(long objectId, CaseDbConnection connection) {
		String fileName = null;
		acquireSingleUserCaseReadLock();
		ResultSet rs = null;
		try {
			PreparedStatement statement = connection.getPreparedStatement(PREPARED_STATEMENT.SELECT_FILE_NAME);
			statement.clearParameters();
			statement.setLong(1, objectId);
			rs = connection.executeQuery(statement);
			if (rs.next()) {
				fileName = rs.getString("name");
			}
		} catch (SQLException ex) {
			logger.log(Level.SEVERE, "Error getting file parent_path for file " + objectId, ex); //NON-NLS
		} finally {
			closeResultSet(rs);
			releaseSingleUserCaseReadLock();
		}
		return fileName;
	}

	/**
	 * Get a derived method for a file, or null if none
	 *
	 * @param id id of the derived file
	 *
	 * @return derived method or null if not present
	 *
	 * @throws TskCoreException exception throws if core error occurred and
	 *                          method could not be queried
	 */
	DerivedFile.DerivedMethod getDerivedMethod(long id) throws TskCoreException {
		CaseDbConnection connection = connections.getConnection();
		DerivedFile.DerivedMethod method = null;
		acquireSingleUserCaseReadLock();
		ResultSet rs1 = null;
		ResultSet rs2 = null;
		try {
			PreparedStatement statement = connection.getPreparedStatement(PREPARED_STATEMENT.SELECT_DERIVED_FILE);
			statement.clearParameters();
			statement.setLong(1, id);
			rs1 = connection.executeQuery(statement);
			if (rs1.next()) {
				int method_id = rs1.getInt("derived_id");
				String rederive = rs1.getString("rederive");
				method = new DerivedFile.DerivedMethod(method_id, rederive);
				statement = connection.getPreparedStatement(PREPARED_STATEMENT.SELECT_FILE_DERIVATION_METHOD);
				statement.clearParameters();
				statement.setInt(1, method_id);
				rs2 = connection.executeQuery(statement);
				if (rs2.next()) {
					method.setToolName(rs2.getString("tool_name"));
					method.setToolVersion(rs2.getString("tool_version"));
					method.setOther(rs2.getString("other"));
				}
			}
		} catch (SQLException e) {
			logger.log(Level.SEVERE, "Error getting derived method for file: " + id, e); //NON-NLS
		} finally {
			closeResultSet(rs2);
			closeResultSet(rs1);
			connection.close();
			releaseSingleUserCaseReadLock();
		}
		return method;
	}

	/**
	 * Get abstract file object from tsk_files table by its id
	 *
	 * @param id id of the file object in tsk_files table
	 *
	 * @return AbstractFile object populated, or null if not found.
	 *
	 * @throws TskCoreException thrown if critical error occurred within tsk
	 *                          core and file could not be queried
	 */
	public AbstractFile getAbstractFileById(long id) throws TskCoreException {
		CaseDbConnection connection = connections.getConnection();
		try {
			return getAbstractFileById(id, connection);
		} finally {
			connection.close();
		}
	}

	/**
	 * Get abstract file object from tsk_files table by its id on an existing
	 * connection.
	 *
	 * @param objectId   The id of the file object in tsk_files table.
	 * @param connection An open database connection.
	 *
	 * @return AbstractFile object populated, or null if not found.
	 *
	 * @throws TskCoreException thrown if critical error occurred within tsk
	 *                          core and file could not be queried
	 */
	AbstractFile getAbstractFileById(long objectId, CaseDbConnection connection) throws TskCoreException {
		acquireSingleUserCaseReadLock();
		ResultSet rs = null;
		try {
			PreparedStatement statement = connection.getPreparedStatement(PREPARED_STATEMENT.SELECT_FILE_BY_ID);
			statement.clearParameters();
			statement.setLong(1, objectId);
			rs = connection.executeQuery(statement);
			List<AbstractFile> files = resultSetToAbstractFiles(rs, connection);
			if (files.size() > 0) {
				return files.get(0);
			} else {
				return null;
			}
		} catch (SQLException ex) {
			throw new TskCoreException("Error getting file by id, id = " + objectId, ex);
		} finally {
			closeResultSet(rs);
			releaseSingleUserCaseReadLock();
		}
	}

	/**
	 * Get artifact from blackboard_artifacts table by its artifact_obj_id
	 *
	 * @param id id of the artifact in blackboard_artifacts table
	 *
	 * @return Artifact object populated, or null if not found.
	 *
	 * @throws TskCoreException thrown if critical error occurred within tsk
	 *                          core and file could not be queried
	 */
	public BlackboardArtifact getArtifactById(long id) throws TskCoreException {
		CaseDbConnection connection = connections.getConnection();
		acquireSingleUserCaseReadLock();
		ResultSet rs = null;
		try {
			PreparedStatement statement = connection.getPreparedStatement(PREPARED_STATEMENT.SELECT_ARTIFACT_BY_ARTIFACT_OBJ_ID);
			statement.clearParameters();
			statement.setLong(1, id);
			rs = connection.executeQuery(statement);
			List<BlackboardArtifact> artifacts = resultSetToArtifacts(rs);
			if (artifacts.size() > 0) {
				return artifacts.get(0);
			} else {
				return null;
			}
		} catch (SQLException ex) {
			throw new TskCoreException("Error getting artifacts by artifact_obj_id, artifact_obj_id = " + id, ex);
		} finally {
			closeResultSet(rs);
			connection.close();
			releaseSingleUserCaseReadLock();
		}
	}

	/**
	 * Get artifact from blackboard_artifacts table by its artifact_id
	 *
	 * @param id Artifact ID of the artifact in blackboard_artifacts table
	 *
	 * @return Artifact object populated, or null if not found.
	 *
	 * @throws TskCoreException thrown if critical error occurred within tsk
	 *                          core and file could not be queried
	 */
	public BlackboardArtifact getArtifactByArtifactId(long id) throws TskCoreException {
		CaseDbConnection connection = connections.getConnection();
		acquireSingleUserCaseReadLock();
		ResultSet rs = null;
		try {
			PreparedStatement statement = connection.getPreparedStatement(PREPARED_STATEMENT.SELECT_ARTIFACT_BY_ARTIFACT_ID);
			statement.clearParameters();
			statement.setLong(1, id);
			rs = connection.executeQuery(statement);
			List<BlackboardArtifact> artifacts = resultSetToArtifacts(rs);
			if (artifacts.size() > 0) {
				return artifacts.get(0);
			} else {
				return null;
			}
		} catch (SQLException ex) {
			throw new TskCoreException("Error getting artifacts by artifact id, artifact id = " + id, ex);
		} finally {
			closeResultSet(rs);
			connection.close();
			releaseSingleUserCaseReadLock();
		}
	}

	/**
	 * Get the object ID of the file system that a file is located in.
	 *
	 * Note: for FsContent files, this is the real fs for other non-fs
	 * AbstractFile files, this field is used internally for data source id (the
	 * root content obj)
	 *
	 * @param fileId     object id of the file to get fs column id for
	 * @param connection the database connection to use
	 *
	 * @return fs_id or -1 if not present
	 */
	private long getFileSystemId(long fileId, CaseDbConnection connection) {
		acquireSingleUserCaseReadLock();
		ResultSet rs = null;
		long ret = -1;
		try {
			PreparedStatement statement = connection.getPreparedStatement(PREPARED_STATEMENT.SELECT_FILE_SYSTEM_BY_OBJECT);
			statement.clearParameters();
			statement.setLong(1, fileId);
			rs = connection.executeQuery(statement);
			if (rs.next()) {
				ret = rs.getLong("fs_obj_id");
				if (ret == 0) {
					ret = -1;
				}
			}
		} catch (SQLException e) {
			logger.log(Level.SEVERE, "Error checking file system id of a file, id = " + fileId, e); //NON-NLS
		} finally {
			closeResultSet(rs);
			releaseSingleUserCaseReadLock();
		}
		return ret;
	}

	/**
	 * Checks if the file is a (sub)child of the data source (parentless Content
	 * object such as Image or VirtualDirectory representing filesets)
	 *
	 * @param dataSource dataSource to check
	 * @param fileId     id of file to check
	 *
	 * @return true if the file is in the dataSource hierarchy
	 *
	 * @throws TskCoreException thrown if check failed
	 */
	public boolean isFileFromSource(Content dataSource, long fileId) throws TskCoreException {
		String query = String.format("SELECT COUNT(*) AS count FROM tsk_files WHERE obj_id = %d AND data_source_obj_id = %d", fileId, dataSource.getId()); //NON-NLS
		CaseDbConnection connection = connections.getConnection();
		acquireSingleUserCaseReadLock();
		Statement statement = null;
		ResultSet resultSet = null;
		try {
			statement = connection.createStatement();
			resultSet = connection.executeQuery(statement, query);
			resultSet.next();
			return (resultSet.getLong("count") > 0L);
		} catch (SQLException ex) {
			throw new TskCoreException(String.format("Error executing query %s", query), ex);
		} finally {
			closeResultSet(resultSet);
			closeStatement(statement);
			connection.close();
			releaseSingleUserCaseReadLock();
		}
	}

	/**
	 * @param dataSource the dataSource (Image, parent-less VirtualDirectory) to
	 *                   search for the given file name
	 * @param fileName   Pattern of the name of the file or directory to match
	 *                   (case insensitive, used in LIKE SQL statement).
	 *
	 * @return a list of AbstractFile for files/directories whose name matches
	 *         the given fileName
	 *
	 * @throws TskCoreException thrown if check failed
	 */
	public List<AbstractFile> findFiles(Content dataSource, String fileName) throws TskCoreException {
		List<AbstractFile> files = new ArrayList<AbstractFile>();
		CaseDbConnection connection = connections.getConnection();
		acquireSingleUserCaseReadLock();
		ResultSet resultSet = null;
		try {
			PreparedStatement statement = connection.getPreparedStatement(PREPARED_STATEMENT.SELECT_FILES_BY_DATA_SOURCE_AND_NAME);
			statement.clearParameters();
			statement.setString(1, fileName.toLowerCase());
			statement.setLong(2, dataSource.getId());
			resultSet = connection.executeQuery(statement);
			files.addAll(resultSetToAbstractFiles(resultSet, connection));
		} catch (SQLException e) {
			throw new TskCoreException(bundle.getString("SleuthkitCase.findFiles.exception.msg3.text"), e);
		} finally {
			closeResultSet(resultSet);
			connection.close();
			releaseSingleUserCaseReadLock();
		}
		return files;
	}

	/**
	 * @param dataSource   the dataSource (Image, parent-less VirtualDirectory)
	 *                     to search for the given file name
	 * @param fileName     Pattern of the name of the file or directory to match
	 *                     (case insensitive, used in LIKE SQL statement).
	 * @param dirSubString Substring that must exist in parent path. Will be
	 *                     surrounded by % in LIKE query
	 *
	 * @return a list of AbstractFile for files/directories whose name matches
	 *         fileName and whose parent directory contains dirName.
	 *
	 * @throws org.sleuthkit.datamodel.TskCoreException
	 */
	public List<AbstractFile> findFiles(Content dataSource, String fileName, String dirSubString) throws TskCoreException {
		List<AbstractFile> files = new ArrayList<AbstractFile>();
		CaseDbConnection connection = connections.getConnection();
		acquireSingleUserCaseReadLock();
		ResultSet resultSet = null;
		try {
			PreparedStatement statement = connection.getPreparedStatement(PREPARED_STATEMENT.SELECT_FILES_BY_DATA_SOURCE_AND_PARENT_PATH_AND_NAME);
			statement.clearParameters();
			statement.setString(1, fileName.toLowerCase());
			statement.setString(2, "%" + dirSubString.toLowerCase() + "%"); //NON-NLS
			statement.setLong(3, dataSource.getId());
			resultSet = connection.executeQuery(statement);
			files.addAll(resultSetToAbstractFiles(resultSet, connection));
		} catch (SQLException e) {
			throw new TskCoreException(bundle.getString("SleuthkitCase.findFiles3.exception.msg3.text"), e);
		} finally {
			closeResultSet(resultSet);
			connection.close();
			releaseSingleUserCaseReadLock();
		}
		return files;
	}

	/**
	 * Adds a virtual directory to the database and returns a VirtualDirectory
	 * object representing it.
	 *
	 * @param parentId      the ID of the parent, or 0 if NULL
	 * @param directoryName the name of the virtual directory to create
	 *
	 * @return
	 *
	 * @throws TskCoreException
	 */
	public VirtualDirectory addVirtualDirectory(long parentId, String directoryName) throws TskCoreException {
		CaseDbTransaction localTrans = beginTransaction();
		localTrans.acquireSingleUserCaseWriteLock();
		try {
			VirtualDirectory newVD = addVirtualDirectory(parentId, directoryName, localTrans);
			localTrans.commit();
			localTrans = null;
			return newVD;
		} finally {
			// NOTE: write lock will be released by transaction
			if (null != localTrans) {
				try {
					localTrans.rollback();
				} catch (TskCoreException ex2) {
					logger.log(Level.SEVERE, "Failed to rollback transaction after exception", ex2);
				}
			}
		}
	}

	/**
	 * Add an object to the tsk_objects table. Returns the object ID for the new
	 * object.
	 *
	 * @param parentId   Parent of the new object
	 * @param objectType Type of the new object
	 * @param connection Case connection
	 *
	 * @return the object ID for the new object
	 *
	 * @throws SQLException
	 */
	private long addObject(long parentId, int objectType, CaseDbConnection connection) throws SQLException {
		ResultSet resultSet = null;
		acquireSingleUserCaseWriteLock();
		try {
			// INSERT INTO tsk_objects (par_obj_id, type) VALUES (?, ?)
			PreparedStatement statement = connection.getPreparedStatement(PREPARED_STATEMENT.INSERT_OBJECT, Statement.RETURN_GENERATED_KEYS);
			statement.clearParameters();
			if (parentId != 0) {
				statement.setLong(1, parentId);
			} else {
				statement.setNull(1, java.sql.Types.BIGINT);
			}
			statement.setInt(2, objectType);
			connection.executeUpdate(statement);
			resultSet = statement.getGeneratedKeys();

			if (resultSet.next()) {
				if (parentId != 0) {
					setHasChildren(parentId);
				}
				return resultSet.getLong(1); //last_insert_rowid()
			} else {
				throw new SQLException("Error inserting object with parent " + parentId + " into tsk_objects");
			}
		} finally {
			closeResultSet(resultSet);
			releaseSingleUserCaseWriteLock();
		}
	}

	/**
	 * Adds a virtual directory to the database and returns a VirtualDirectory
	 * object representing it.
	 *
	 * Make sure the connection in transaction is used for all database
	 * interactions called by this method
	 *
	 * @param parentId      the ID of the parent, or 0 if NULL
	 * @param directoryName the name of the virtual directory to create
	 * @param transaction   the transaction in the scope of which the operation
	 *                      is to be performed, managed by the caller
	 *
	 * @return a VirtualDirectory object representing the one added to the
	 *         database.
	 *
	 * @throws TskCoreException
	 */
	public VirtualDirectory addVirtualDirectory(long parentId, String directoryName, CaseDbTransaction transaction) throws TskCoreException {
		if (transaction == null) {
			throw new TskCoreException("Passed null CaseDbTransaction");
		}

		transaction.acquireSingleUserCaseWriteLock();
		ResultSet resultSet = null;
		try {
			// Get the parent path.
			CaseDbConnection connection = transaction.getConnection();

			String parentPath = getFileParentPath(parentId, connection);
			if (parentPath == null) {
				parentPath = "/"; //NON-NLS
			}
			String parentName = getFileName(parentId, connection);
			if (parentName != null && !parentName.isEmpty()) {
				parentPath = parentPath + parentName + "/"; //NON-NLS
			}

			// Insert a row for the virtual directory into the tsk_objects table.
			long newObjId = addObject(parentId, TskData.ObjectType.ABSTRACTFILE.getObjectType(), connection);

			// Insert a row for the virtual directory into the tsk_files table.
			// INSERT INTO tsk_files (obj_id, fs_obj_id, name, type, has_path, dir_type, meta_type,
			// dir_flags, meta_flags, size, ctime, crtime, atime, mtime, parent_path, data_source_obj_id,extension)
			// VALUES (?, ?, ?, ?, ?, ?, ?, ?, ?, ?, ?, ?, ?, ?, ?, ?,?)
			PreparedStatement statement = connection.getPreparedStatement(PREPARED_STATEMENT.INSERT_FILE);
			statement.clearParameters();
			statement.setLong(1, newObjId);

			// If the parent is part of a file system, grab its file system ID
			if (0 != parentId) {
				long parentFs = this.getFileSystemId(parentId, connection);
				if (parentFs != -1) {
					statement.setLong(2, parentFs);
				} else {
					statement.setNull(2, java.sql.Types.BIGINT);
				}
			} else {
				statement.setNull(2, java.sql.Types.BIGINT);
			}

			// name
			statement.setString(3, directoryName);

			//type
			statement.setShort(4, TskData.TSK_DB_FILES_TYPE_ENUM.VIRTUAL_DIR.getFileType());
			statement.setShort(5, (short) 1);

			//flags
			final TSK_FS_NAME_TYPE_ENUM dirType = TSK_FS_NAME_TYPE_ENUM.DIR;
			statement.setShort(6, dirType.getValue());
			final TSK_FS_META_TYPE_ENUM metaType = TSK_FS_META_TYPE_ENUM.TSK_FS_META_TYPE_DIR;
			statement.setShort(7, metaType.getValue());

			//allocated
			final TSK_FS_NAME_FLAG_ENUM dirFlag = TSK_FS_NAME_FLAG_ENUM.ALLOC;
			statement.setShort(8, dirFlag.getValue());
			final short metaFlags = (short) (TSK_FS_META_FLAG_ENUM.ALLOC.getValue()
					| TSK_FS_META_FLAG_ENUM.USED.getValue());
			statement.setShort(9, metaFlags);

			//size
			statement.setLong(10, 0);

			//  nulls for params 11-14
			statement.setNull(11, java.sql.Types.BIGINT);
			statement.setNull(12, java.sql.Types.BIGINT);
			statement.setNull(13, java.sql.Types.BIGINT);
			statement.setNull(14, java.sql.Types.BIGINT);

			// parent path
			statement.setString(15, parentPath);

			// data source object id (same as object id if this is a data source)
			long dataSourceObjectId;
			if (0 == parentId) {
				dataSourceObjectId = newObjId;
			} else {
				dataSourceObjectId = getDataSourceObjectId(connection, parentId);
			}
			statement.setLong(16, dataSourceObjectId);

			//extension, since this is not really file we just set it to null
			statement.setString(17, null);
			connection.executeUpdate(statement);

			return new VirtualDirectory(this, newObjId, dataSourceObjectId, directoryName, dirType,
					metaType, dirFlag, metaFlags, null, FileKnown.UNKNOWN,
					parentPath);
		} catch (SQLException e) {
			throw new TskCoreException("Error creating virtual directory '" + directoryName + "'", e);
		} finally {
			closeResultSet(resultSet);
			// NOTE: write lock will be released by transaction
		}
	}

	/**
	 * Adds a local directory to the database and returns a LocalDirectory
	 * object representing it.
	 *
	 * @param parentId      the ID of the parent, or 0 if NULL
	 * @param directoryName the name of the local directory to create
	 *
	 * @return a LocalDirectory object representing the one added to the
	 *         database.
	 *
	 * @throws TskCoreException
	 */
	public LocalDirectory addLocalDirectory(long parentId, String directoryName) throws TskCoreException {
		acquireSingleUserCaseWriteLock();
		CaseDbTransaction localTrans = beginTransaction();
		try {
			LocalDirectory newLD = addLocalDirectory(parentId, directoryName, localTrans);
			localTrans.commit();
			return newLD;
		} catch (TskCoreException ex) {
			try {
				localTrans.rollback();
			} catch (TskCoreException ex2) {
				logger.log(Level.SEVERE, String.format("Failed to rollback transaction after exception: %s", ex.getMessage()), ex2);
			}
			throw ex;
		} finally {
			releaseSingleUserCaseWriteLock();
		}
	}

	/**
	 * Adds a local directory to the database and returns a LocalDirectory
	 * object representing it.
	 *
	 * Make sure the connection in transaction is used for all database
	 * interactions called by this method
	 *
	 * @param parentId      the ID of the parent, or 0 if NULL
	 * @param directoryName the name of the local directory to create
	 * @param transaction   the transaction in the scope of which the operation
	 *                      is to be performed, managed by the caller
	 *
	 * @return a LocalDirectory object representing the one added to the
	 *         database.
	 *
	 * @throws TskCoreException
	 */
	public LocalDirectory addLocalDirectory(long parentId, String directoryName, CaseDbTransaction transaction) throws TskCoreException {
		if (transaction == null) {
			throw new TskCoreException("Passed null CaseDbTransaction");
		}

		transaction.acquireSingleUserCaseWriteLock();
		ResultSet resultSet = null;
		try {
			// Get the parent path.
			CaseDbConnection connection = transaction.getConnection();
			AbstractFile parent = getAbstractFileById(parentId, connection);
			String parentPath;
			if (parent.getParent() == null && parent.getType().equals(TskData.TSK_DB_FILES_TYPE_ENUM.VIRTUAL_DIR)) {
				parentPath = "/";
			} else {
				parentPath = parent.getParentPath() + parent.getName() + "/"; //NON-NLS
			}

			// Insert a row for the local directory into the tsk_objects table.
			long newObjId = addObject(parentId, TskData.ObjectType.ABSTRACTFILE.getObjectType(), connection);

			// Insert a row for the local directory into the tsk_files table.
			// INSERT INTO tsk_files (obj_id, fs_obj_id, name, type, has_path, dir_type, meta_type,
			// dir_flags, meta_flags, size, ctime, crtime, atime, mtime, parent_path, data_source_obj_id)
			// VALUES (?, ?, ?, ?, ?, ?, ?, ?, ?, ?, ?, ?, ?, ?, ?, ?)
			PreparedStatement statement = connection.getPreparedStatement(PREPARED_STATEMENT.INSERT_FILE);
			statement.clearParameters();
			statement.setLong(1, newObjId);

			// The parent of a local directory will never be a file system
			statement.setNull(2, java.sql.Types.BIGINT);

			// name
			statement.setString(3, directoryName);

			//type
			statement.setShort(4, TskData.TSK_DB_FILES_TYPE_ENUM.LOCAL_DIR.getFileType());
			statement.setShort(5, (short) 1);

			//flags
			final TSK_FS_NAME_TYPE_ENUM dirType = TSK_FS_NAME_TYPE_ENUM.DIR;
			statement.setShort(6, dirType.getValue());
			final TSK_FS_META_TYPE_ENUM metaType = TSK_FS_META_TYPE_ENUM.TSK_FS_META_TYPE_DIR;
			statement.setShort(7, metaType.getValue());

			//allocated
			final TSK_FS_NAME_FLAG_ENUM dirFlag = TSK_FS_NAME_FLAG_ENUM.ALLOC;
			statement.setShort(8, dirFlag.getValue());
			final short metaFlags = (short) (TSK_FS_META_FLAG_ENUM.ALLOC.getValue()
					| TSK_FS_META_FLAG_ENUM.USED.getValue());
			statement.setShort(9, metaFlags);

			//size
			statement.setLong(10, 0);

			//  nulls for params 11-14
			statement.setNull(11, java.sql.Types.BIGINT);
			statement.setNull(12, java.sql.Types.BIGINT);
			statement.setNull(13, java.sql.Types.BIGINT);
			statement.setNull(14, java.sql.Types.BIGINT);

			// parent path
			statement.setString(15, parentPath);

			// data source object id
			long dataSourceObjectId = getDataSourceObjectId(connection, parentId);
			statement.setLong(16, dataSourceObjectId);

			//extension, since this is a directory we just set it to null
			statement.setString(17, null);

			connection.executeUpdate(statement);

			return new LocalDirectory(this, newObjId, dataSourceObjectId, directoryName, dirType,
					metaType, dirFlag, metaFlags, null, FileKnown.UNKNOWN,
					parentPath);
		} catch (SQLException e) {
			throw new TskCoreException("Error creating local directory '" + directoryName + "'", e);
		} finally {
			closeResultSet(resultSet);
			// NOTE: write lock will be released by transaction
		}
	}

	/**
	 * Adds a local/logical files and/or directories data source.
	 *
	 * @param deviceId          An ASCII-printable identifier for the device
	 *                          associated with the data source that is intended
	 *                          to be unique across multiple cases (e.g., a
	 *                          UUID).
	 * @param rootDirectoryName The name for the root virtual directory for the
	 *                          data source.
	 * @param timeZone          The time zone used to process the data source,
	 *                          may be the empty string.
	 * @param transaction       A transaction in the scope of which the
	 *                          operation is to be performed, managed by the
	 *                          caller.
	 *
	 * @return The new local files data source.
	 *
	 * @throws TskCoreException if there is an error adding the data source.
	 */
	public LocalFilesDataSource addLocalFilesDataSource(String deviceId, String rootDirectoryName, String timeZone, CaseDbTransaction transaction) throws TskCoreException {
		acquireSingleUserCaseWriteLock();
		Statement statement = null;
		try {
			// Insert a row for the root virtual directory of the data source
			// into the tsk_objects table.
			CaseDbConnection connection = transaction.getConnection();
			long newObjId = addObject(0, TskData.ObjectType.ABSTRACTFILE.getObjectType(), connection);

			// Insert a row for the virtual directory of the data source into
			// the data_source_info table.
			statement = connection.createStatement();
			statement.executeUpdate("INSERT INTO data_source_info (obj_id, device_id, time_zone) "
					+ "VALUES(" + newObjId + ", '" + deviceId + "', '" + timeZone + "');");

			// Insert a row for the root virtual directory of the data source
			// into the tsk_files table. Note that its data source object id is
			// its own object id.
			// INSERT INTO tsk_files (obj_id, fs_obj_id, name, type, has_path,
			// dir_type, meta_type, dir_flags, meta_flags, size, ctime, crtime,
			// atime, mtime, parent_path, data_source_obj_id, extension)
			// VALUES (?, ?, ?, ?, ?, ?, ?, ?, ?, ?, ?, ?, ?, ?, ?, ?,?)
			PreparedStatement preparedStatement = connection.getPreparedStatement(PREPARED_STATEMENT.INSERT_FILE);
			preparedStatement.clearParameters();
			preparedStatement.setLong(1, newObjId);
			preparedStatement.setNull(2, java.sql.Types.BIGINT);
			preparedStatement.setString(3, rootDirectoryName);
			preparedStatement.setShort(4, TskData.TSK_DB_FILES_TYPE_ENUM.VIRTUAL_DIR.getFileType());
			preparedStatement.setShort(5, (short) 1);
			TSK_FS_NAME_TYPE_ENUM dirType = TSK_FS_NAME_TYPE_ENUM.DIR;
			preparedStatement.setShort(6, TSK_FS_NAME_TYPE_ENUM.DIR.getValue());
			TSK_FS_META_TYPE_ENUM metaType = TSK_FS_META_TYPE_ENUM.TSK_FS_META_TYPE_DIR;
			preparedStatement.setShort(7, metaType.getValue());
			TSK_FS_NAME_FLAG_ENUM dirFlag = TSK_FS_NAME_FLAG_ENUM.ALLOC;
			preparedStatement.setShort(8, dirFlag.getValue());
			final short metaFlags = (short) (TSK_FS_META_FLAG_ENUM.ALLOC.getValue()
					| TSK_FS_META_FLAG_ENUM.USED.getValue());
			preparedStatement.setShort(9, metaFlags);
			preparedStatement.setLong(10, 0);
			preparedStatement.setNull(11, java.sql.Types.BIGINT);
			preparedStatement.setNull(12, java.sql.Types.BIGINT);
			preparedStatement.setNull(13, java.sql.Types.BIGINT);
			preparedStatement.setNull(14, java.sql.Types.BIGINT);
			String parentPath = "/"; //NON-NLS
			preparedStatement.setString(15, parentPath);
			preparedStatement.setLong(16, newObjId);
			preparedStatement.setString(17, null); //extension, just set it to null
			connection.executeUpdate(preparedStatement);

			return new LocalFilesDataSource(this, newObjId, newObjId, deviceId, rootDirectoryName, dirType, metaType, dirFlag, metaFlags, timeZone, null, FileKnown.UNKNOWN, parentPath);

		} catch (SQLException ex) {
			throw new TskCoreException(String.format("Error creating local files data source with device id %s and directory name %s", deviceId, rootDirectoryName), ex);
		} finally {
			closeStatement(statement);
			releaseSingleUserCaseWriteLock();
		}
	}

	/**
	 * Get IDs of the virtual folder roots (at the same level as image), used
	 * for containers such as for local files.
	 *
	 * @return IDs of virtual directory root objects.
	 *
	 * @throws org.sleuthkit.datamodel.TskCoreException
	 */
	public List<VirtualDirectory> getVirtualDirectoryRoots() throws TskCoreException {
		CaseDbConnection connection = connections.getConnection();
		acquireSingleUserCaseReadLock();
		Statement s = null;
		ResultSet rs = null;
		try {
			s = connection.createStatement();
			rs = connection.executeQuery(s, "SELECT * FROM tsk_files WHERE" //NON-NLS
					+ " type = " + TskData.TSK_DB_FILES_TYPE_ENUM.VIRTUAL_DIR.getFileType()
					+ " AND obj_id = data_source_obj_id"
					+ " ORDER BY dir_type, LOWER(name)"); //NON-NLS
			List<VirtualDirectory> virtDirRootIds = new ArrayList<VirtualDirectory>();
			while (rs.next()) {
				virtDirRootIds.add(virtualDirectory(rs, connection));
			}
			return virtDirRootIds;
		} catch (SQLException ex) {
			throw new TskCoreException("Error getting local files virtual folder id", ex);
		} finally {
			closeResultSet(rs);
			closeStatement(s);
			connection.close();
			releaseSingleUserCaseReadLock();
		}
	}

	/**
	 * Adds one or more layout files for a parent Content object to the case
	 * database.
	 *
	 * @param parent     The parent Content.
	 * @param fileRanges File range objects for the file(s).
	 *
	 * @return A list of LayoutFile objects.
	 *
	 * @throws TskCoreException If there is a problem completing a case database
	 *                          operation.
	 */
	public final List<LayoutFile> addLayoutFiles(Content parent, List<TskFileRange> fileRanges) throws TskCoreException {
		assert (null != fileRanges);
		if (null == fileRanges) {
			throw new TskCoreException("TskFileRange object is null");
		}

		assert (null != parent);
		if (null == parent) {
			throw new TskCoreException("Conent is null");
		}

		CaseDbTransaction transaction = null;
		Statement statement = null;
		ResultSet resultSet = null;

		try {
			transaction = beginTransaction();
			transaction.acquireSingleUserCaseWriteLock();
			CaseDbConnection connection = transaction.getConnection();

			List<LayoutFile> fileRangeLayoutFiles = new ArrayList<LayoutFile>();
			for (TskFileRange fileRange : fileRanges) {
				/*
				 * Insert a row for the Tsk file range into the tsk_objects
				 * table: INSERT INTO tsk_objects (par_obj_id, type) VALUES (?,
				 * ?)
				 */
				long fileRangeId = addObject(parent.getId(), TskData.ObjectType.ABSTRACTFILE.getObjectType(), connection);
				long end_byte_in_parent = fileRange.getByteStart() + fileRange.getByteLen() - 1;
				/*
				 * Insert a row for the Tsk file range into the tsk_files table:
				 * INSERT INTO tsk_files (obj_id, fs_obj_id, name, type,
				 * has_path, dir_type, meta_type, dir_flags, meta_flags, size,
				 * ctime, crtime, atime, mtime, parent_path,
				 * data_source_obj_id,extension) VALUES (?, ?, ?, ?, ?, ?, ?, ?,
				 * ?, ?, ?, ?, ?, ?, ?, ?,?)
				 */
				PreparedStatement prepStmt = connection.getPreparedStatement(PREPARED_STATEMENT.INSERT_FILE);
				prepStmt.clearParameters();
				prepStmt.setLong(1, fileRangeId); // obj_id	from tsk_objects			
				prepStmt.setNull(2, java.sql.Types.BIGINT); // fs_obj_id				
				prepStmt.setString(3, "Unalloc_" + parent.getId() + "_" + fileRange.getByteStart() + "_" + end_byte_in_parent); // name of form Unalloc_[image obj_id]_[start byte in parent]_[end byte in parent]
				prepStmt.setShort(4, TSK_DB_FILES_TYPE_ENUM.UNALLOC_BLOCKS.getFileType()); // type
				prepStmt.setNull(5, java.sql.Types.BIGINT); // has_path
				prepStmt.setShort(6, TSK_FS_NAME_TYPE_ENUM.REG.getValue()); // dir_type
				prepStmt.setShort(7, TSK_FS_META_TYPE_ENUM.TSK_FS_META_TYPE_REG.getValue()); // meta_type
				prepStmt.setShort(8, TSK_FS_NAME_FLAG_ENUM.UNALLOC.getValue()); // dir_flags
				prepStmt.setShort(9, TSK_FS_META_FLAG_ENUM.UNALLOC.getValue()); // nmeta_flags
				prepStmt.setLong(10, fileRange.getByteLen()); // size 
				prepStmt.setNull(11, java.sql.Types.BIGINT); // ctime
				prepStmt.setNull(12, java.sql.Types.BIGINT); // crtime
				prepStmt.setNull(13, java.sql.Types.BIGINT); // atime
				prepStmt.setNull(14, java.sql.Types.BIGINT); // mtime
				prepStmt.setNull(15, java.sql.Types.VARCHAR); // parent path
				prepStmt.setLong(16, parent.getId()); // data_source_obj_id

				//extension, since this is not a FS file we just set it to null
				prepStmt.setString(17, null);
				connection.executeUpdate(prepStmt);

				/*
				 * Insert a row in the tsk_layout_file table for each chunk of
				 * the carved file. INSERT INTO tsk_file_layout (obj_id,
				 * byte_start, byte_len, sequence) VALUES (?, ?, ?, ?)
				 */
				prepStmt = connection.getPreparedStatement(PREPARED_STATEMENT.INSERT_LAYOUT_FILE);
				prepStmt.clearParameters();
				prepStmt.setLong(1, fileRangeId); // obj_id
				prepStmt.setLong(2, fileRange.getByteStart()); // byte_start
				prepStmt.setLong(3, fileRange.getByteLen()); // byte_len
				prepStmt.setLong(4, fileRange.getSequence()); // sequence
				connection.executeUpdate(prepStmt);

				/*
				 * Create a layout file representation of the carved file.
				 */
				fileRangeLayoutFiles.add(new LayoutFile(this,
						fileRangeId,
						parent.getId(),
						Long.toString(fileRange.getSequence()),
						TSK_DB_FILES_TYPE_ENUM.UNALLOC_BLOCKS,
						TSK_FS_NAME_TYPE_ENUM.REG,
						TSK_FS_META_TYPE_ENUM.TSK_FS_META_TYPE_REG,
						TSK_FS_NAME_FLAG_ENUM.UNALLOC,
						TSK_FS_META_FLAG_ENUM.UNALLOC.getValue(),
						fileRange.getByteLen(),
						null,
						FileKnown.UNKNOWN,
						parent.getUniquePath(),
						null));
			}

			transaction.commit();
			transaction = null;
			return fileRangeLayoutFiles;

		} catch (SQLException ex) {
			throw new TskCoreException("Failed to add layout files to case database", ex);
		} finally {
			closeResultSet(resultSet);
			closeStatement(statement);

			// NOTE: write lock will be released by transaction
			if (null != transaction) {
				try {
					transaction.rollback();
				} catch (TskCoreException ex2) {
					logger.log(Level.SEVERE, "Failed to rollback transaction after exception", ex2);
				}
			}
		}
	}

	/**
	 * Adds a carving result to the case database.
	 *
	 * @param carvingResult The carving result (a set of carved files and their
	 *                      parent) to be added.
	 *
	 * @return A list of LayoutFile representations of the carved files.
	 *
	 * @throws TskCoreException If there is a problem completing a case database
	 *                          operation.
	 */
	public final List<LayoutFile> addCarvedFiles(CarvingResult carvingResult) throws TskCoreException {
		assert (null != carvingResult);
		if (null == carvingResult) {
			throw new TskCoreException("Carving is null");
		}
		assert (null != carvingResult.getParent());
		if (null == carvingResult.getParent()) {
			throw new TskCoreException("Carving result has null parent");
		}
		assert (null != carvingResult.getCarvedFiles());
		if (null == carvingResult.getCarvedFiles()) {
			throw new TskCoreException("Carving result has null carved files");
		}
		CaseDbTransaction transaction = null;
		Statement statement = null;
		ResultSet resultSet = null;
		long newCacheKey = 0; // Used to roll back cache if transaction is rolled back.
		try {
			transaction = beginTransaction();
			transaction.acquireSingleUserCaseWriteLock();
			CaseDbConnection connection = transaction.getConnection();

			/*
			 * Carved files are "re-parented" as children of the $CarvedFiles
			 * virtual directory of the root file system, volume, or image
			 * ancestor of the carved files parent, but if no such ancestor is
			 * found, then the parent specified in the carving result is used.
			 */
			Content root = carvingResult.getParent();
			while (null != root) {
				if (root instanceof FileSystem || root instanceof Volume || root instanceof Image) {
					break;
				}
				root = root.getParent();
			}
			if (null == root) {
				root = carvingResult.getParent();
			}

			/*
			 * Get or create the $CarvedFiles virtual directory for the root
			 * ancestor.
			 */
			VirtualDirectory carvedFilesDir = rootIdsToCarvedFileDirs.get(root.getId());
			if (null == carvedFilesDir) {
				List<Content> rootChildren;
				if (root instanceof FileSystem) {
					rootChildren = ((FileSystem) root).getRootDirectory().getChildren();
				} else {
					rootChildren = root.getChildren();
				}
				for (Content child : rootChildren) {
					if (child instanceof VirtualDirectory && child.getName().equals(VirtualDirectory.NAME_CARVED)) {
						carvedFilesDir = (VirtualDirectory) child;
						break;
					}
				}
				if (null == carvedFilesDir) {
					long parId = root.getId();
					// $CarvedFiles should be a child of the root directory, not the file system
					if (root instanceof FileSystem) {
						Content rootDir = ((FileSystem) root).getRootDirectory();
						parId = rootDir.getId();
					}
					carvedFilesDir = addVirtualDirectory(parId, VirtualDirectory.NAME_CARVED, transaction);
				}
				newCacheKey = root.getId();
				rootIdsToCarvedFileDirs.put(newCacheKey, carvedFilesDir);
			}

			/*
			 * Add the carved files to the database as children of the
			 * $CarvedFile directory of the root ancestor.
			 */
			String parentPath = getFileParentPath(carvedFilesDir.getId(), connection) + carvedFilesDir.getName() + "/";
			List<LayoutFile> carvedFiles = new ArrayList<LayoutFile>();
			for (CarvingResult.CarvedFile carvedFile : carvingResult.getCarvedFiles()) {
				/*
				 * Insert a row for the carved file into the tsk_objects table:
				 * INSERT INTO tsk_objects (par_obj_id, type) VALUES (?, ?)
				 */
				long carvedFileId = addObject(carvedFilesDir.getId(), TskData.ObjectType.ABSTRACTFILE.getObjectType(), connection);

				/*
				 * Insert a row for the carved file into the tsk_files table:
				 * INSERT INTO tsk_files (obj_id, fs_obj_id, name, type,
				 * has_path, dir_type, meta_type, dir_flags, meta_flags, size,
				 * ctime, crtime, atime, mtime, parent_path,
				 * data_source_obj_id,extenion) VALUES (?, ?, ?, ?, ?, ?, ?, ?,
				 * ?, ?, ?, ?, ?, ?, ?, ?,?)
				 */
				PreparedStatement prepStmt = connection.getPreparedStatement(PREPARED_STATEMENT.INSERT_FILE);
				prepStmt.clearParameters();
				prepStmt.setLong(1, carvedFileId); // obj_id
				if (root instanceof FileSystem) {
					prepStmt.setLong(2, root.getId()); // fs_obj_id
				} else {
					prepStmt.setNull(2, java.sql.Types.BIGINT); // fs_obj_id
				}
				prepStmt.setString(3, carvedFile.getName()); // name
				prepStmt.setShort(4, TSK_DB_FILES_TYPE_ENUM.CARVED.getFileType()); // type
				prepStmt.setShort(5, (short) 1); // has_path
				prepStmt.setShort(6, TSK_FS_NAME_TYPE_ENUM.REG.getValue()); // dir_type
				prepStmt.setShort(7, TSK_FS_META_TYPE_ENUM.TSK_FS_META_TYPE_REG.getValue()); // meta_type
				prepStmt.setShort(8, TSK_FS_NAME_FLAG_ENUM.UNALLOC.getValue()); // dir_flags
				prepStmt.setShort(9, TSK_FS_META_FLAG_ENUM.UNALLOC.getValue()); // nmeta_flags
				prepStmt.setLong(10, carvedFile.getSizeInBytes()); // size
				prepStmt.setNull(11, java.sql.Types.BIGINT); // ctime
				prepStmt.setNull(12, java.sql.Types.BIGINT); // crtime
				prepStmt.setNull(13, java.sql.Types.BIGINT); // atime
				prepStmt.setNull(14, java.sql.Types.BIGINT); // mtime
				prepStmt.setString(15, parentPath); // parent path
				prepStmt.setLong(16, carvedFilesDir.getDataSourceObjectId()); // data_source_obj_id

				prepStmt.setString(17, extractExtension(carvedFile.getName())); 				//extension
				connection.executeUpdate(prepStmt);

				/*
				 * Insert a row in the tsk_layout_file table for each chunk of
				 * the carved file. INSERT INTO tsk_file_layout (obj_id,
				 * byte_start, byte_len, sequence) VALUES (?, ?, ?, ?)
				 */
				prepStmt = connection.getPreparedStatement(PREPARED_STATEMENT.INSERT_LAYOUT_FILE);
				for (TskFileRange tskFileRange : carvedFile.getLayoutInParent()) {
					prepStmt.clearParameters();
					prepStmt.setLong(1, carvedFileId); // obj_id
					prepStmt.setLong(2, tskFileRange.getByteStart()); // byte_start
					prepStmt.setLong(3, tskFileRange.getByteLen()); // byte_len
					prepStmt.setLong(4, tskFileRange.getSequence()); // sequence
					connection.executeUpdate(prepStmt);
				}

				/*
				 * Create a layout file representation of the carved file.
				 */
				carvedFiles.add(new LayoutFile(this,
						carvedFileId,
						carvedFilesDir.getDataSourceObjectId(),
						carvedFile.getName(),
						TSK_DB_FILES_TYPE_ENUM.CARVED,
						TSK_FS_NAME_TYPE_ENUM.REG,
						TSK_FS_META_TYPE_ENUM.TSK_FS_META_TYPE_REG,
						TSK_FS_NAME_FLAG_ENUM.UNALLOC,
						TSK_FS_META_FLAG_ENUM.UNALLOC.getValue(),
						carvedFile.getSizeInBytes(),
						null,
						FileKnown.UNKNOWN,
						parentPath,
						null));
			}

			transaction.commit();
			transaction = null;
			return carvedFiles;

		} catch (SQLException ex) {
			throw new TskCoreException("Failed to add carved files to case database", ex);
		} finally {
			closeResultSet(resultSet);
			closeStatement(statement);

			// NOTE: write lock will be released by transaction
			if (null != transaction) {
				try {
					transaction.rollback();
				} catch (TskCoreException ex2) {
					logger.log(Level.SEVERE, "Failed to rollback transaction after exception", ex2);
				}
				if (0 != newCacheKey) {
					rootIdsToCarvedFileDirs.remove(newCacheKey);
				}
			}
		}
	}

	/**
	 * Creates a new derived file object, adds it to database and returns it.
	 *
	 * TODO add support for adding derived method
	 *
	 * @param fileName        file name the derived file
	 * @param localPath       local path of the derived file, including the file
	 *                        name. The path is relative to the database path.
	 * @param size            size of the derived file in bytes
	 * @param ctime
	 * @param crtime
	 * @param atime
	 * @param mtime
	 * @param isFile          whether a file or directory, true if a file
	 * @param parentObj		     parent content object
	 * @param rederiveDetails details needed to re-derive file (will be specific
	 *                        to the derivation method), currently unused
	 * @param toolName        name of derivation method/tool, currently unused
	 * @param toolVersion     version of derivation method/tool, currently
	 *                        unused
	 * @param otherDetails    details of derivation method/tool, currently
	 *                        unused
	 * @param encodingType    Type of encoding used on the file (or NONE if no
	 *                        encoding)
	 *
	 * @return newly created derived file object
	 *
	 * @throws TskCoreException exception thrown if the object creation failed
	 *                          due to a critical system error
	 */
	public DerivedFile addDerivedFile(String fileName, String localPath,
			long size, long ctime, long crtime, long atime, long mtime,
			boolean isFile, Content parentObj,
			String rederiveDetails, String toolName, String toolVersion,
			String otherDetails, TskData.EncodingType encodingType) throws TskCoreException {

		acquireSingleUserCaseWriteLock();
		TimelineManager timelineManager = getTimelineManager();

		CaseDbTransaction transaction = beginTransaction();
		CaseDbConnection connection = transaction.getConnection();
		try {
			final long parentId = parentObj.getId();
			String parentPath = "";
			if (parentObj instanceof BlackboardArtifact) {
				parentPath = parentObj.getUniquePath() + '/' + parentObj.getName() + '/';
			} else if (parentObj instanceof AbstractFile) {
				parentPath = ((AbstractFile) parentObj).getParentPath() + parentObj.getName() + '/'; //NON-NLS
			}

			// Insert a row for the derived file into the tsk_objects table.
			// INSERT INTO tsk_objects (par_obj_id, type) VALUES (?, ?)
			long newObjId = addObject(parentId, TskData.ObjectType.ABSTRACTFILE.getObjectType(), connection);

			// Insert a row for the virtual directory into the tsk_files table.
			// INSERT INTO tsk_files (obj_id, fs_obj_id, name, type, has_path, dir_type, meta_type,
			// dir_flags, meta_flags, size, ctime, crtime, atime, mtime, parent_path, data_source_obj_id, extension)
			// VALUES (?, ?, ?, ?, ?, ?, ?, ?, ?, ?, ?, ?, ?, ?, ?, ?,?)
			PreparedStatement statement = connection.getPreparedStatement(PREPARED_STATEMENT.INSERT_FILE);
			statement.clearParameters();
			statement.setLong(1, newObjId);

			// If the parentFile is part of a file system, use its file system object ID.
			long fsObjId = this.getFileSystemId(parentId, connection);
			if (fsObjId != -1) {
				statement.setLong(2, fsObjId);
			} else {
				statement.setNull(2, java.sql.Types.BIGINT);
			}
			statement.setString(3, fileName);

			//type, has_path
			statement.setShort(4, TskData.TSK_DB_FILES_TYPE_ENUM.DERIVED.getFileType());
			statement.setShort(5, (short) 1);

			//flags
			final TSK_FS_NAME_TYPE_ENUM dirType = isFile ? TSK_FS_NAME_TYPE_ENUM.REG : TSK_FS_NAME_TYPE_ENUM.DIR;
			statement.setShort(6, dirType.getValue());
			final TSK_FS_META_TYPE_ENUM metaType = isFile ? TSK_FS_META_TYPE_ENUM.TSK_FS_META_TYPE_REG : TSK_FS_META_TYPE_ENUM.TSK_FS_META_TYPE_DIR;
			statement.setShort(7, metaType.getValue());

			//note: using alloc under assumption that derived files derive from alloc files
			final TSK_FS_NAME_FLAG_ENUM dirFlag = TSK_FS_NAME_FLAG_ENUM.ALLOC;
			statement.setShort(8, dirFlag.getValue());
			final short metaFlags = (short) (TSK_FS_META_FLAG_ENUM.ALLOC.getValue()
					| TSK_FS_META_FLAG_ENUM.USED.getValue());
			statement.setShort(9, metaFlags);

			//size
			statement.setLong(10, size);

			//mactimes
			//long ctime, long crtime, long atime, long mtime,
			statement.setLong(11, ctime);
			statement.setLong(12, crtime);
			statement.setLong(13, atime);
			statement.setLong(14, mtime);

			//parent path
			statement.setString(15, parentPath);

			// root data source object id
			long dataSourceObjId = getDataSourceObjectId(connection, parentId);
			statement.setLong(16, dataSourceObjId);
			final String extension = extractExtension(fileName);
			//extension
			statement.setString(17, extension);

			connection.executeUpdate(statement);

			//add localPath
			addFilePath(connection, newObjId, localPath, encodingType);

			DerivedFile derivedFile = new DerivedFile(this, newObjId, dataSourceObjId, fileName, dirType, metaType, dirFlag, metaFlags,
					size, ctime, crtime, atime, mtime, null, null, parentPath, localPath, parentId, null, encodingType, extension);

			timelineManager.addAbstractFileEvents(derivedFile, connection);
			transaction.commit();
			//TODO add derived method to tsk_files_derived and tsk_files_derived_method
			return derivedFile;
		} catch (SQLException ex) {
			connection.rollbackTransaction();
			throw new TskCoreException("Failed to add derived file to case database", ex);
		} finally {
			connection.close();
			releaseSingleUserCaseWriteLock();
		}
	}

	/**
	 * Updates an existing derived file in the database and returns a new
	 * derived file object with the updated contents
	 *
	 * @param derivedFile	    The derived file you wish to update
	 * @param localPath       local path of the derived file, including the file
	 *                        name. The path is relative to the database path.
	 * @param size            size of the derived file in bytes
	 * @param ctime
	 * @param crtime
	 * @param mimeType		      The MIME type the updated file should have, null
	 *                        to unset it
	 * @param atime
	 * @param mtime
	 * @param isFile          whether a file or directory, true if a file
	 * @param rederiveDetails details needed to re-derive file (will be specific
	 *                        to the derivation method), currently unused
	 * @param toolName        name of derivation method/tool, currently unused
	 * @param toolVersion     version of derivation method/tool, currently
	 *                        unused
	 * @param otherDetails    details of derivation method/tool, currently
	 *                        unused
	 * @param encodingType    Type of encoding used on the file (or NONE if no
	 *                        encoding)
	 *
	 * @return newly created derived file object which contains the updated data
	 *
	 * @throws TskCoreException exception thrown if the object creation failed
	 *                          due to a critical system error
	 */
	public DerivedFile updateDerivedFile(DerivedFile derivedFile, String localPath,
			long size, long ctime, long crtime, long atime, long mtime,
			boolean isFile, String mimeType,
			String rederiveDetails, String toolName, String toolVersion,
			String otherDetails, TskData.EncodingType encodingType) throws TskCoreException {
		CaseDbConnection connection = connections.getConnection();
		acquireSingleUserCaseWriteLock();
		ResultSet rs = null;
		try {
			Content parentObj = derivedFile.getParent();
			connection.beginTransaction();
			final long parentId = parentObj.getId();
			String parentPath = "";
			if (parentObj instanceof BlackboardArtifact) {
				parentPath = parentObj.getUniquePath() + '/' + parentObj.getName() + '/';
			} else if (parentObj instanceof AbstractFile) {
				parentPath = ((AbstractFile) parentObj).getParentPath() + parentObj.getName() + '/'; //NON-NLS
			}
			// UPDATE tsk_files SET type = ?, dir_type = ?, meta_type = ?, dir_flags = ?,  meta_flags = ?, "
			// + "size= ?, ctime= ?, crtime= ?, atime= ?, mtime= ?, mime_type = ? WHERE obj_id = ?"), //NON-NLS
			PreparedStatement statement = connection.getPreparedStatement(PREPARED_STATEMENT.UPDATE_DERIVED_FILE);
			statement.clearParameters();

			//type
			statement.setShort(1, TskData.TSK_DB_FILES_TYPE_ENUM.DERIVED.getFileType());

			//flags
			final TSK_FS_NAME_TYPE_ENUM dirType = isFile ? TSK_FS_NAME_TYPE_ENUM.REG : TSK_FS_NAME_TYPE_ENUM.DIR;
			statement.setShort(2, dirType.getValue());
			final TSK_FS_META_TYPE_ENUM metaType = isFile ? TSK_FS_META_TYPE_ENUM.TSK_FS_META_TYPE_REG : TSK_FS_META_TYPE_ENUM.TSK_FS_META_TYPE_DIR;
			statement.setShort(3, metaType.getValue());

			//note: using alloc under assumption that derived files derive from alloc files
			final TSK_FS_NAME_FLAG_ENUM dirFlag = TSK_FS_NAME_FLAG_ENUM.ALLOC;
			statement.setShort(4, dirFlag.getValue());
			final short metaFlags = (short) (TSK_FS_META_FLAG_ENUM.ALLOC.getValue()
					| TSK_FS_META_FLAG_ENUM.USED.getValue());
			statement.setShort(5, metaFlags);

			//size
			statement.setLong(6, size);

			//mactimes
			//long ctime, long crtime, long atime, long mtime,
			statement.setLong(7, ctime);
			statement.setLong(8, crtime);
			statement.setLong(9, atime);
			statement.setLong(10, mtime);
			statement.setString(11, mimeType);
			statement.setString(12, String.valueOf(derivedFile.getId()));
			connection.executeUpdate(statement);

			//add localPath
			updateFilePath(connection, derivedFile.getId(), localPath, encodingType);

			connection.commitTransaction();

			long dataSourceObjId = getDataSourceObjectId(connection, parentId);
			final String extension = extractExtension(derivedFile.getName());
			return new DerivedFile(this, derivedFile.getId(), dataSourceObjId, derivedFile.getName(), dirType, metaType, dirFlag, metaFlags,
					size, ctime, crtime, atime, mtime, null, null, parentPath, localPath, parentId, null, encodingType, extension);
		} catch (SQLException ex) {
			connection.rollbackTransaction();
			throw new TskCoreException("Failed to add derived file to case database", ex);
		} finally {
			closeResultSet(rs);
			connection.close();
			releaseSingleUserCaseWriteLock();
		}
	}

	/**
	 * Wraps the version of addLocalFile that takes a Transaction in a
	 * transaction local to this method.
	 *
	 * @param fileName
	 * @param localPath
	 * @param size
	 * @param ctime
	 * @param crtime
	 * @param atime
	 * @param mtime
	 * @param isFile
	 * @param encodingType
	 * @param parent
	 *
	 * @return
	 *
	 * @throws TskCoreException
	 */
	public LocalFile addLocalFile(String fileName, String localPath,
			long size, long ctime, long crtime, long atime, long mtime,
			boolean isFile, TskData.EncodingType encodingType,
			AbstractFile parent) throws TskCoreException {

		CaseDbTransaction localTrans = beginTransaction();
		try {
			LocalFile created = addLocalFile(fileName, localPath, size, ctime, crtime, atime, mtime, isFile, encodingType, parent, localTrans);
			localTrans.commit();
			localTrans = null;
			return created;
		} finally {
			if (null != localTrans) {
				try {
					localTrans.rollback();
				} catch (TskCoreException ex2) {
					logger.log(Level.SEVERE, "Failed to rollback transaction after exception", ex2);
				}
			}
		}
	}

	/**
	 * Adds a local/logical file to the case database. The database operations
	 * are done within a caller-managed transaction; the caller is responsible
	 * for committing or rolling back the transaction.
	 *
	 * @param fileName     The name of the file.
	 * @param localPath    The absolute path (including the file name) of the
	 *                     local/logical in secondary storage.
	 * @param size         The size of the file in bytes.
	 * @param ctime        The changed time of the file.
	 * @param crtime       The creation time of the file.
	 * @param atime        The accessed time of the file
	 * @param mtime        The modified time of the file.
	 * @param isFile       True, unless the file is a directory.
	 * @param encodingType Type of encoding used on the file
	 * @param parent       The parent of the file (e.g., a virtual directory)
	 * @param transaction  A caller-managed transaction within which the add
	 *                     file operations are performed.
	 *
	 * @return An object representing the local/logical file.
	 *
	 * @throws TskCoreException if there is an error completing a case database
	 *                          operation.
	 */
	public LocalFile addLocalFile(String fileName, String localPath,
			long size, long ctime, long crtime, long atime, long mtime,
			boolean isFile, TskData.EncodingType encodingType,
			AbstractFile parent, CaseDbTransaction transaction) throws TskCoreException {

		CaseDbConnection connection = transaction.getConnection();
		transaction.acquireSingleUserCaseWriteLock();
		Statement queryStatement = null;
		try {

			// Insert a row for the local/logical file into the tsk_objects table.
			// INSERT INTO tsk_objects (par_obj_id, type) VALUES (?, ?)
			long objectId = addObject(parent.getId(), TskData.ObjectType.ABSTRACTFILE.getObjectType(), connection);

			// Insert a row for the local/logical file into the tsk_files table.
			// INSERT INTO tsk_files (obj_id, fs_obj_id, name, type, has_path, dir_type, meta_type,
			// dir_flags, meta_flags, size, ctime, crtime, atime, mtime, parent_path, data_source_obj_id,extension)
			// VALUES (?, ?, ?, ?, ?, ?, ?, ?, ?, ?, ?, ?, ?, ?, ?, ?,?)
			PreparedStatement statement = connection.getPreparedStatement(PREPARED_STATEMENT.INSERT_FILE);
			statement.clearParameters();
			statement.setLong(1, objectId);
			statement.setNull(2, java.sql.Types.BIGINT); // Not part of a file system
			statement.setString(3, fileName);
			statement.setShort(4, TskData.TSK_DB_FILES_TYPE_ENUM.LOCAL.getFileType());
			statement.setShort(5, (short) 1);
			TSK_FS_NAME_TYPE_ENUM dirType = isFile ? TSK_FS_NAME_TYPE_ENUM.REG : TSK_FS_NAME_TYPE_ENUM.DIR;
			statement.setShort(6, dirType.getValue());
			TSK_FS_META_TYPE_ENUM metaType = isFile ? TSK_FS_META_TYPE_ENUM.TSK_FS_META_TYPE_REG : TSK_FS_META_TYPE_ENUM.TSK_FS_META_TYPE_DIR;
			statement.setShort(7, metaType.getValue());
			TSK_FS_NAME_FLAG_ENUM dirFlag = TSK_FS_NAME_FLAG_ENUM.ALLOC;
			statement.setShort(8, dirFlag.getValue());
			short metaFlags = (short) (TSK_FS_META_FLAG_ENUM.ALLOC.getValue() | TSK_FS_META_FLAG_ENUM.USED.getValue());
			statement.setShort(9, metaFlags);
			statement.setLong(10, size);
			statement.setLong(11, ctime);
			statement.setLong(12, crtime);
			statement.setLong(13, atime);
			statement.setLong(14, mtime);
			String parentPath;

			if (parent.getParent() == null && parent.getType().equals(TskData.TSK_DB_FILES_TYPE_ENUM.VIRTUAL_DIR)) {
				parentPath = "/";
			} else {
				parentPath = parent.getParentPath() + parent.getName() + "/"; //NON-NLS
			}
			statement.setString(15, parentPath);
			long dataSourceObjId = getDataSourceObjectId(connection, parent.getId());
			statement.setLong(16, dataSourceObjId);
			final String extension = extractExtension(fileName);
			statement.setString(17, extension);

			connection.executeUpdate(statement);
			addFilePath(connection, objectId, localPath, encodingType);
			LocalFile localFile = new LocalFile(this,
					objectId,
					fileName,
					TSK_DB_FILES_TYPE_ENUM.LOCAL,
					dirType,
					metaType,
					dirFlag,
					metaFlags,
					size,
					ctime, crtime, atime, mtime,
					null, null, null,
					parent.getId(), parentPath,
					dataSourceObjId,
					localPath,
					encodingType, extension);
			getTimelineManager().addAbstractFileEvents(localFile, connection);
			return localFile;

		} catch (SQLException ex) {
			throw new TskCoreException(String.format("Failed to INSERT local file %s (%s) with parent id %d in tsk_files table", fileName, localPath, parent.getId()), ex);
		} finally {
			closeStatement(queryStatement);
			// NOTE: write lock will be released by transaction
		}
	}

	/**
	 * Given an object id, works up the tree of ancestors to the data source for
	 * the object and gets the object id of the data source. The trivial case
	 * where the input object id is for a source is handled.
	 *
	 * @param connection A case database connection.
	 * @param objectId   An object id.
	 *
	 * @return A data source object id.
	 *
	 * @throws TskCoreException if there is an error querying the case database.
	 */
	private long getDataSourceObjectId(CaseDbConnection connection, long objectId) throws TskCoreException {
		acquireSingleUserCaseReadLock();
		Statement statement = null;
		ResultSet resultSet = null;
		try {
			statement = connection.createStatement();
			long dataSourceObjId;
			long ancestorId = objectId;
			do {
				dataSourceObjId = ancestorId;
				String query = String.format("SELECT par_obj_id FROM tsk_objects WHERE obj_id = %s;", ancestorId);
				resultSet = statement.executeQuery(query);
				if (resultSet.next()) {
					ancestorId = resultSet.getLong("par_obj_id");
				} else {
					throw new TskCoreException(String.format("tsk_objects table is corrupt, SQL query returned no result: %s", query));
				}
				resultSet.close();
				resultSet = null;
			} while (0 != ancestorId); // Not NULL
			return dataSourceObjId;
		} catch (SQLException ex) {
			throw new TskCoreException(String.format("Error finding root data source for object (obj_id = %d)", objectId), ex);
		} finally {
			closeResultSet(resultSet);
			closeStatement(statement);
			releaseSingleUserCaseReadLock();
		}
	}

	/**
	 * Add a path (such as a local path) for a content object to tsk_file_paths
	 *
	 * @param connection A case database connection.
	 * @param objId      The object id of the file for which to add the path.
	 * @param path       The path to add.
	 * @param type       The TSK encoding type of the file.
	 *
	 * @throws SQLException Thrown if database error occurred and path was not
	 *                      added.
	 */
	private void addFilePath(CaseDbConnection connection, long objId, String path, TskData.EncodingType type) throws SQLException {
		PreparedStatement statement = connection.getPreparedStatement(PREPARED_STATEMENT.INSERT_LOCAL_PATH);
		statement.clearParameters();
		statement.setLong(1, objId);
		statement.setString(2, path);
		statement.setInt(3, type.getType());
		connection.executeUpdate(statement);
	}

	/**
	 * Update the path for a content object in the tsk_file_paths table
	 *
	 * @param connection A case database connection.
	 * @param objId      The object id of the file for which to update the path.
	 * @param path       The path to update.
	 * @param type       The TSK encoding type of the file.
	 *
	 * @throws SQLException Thrown if database error occurred and path was not
	 *                      updated.
	 */
	private void updateFilePath(CaseDbConnection connection, long objId, String path, TskData.EncodingType type) throws SQLException {
		PreparedStatement statement = connection.getPreparedStatement(PREPARED_STATEMENT.UPDATE_LOCAL_PATH);
		statement.clearParameters();
		statement.setString(1, path);
		statement.setInt(2, type.getType());
		statement.setLong(3, objId);
		connection.executeUpdate(statement);
	}

	/**
	 * Find all files in the data source, by name and parent
	 *
	 * @param dataSource the dataSource (Image, parent-less VirtualDirectory) to
	 *                   search for the given file name
	 * @param fileName   Pattern of the name of the file or directory to match
	 *                   (case insensitive, used in LIKE SQL statement).
	 * @param parentFile Object for parent file/directory to find children in
	 *
	 * @return a list of AbstractFile for files/directories whose name matches
	 *         fileName and that were inside a directory described by
	 *         parentFile.
	 *
	 * @throws org.sleuthkit.datamodel.TskCoreException
	 */
	public List<AbstractFile> findFiles(Content dataSource, String fileName, AbstractFile parentFile) throws TskCoreException {
		return findFiles(dataSource, fileName, parentFile.getName());
	}

	/**
	 * Count files matching the specific Where clause
	 *
	 * @param sqlWhereClause a SQL where clause appropriate for the desired
	 *                       files (do not begin the WHERE clause with the word
	 *                       WHERE!)
	 *
	 * @return count of files each of which satisfy the given WHERE clause
	 *
	 * @throws TskCoreException \ref query_database_page
	 */
	public long countFilesWhere(String sqlWhereClause) throws TskCoreException {
		CaseDbConnection connection = connections.getConnection();
		acquireSingleUserCaseReadLock();
		Statement s = null;
		ResultSet rs = null;
		try {
			s = connection.createStatement();
			rs = connection.executeQuery(s, "SELECT COUNT(*) AS count FROM tsk_files WHERE " + sqlWhereClause); //NON-NLS
			rs.next();
			return rs.getLong("count");
		} catch (SQLException e) {
			throw new TskCoreException("SQLException thrown when calling 'SleuthkitCase.countFilesWhere().", e);
		} finally {
			closeResultSet(rs);
			closeStatement(s);
			connection.close();
			releaseSingleUserCaseReadLock();
		}
	}

	/**
	 * Find and return list of all (abstract) files matching the specific Where
	 * clause. You need to know the database schema to use this, which is
	 * outlined on the
	 * <a href="http://wiki.sleuthkit.org/index.php?title=SQLite_Database_v3_Schema">wiki</a>.
	 * You should use enums from org.sleuthkit.datamodel.TskData to make the
	 * queries easier to maintain and understand.
	 *
	 * @param sqlWhereClause a SQL where clause appropriate for the desired
	 *                       files (do not begin the WHERE clause with the word
	 *                       WHERE!)
	 *
	 * @return a list of AbstractFile each of which satisfy the given WHERE
	 *         clause
	 *
	 * @throws TskCoreException \ref query_database_page
	 */
	public List<AbstractFile> findAllFilesWhere(String sqlWhereClause) throws TskCoreException {
		CaseDbConnection connection = connections.getConnection();
		acquireSingleUserCaseReadLock();
		Statement s = null;
		ResultSet rs = null;
		try {
			s = connection.createStatement();
			rs = connection.executeQuery(s, "SELECT * FROM tsk_files WHERE " + sqlWhereClause); //NON-NLS
			return resultSetToAbstractFiles(rs, connection);
		} catch (SQLException e) {
			throw new TskCoreException("SQLException thrown when calling 'SleuthkitCase.findAllFilesWhere(): " + sqlWhereClause, e);
		} finally {
			closeResultSet(rs);
			closeStatement(s);
			connection.close();
			releaseSingleUserCaseReadLock();
		}
	}

	/**
	 * Find and return list of all (abstract) ids of files matching the specific
	 * Where clause
	 *
	 * @param sqlWhereClause a SQL where clause appropriate for the desired
	 *                       files (do not begin the WHERE clause with the word
	 *                       WHERE!)
	 *
	 * @return a list of file ids each of which satisfy the given WHERE clause
	 *
	 * @throws TskCoreException \ref query_database_page
	 */
	public List<Long> findAllFileIdsWhere(String sqlWhereClause) throws TskCoreException {
		CaseDbConnection connection = connections.getConnection();
		acquireSingleUserCaseReadLock();
		Statement s = null;
		ResultSet rs = null;
		try {
			s = connection.createStatement();
			rs = connection.executeQuery(s, "SELECT obj_id FROM tsk_files WHERE " + sqlWhereClause); //NON-NLS
			List<Long> ret = new ArrayList<Long>();
			while (rs.next()) {
				ret.add(rs.getLong("obj_id"));
			}
			return ret;
		} catch (SQLException e) {
			throw new TskCoreException("SQLException thrown when calling 'SleuthkitCase.findAllFileIdsWhere(): " + sqlWhereClause, e);
		} finally {
			closeResultSet(rs);
			closeStatement(s);
			connection.close();
			releaseSingleUserCaseReadLock();
		}
	}

	/**
	 * @param dataSource the data source (Image, VirtualDirectory for file-sets,
	 *                   etc) to search for the given file name
	 * @param filePath   The full path to the file(s) of interest. This can
	 *                   optionally include the image and volume names. Treated
	 *                   in a case- insensitive manner.
	 *
	 * @return a list of AbstractFile that have the given file path.
	 *
	 * @throws org.sleuthkit.datamodel.TskCoreException
	 */
	public List<AbstractFile> openFiles(Content dataSource, String filePath) throws TskCoreException {

		// get the non-unique path (strip of image and volume path segments, if
		// the exist.
		String path = AbstractFile.createNonUniquePath(filePath).toLowerCase();

		// split the file name from the parent path
		int lastSlash = path.lastIndexOf('/'); //NON-NLS

		// if the last slash is at the end, strip it off
		if (lastSlash == path.length()) {
			path = path.substring(0, lastSlash - 1);
			lastSlash = path.lastIndexOf('/'); //NON-NLS
		}

		String parentPath = path.substring(0, lastSlash);
		String fileName = path.substring(lastSlash);

		return findFiles(dataSource, fileName, parentPath);
	}

	/**
	 * Get file layout ranges from tsk_file_layout, for a file with specified id
	 *
	 * @param id of the file to get file layout ranges for
	 *
	 * @return list of populated file ranges
	 *
	 * @throws TskCoreException thrown if a critical error occurred within tsk
	 *                          core
	 */
	public List<TskFileRange> getFileRanges(long id) throws TskCoreException {
		CaseDbConnection connection = connections.getConnection();
		acquireSingleUserCaseReadLock();
		Statement s = null;
		ResultSet rs = null;
		try {
			s = connection.createStatement();
			rs = connection.executeQuery(s, "SELECT * FROM tsk_file_layout WHERE obj_id = " + id + " ORDER BY sequence");
			List<TskFileRange> ranges = new ArrayList<TskFileRange>();
			while (rs.next()) {
				TskFileRange range = new TskFileRange(rs.getLong("byte_start"), //NON-NLS
						rs.getLong("byte_len"), rs.getLong("sequence")); //NON-NLS
				ranges.add(range);
			}
			return ranges;
		} catch (SQLException ex) {
			throw new TskCoreException("Error getting TskFileLayoutRanges by id, id = " + id, ex);
		} finally {
			closeResultSet(rs);
			closeStatement(s);
			connection.close();
			releaseSingleUserCaseReadLock();
		}
	}

	/**
	 * Get am image by the image object id
	 *
	 * @param id of the image object
	 *
	 * @return Image object populated
	 *
	 * @throws TskCoreException thrown if a critical error occurred within tsk
	 *                          core
	 */
	public Image getImageById(long id) throws TskCoreException {
		CaseDbConnection connection = connections.getConnection();
		acquireSingleUserCaseReadLock();
		Statement s1 = null;
		ResultSet rs1 = null;
		Statement s2 = null;
		ResultSet rs2 = null;
		try {
			s1 = connection.createStatement();
			rs1 = connection.executeQuery(s1, "SELECT tsk_image_info.type, tsk_image_info.ssize, tsk_image_info.tzone, tsk_image_info.size, tsk_image_info.md5, tsk_image_info.sha1, tsk_image_info.sha256, tsk_image_info.display_name, data_source_info.device_id "
					+ "FROM tsk_image_info "
					+ "INNER JOIN data_source_info ON tsk_image_info.obj_id = data_source_info.obj_id "
					+ "WHERE tsk_image_info.obj_id = " + id); //NON-NLS
			if (rs1.next()) {
				s2 = connection.createStatement();
				rs2 = connection.executeQuery(s2, "SELECT name FROM tsk_image_names WHERE tsk_image_names.obj_id = " + id); //NON-NLS
				List<String> imagePaths = new ArrayList<String>();
				while (rs2.next()) {
					imagePaths.add(rs2.getString("name"));
				}
				long type = rs1.getLong("type"); //NON-NLS
				long ssize = rs1.getLong("ssize"); //NON-NLS
				String tzone = rs1.getString("tzone"); //NON-NLS
				long size = rs1.getLong("size"); //NON-NLS
				String md5 = rs1.getString("md5"); //NON-NLS
				String sha1 = rs1.getString("sha1"); //NON-NLS
				String sha256 = rs1.getString("sha256"); //NON-NLS
				String name = rs1.getString("display_name");
				if (name == null) {
					if (imagePaths.size() > 0) {
						String path = imagePaths.get(0);
						name = (new java.io.File(path)).getName();
					} else {
						name = "";
					}
				}
				String device_id = rs1.getString("device_id");

				return new Image(this, id, type, device_id, ssize, name,
						imagePaths.toArray(new String[imagePaths.size()]), tzone, md5, sha1, sha256, size);
			} else {
				throw new TskCoreException("No image found for id: " + id);
			}
		} catch (SQLException ex) {
			throw new TskCoreException("Error getting Image by id, id = " + id, ex);
		} finally {
			closeResultSet(rs2);
			closeStatement(s2);
			closeResultSet(rs1);
			closeStatement(s1);
			connection.close();
			releaseSingleUserCaseReadLock();
		}
	}

	/**
	 * Get a volume system by the volume system object id
	 *
	 * @param id     id of the volume system
	 * @param parent image containing the volume system
	 *
	 * @return populated VolumeSystem object
	 *
	 * @throws TskCoreException thrown if a critical error occurred within tsk
	 *                          core
	 */
	VolumeSystem getVolumeSystemById(long id, Image parent) throws TskCoreException {
		CaseDbConnection connection = connections.getConnection();
		acquireSingleUserCaseReadLock();
		Statement s = null;
		ResultSet rs = null;
		try {
			s = connection.createStatement();
			rs = connection.executeQuery(s, "SELECT * FROM tsk_vs_info " //NON-NLS
					+ "where obj_id = " + id); //NON-NLS
			if (rs.next()) {
				long type = rs.getLong("vs_type"); //NON-NLS
				long imgOffset = rs.getLong("img_offset"); //NON-NLS
				long blockSize = rs.getLong("block_size"); //NON-NLS
				VolumeSystem vs = new VolumeSystem(this, id, "", type, imgOffset, blockSize);
				vs.setParent(parent);
				return vs;
			} else {
				throw new TskCoreException("No volume system found for id:" + id);
			}
		} catch (SQLException ex) {
			throw new TskCoreException("Error getting Volume System by ID.", ex);
		} finally {
			closeResultSet(rs);
			closeStatement(s);
			connection.close();
			releaseSingleUserCaseReadLock();
		}
	}

	/**
	 * @param id       ID of the desired VolumeSystem
	 * @param parentId ID of the VolumeSystem's parent
	 *
	 * @return the VolumeSystem with the given ID
	 *
	 * @throws TskCoreException
	 */
	VolumeSystem getVolumeSystemById(long id, long parentId) throws TskCoreException {
		VolumeSystem vs = getVolumeSystemById(id, null);
		vs.setParentId(parentId);
		return vs;
	}

	/**
	 * Get a file system by the object id
	 *
	 * @param id     of the filesystem
	 * @param parent parent Image of the file system
	 *
	 * @return populated FileSystem object
	 *
	 * @throws TskCoreException thrown if a critical error occurred within tsk
	 *                          core
	 */
	FileSystem getFileSystemById(long id, Image parent) throws TskCoreException {
		return getFileSystemByIdHelper(id, parent);
	}

	/**
	 * @param id       ID of the desired FileSystem
	 * @param parentId ID of the FileSystem's parent
	 *
	 * @return the desired FileSystem
	 *
	 * @throws TskCoreException
	 */
	FileSystem getFileSystemById(long id, long parentId) throws TskCoreException {
		Volume vol = null;
		FileSystem fs = getFileSystemById(id, vol);
		fs.setParentId(parentId);
		return fs;
	}

	/**
	 * Get a file system by the object id
	 *
	 * @param id     of the filesystem
	 * @param parent parent Volume of the file system
	 *
	 * @return populated FileSystem object
	 *
	 * @throws TskCoreException thrown if a critical error occurred within tsk
	 *                          core
	 */
	FileSystem getFileSystemById(long id, Volume parent) throws TskCoreException {
		return getFileSystemByIdHelper(id, parent);
	}

	/**
	 * Get file system by id and Content parent
	 *
	 * @param id     of the filesystem to get
	 * @param parent a direct parent Content object
	 *
	 * @return populated FileSystem object
	 *
	 * @throws TskCoreException thrown if a critical error occurred within tsk
	 *                          core
	 */
	private FileSystem getFileSystemByIdHelper(long id, Content parent) throws TskCoreException {
		// see if we already have it
		// @@@ NOTE: this is currently kind of bad in that we are ignoring the parent value,
		// but it should be the same...
		synchronized (fileSystemIdMap) {
			if (fileSystemIdMap.containsKey(id)) {
				return fileSystemIdMap.get(id);
			}
		}
		CaseDbConnection connection = connections.getConnection();
		acquireSingleUserCaseReadLock();
		Statement s = null;
		ResultSet rs = null;
		try {
			s = connection.createStatement();
			rs = connection.executeQuery(s, "SELECT * FROM tsk_fs_info " //NON-NLS
					+ "where obj_id = " + id); //NON-NLS
			if (rs.next()) {
				TskData.TSK_FS_TYPE_ENUM fsType = TskData.TSK_FS_TYPE_ENUM.valueOf(rs.getInt("fs_type")); //NON-NLS
				FileSystem fs = new FileSystem(this, rs.getLong("obj_id"), "", rs.getLong("img_offset"), //NON-NLS
						fsType, rs.getLong("block_size"), rs.getLong("block_count"), //NON-NLS
						rs.getLong("root_inum"), rs.getLong("first_inum"), rs.getLong("last_inum")); //NON-NLS
				fs.setParent(parent);
				// save it for the next call
				synchronized (fileSystemIdMap) {
					fileSystemIdMap.put(id, fs);
				}
				return fs;
			} else {
				throw new TskCoreException("No file system found for id:" + id);
			}
		} catch (SQLException ex) {
			throw new TskCoreException("Error getting File System by ID", ex);
		} finally {
			closeResultSet(rs);
			closeStatement(s);
			connection.close();
			releaseSingleUserCaseReadLock();
		}
	}

	/**
	 * Get volume by id
	 *
	 * @param id
	 * @param parent volume system
	 *
	 * @return populated Volume object
	 *
	 * @throws TskCoreException thrown if a critical error occurred within tsk
	 *                          core
	 */
	Volume getVolumeById(long id, VolumeSystem parent) throws TskCoreException {
		CaseDbConnection connection = connections.getConnection();
		acquireSingleUserCaseReadLock();
		Statement s = null;
		ResultSet rs = null;
		try {
			s = connection.createStatement();
			rs = connection.executeQuery(s, "SELECT * FROM tsk_vs_parts " //NON-NLS
					+ "where obj_id = " + id); //NON-NLS
			if (rs.next()) {
				/**
				 * TODO!! LANDMINE!! This allows the two types of databases to
				 * have slightly different schemas. SQLite uses desc as the
				 * column name in tsk_vs_parts and Postgres uses descr, as desc
				 * is a reserved keyword in Postgres. When we have to make a
				 * schema change, be sure to change this over to just one name.
				 */
				String description;
				try {
					description = rs.getString("desc");
				} catch (Exception ex) {
					description = rs.getString("descr");
				}
				Volume vol = new Volume(this, rs.getLong("obj_id"), rs.getLong("addr"), //NON-NLS
						rs.getLong("start"), rs.getLong("length"), rs.getLong("flags"), //NON-NLS
						description);
				vol.setParent(parent);
				return vol;
			} else {
				throw new TskCoreException("No volume found for id:" + id);
			}
		} catch (SQLException ex) {
			throw new TskCoreException("Error getting Volume by ID", ex);
		} finally {
			closeResultSet(rs);
			closeStatement(s);
			connection.close();
			releaseSingleUserCaseReadLock();
		}
	}

	/**
	 * @param id       ID of the desired Volume
	 * @param parentId ID of the Volume's parent
	 *
	 * @return the desired Volume
	 *
	 * @throws TskCoreException
	 */
	Volume getVolumeById(long id, long parentId) throws TskCoreException {
		Volume vol = getVolumeById(id, null);
		vol.setParentId(parentId);
		return vol;
	}

	/**
	 * Get a directory by id
	 *
	 * @param id       of the directory object
	 * @param parentFs parent file system
	 *
	 * @return populated Directory object
	 *
	 * @throws TskCoreException thrown if a critical error occurred within tsk
	 *                          core
	 */
	Directory getDirectoryById(long id, FileSystem parentFs) throws TskCoreException {
		CaseDbConnection connection = connections.getConnection();
		acquireSingleUserCaseReadLock();
		Statement s = null;
		ResultSet rs = null;
		try {
			s = connection.createStatement();
			rs = connection.executeQuery(s, "SELECT * FROM tsk_files " //NON-NLS
					+ "WHERE obj_id = " + id);
			Directory temp = null; //NON-NLS
			if (rs.next()) {
				final short type = rs.getShort("type"); //NON-NLS
				if (type == TSK_DB_FILES_TYPE_ENUM.FS.getFileType()) {
					if (rs.getShort("meta_type") == TSK_FS_META_TYPE_ENUM.TSK_FS_META_TYPE_DIR.getValue()
							|| rs.getShort("meta_type") == TSK_FS_META_TYPE_ENUM.TSK_FS_META_TYPE_VIRT_DIR.getValue()) { //NON-NLS
						temp = directory(rs, parentFs);
					}
				} else if (type == TSK_DB_FILES_TYPE_ENUM.VIRTUAL_DIR.getFileType()) {
					throw new TskCoreException("Expecting an FS-type directory, got virtual, id: " + id);
				}
			} else {
				throw new TskCoreException("No Directory found for id:" + id);
			}
			return temp;
		} catch (SQLException ex) {
			throw new TskCoreException("Error getting Directory by ID", ex);
		} finally {
			closeResultSet(rs);
			closeStatement(s);
			connection.close();
			releaseSingleUserCaseReadLock();
		}
	}

	/**
	 * Helper to return FileSystems in an Image
	 *
	 * @param image Image to lookup FileSystem for
	 *
	 * @return Collection of FileSystems in the image
	 */
	public Collection<FileSystem> getFileSystems(Image image) {
		List<FileSystem> fileSystems = new ArrayList<FileSystem>();
		CaseDbConnection connection;
		try {
			connection = connections.getConnection();
		} catch (TskCoreException ex) {
			logger.log(Level.SEVERE, "Error getting file systems for image " + image.getId(), ex); //NON-NLS
			return fileSystems;
		}
		acquireSingleUserCaseReadLock();
		Statement s = null;
		ResultSet rs = null;
		try {
			s = connection.createStatement();

			// Get all the file systems.
			List<FileSystem> allFileSystems = new ArrayList<FileSystem>();
			try {
				rs = connection.executeQuery(s, "SELECT * FROM tsk_fs_info"); //NON-NLS
				while (rs.next()) {
					TskData.TSK_FS_TYPE_ENUM fsType = TskData.TSK_FS_TYPE_ENUM.valueOf(rs.getInt("fs_type")); //NON-NLS
					FileSystem fs = new FileSystem(this, rs.getLong("obj_id"), "", rs.getLong("img_offset"), //NON-NLS
							fsType, rs.getLong("block_size"), rs.getLong("block_count"), //NON-NLS
							rs.getLong("root_inum"), rs.getLong("first_inum"), rs.getLong("last_inum")); //NON-NLS
					fs.setParent(null);
					allFileSystems.add(fs);
				}
			} catch (SQLException ex) {
				logger.log(Level.SEVERE, "There was a problem while trying to obtain all file systems", ex); //NON-NLS
			} finally {
				closeResultSet(rs);
				rs = null;
			}

			// For each file system, find the image to which it belongs by iteratively
			// climbing the tsk_ojbects hierarchy only taking those file systems
			// that belong to this image.
			for (FileSystem fs : allFileSystems) {
				Long imageID = null;
				Long currentObjID = fs.getId();
				while (imageID == null) {
					try {
						rs = connection.executeQuery(s, "SELECT * FROM tsk_objects WHERE tsk_objects.obj_id = " + currentObjID); //NON-NLS
						rs.next();
						currentObjID = rs.getLong("par_obj_id"); //NON-NLS
						if (rs.getInt("type") == TskData.ObjectType.IMG.getObjectType()) { //NON-NLS
							imageID = rs.getLong("obj_id"); //NON-NLS
						}
					} catch (SQLException ex) {
						logger.log(Level.SEVERE, "There was a problem while trying to obtain this image's file systems", ex); //NON-NLS
					} finally {
						closeResultSet(rs);
						rs = null;
					}
				}

				// see if imageID is this image's ID
				if (imageID == image.getId()) {
					fileSystems.add(fs);
				}
			}
		} catch (SQLException ex) {
			logger.log(Level.SEVERE, "Error getting case database connection", ex); //NON-NLS
		} finally {
			closeResultSet(rs);
			closeStatement(s);
			connection.close();
			releaseSingleUserCaseReadLock();
		}
		return fileSystems;
	}

	/**
	 * Returns the list of direct children for a given Image
	 *
	 * @param img image to get children for
	 *
	 * @return list of Contents (direct image children)
	 *
	 * @throws TskCoreException thrown if a critical error occurred within tsk
	 *                          core
	 */
	List<Content> getImageChildren(Image img) throws TskCoreException {
		Collection<ObjectInfo> childInfos = getChildrenInfo(img);
		List<Content> children = new ArrayList<Content>();
		for (ObjectInfo info : childInfos) {
			if (null != info.type) {
				switch (info.type) {
					case VS:
						children.add(getVolumeSystemById(info.id, img));
						break;
					case FS:
						children.add(getFileSystemById(info.id, img));
						break;
					case ABSTRACTFILE:
						AbstractFile f = getAbstractFileById(info.id);
						if (f != null) {
							children.add(f);
						}
						break;
					case ARTIFACT:
						BlackboardArtifact art = getArtifactById(info.id);
						if (art != null) {
							children.add(art);
						}
						break;
					case REPORT:
						// Do nothing for now - see JIRA-3673
						break;
					default:
						throw new TskCoreException("Image has child of invalid type: " + info.type);
				}
			}
		}
		return children;
	}

	/**
	 * Returns the list of direct children IDs for a given Image
	 *
	 * @param img image to get children for
	 *
	 * @return list of IDs (direct image children)
	 *
	 * @throws TskCoreException thrown if a critical error occurred within tsk
	 *                          core
	 */
	List<Long> getImageChildrenIds(Image img) throws TskCoreException {
		Collection<ObjectInfo> childInfos = getChildrenInfo(img);
		List<Long> children = new ArrayList<Long>();
		for (ObjectInfo info : childInfos) {
			if (info.type == ObjectType.VS
					|| info.type == ObjectType.FS
					|| info.type == ObjectType.ABSTRACTFILE
					|| info.type == ObjectType.ARTIFACT) {
				children.add(info.id);
			} else if (info.type == ObjectType.REPORT) {
				// Do nothing for now - see JIRA-3673
			} else {
				throw new TskCoreException("Image has child of invalid type: " + info.type);
			}
		}
		return children;
	}

	/**
	 * Returns the list of direct children for a given VolumeSystem
	 *
	 * @param vs volume system to get children for
	 *
	 * @return list of volume system children objects
	 *
	 * @throws TskCoreException thrown if a critical error occurred within tsk
	 *                          core
	 */
	List<Content> getVolumeSystemChildren(VolumeSystem vs) throws TskCoreException {
		Collection<ObjectInfo> childInfos = getChildrenInfo(vs);
		List<Content> children = new ArrayList<Content>();
		for (ObjectInfo info : childInfos) {
			if (null != info.type) {
				switch (info.type) {
					case VOL:
						children.add(getVolumeById(info.id, vs));
						break;
					case ABSTRACTFILE:
						AbstractFile f = getAbstractFileById(info.id);
						if (f != null) {
							children.add(f);
						}
						break;
					case ARTIFACT:
						BlackboardArtifact art = getArtifactById(info.id);
						if (art != null) {
							children.add(art);
						}
						break;
					default:
						throw new TskCoreException("VolumeSystem has child of invalid type: " + info.type);
				}
			}
		}
		return children;
	}

	/**
	 * Returns the list of direct children IDs for a given VolumeSystem
	 *
	 * @param vs volume system to get children for
	 *
	 * @return list of volume system children IDs
	 *
	 * @throws TskCoreException thrown if a critical error occurred within tsk
	 *                          core
	 */
	List<Long> getVolumeSystemChildrenIds(VolumeSystem vs) throws TskCoreException {
		Collection<ObjectInfo> childInfos = getChildrenInfo(vs);
		List<Long> children = new ArrayList<Long>();
		for (ObjectInfo info : childInfos) {
			if (info.type == ObjectType.VOL || info.type == ObjectType.ABSTRACTFILE || info.type == ObjectType.ARTIFACT) {
				children.add(info.id);
			} else {
				throw new TskCoreException("VolumeSystem has child of invalid type: " + info.type);
			}
		}
		return children;
	}

	/**
	 * Returns a list of direct children for a given Volume
	 *
	 * @param vol volume to get children of
	 *
	 * @return list of Volume children
	 *
	 * @throws TskCoreException thrown if a critical error occurred within tsk
	 *                          core
	 */
	List<Content> getVolumeChildren(Volume vol) throws TskCoreException {
		Collection<ObjectInfo> childInfos = getChildrenInfo(vol);
		List<Content> children = new ArrayList<Content>();
		for (ObjectInfo info : childInfos) {
			if (null != info.type) {
				switch (info.type) {
					case FS:
						children.add(getFileSystemById(info.id, vol));
						break;
					case ABSTRACTFILE:
						AbstractFile f = getAbstractFileById(info.id);
						if (f != null) {
							children.add(f);
						}
						break;
					case ARTIFACT:
						BlackboardArtifact art = getArtifactById(info.id);
						if (art != null) {
							children.add(art);
						}
						break;
					default:
						throw new TskCoreException("Volume has child of invalid type: " + info.type);
				}
			}
		}
		return children;
	}

	/**
	 * Returns a list of direct children IDs for a given Volume
	 *
	 * @param vol volume to get children of
	 *
	 * @return list of Volume children IDs
	 *
	 * @throws TskCoreException thrown if a critical error occurred within tsk
	 *                          core
	 */
	List<Long> getVolumeChildrenIds(Volume vol) throws TskCoreException {
		final Collection<ObjectInfo> childInfos = getChildrenInfo(vol);
		final List<Long> children = new ArrayList<Long>();
		for (ObjectInfo info : childInfos) {
			if (info.type == ObjectType.FS || info.type == ObjectType.ABSTRACTFILE || info.type == ObjectType.ARTIFACT) {
				children.add(info.id);
			} else {
				throw new TskCoreException("Volume has child of invalid type: " + info.type);
			}
		}
		return children;
	}

	/**
	 * Adds an image to the case database.
	 *
	 * @param deviceObjId    The object id of the device associated with the
	 *                       image.
	 * @param imageFilePaths The image file paths.
	 * @param timeZone       The time zone for the image.
	 *
	 * @return An Image object.
	 *
	 * @throws TskCoreException if there is an error adding the image to case
	 *                          database.
	 */
	public Image addImageInfo(long deviceObjId, List<String> imageFilePaths, String timeZone) throws TskCoreException {
		long imageId = this.caseHandle.addImageInfo(deviceObjId, imageFilePaths, timeZone, this);
		return getImageById(imageId);
	}

	/**
	 * Returns a map of image object IDs to a list of fully qualified file paths
	 * for that image
	 *
	 * @return map of image object IDs to file paths
	 *
	 * @throws TskCoreException thrown if a critical error occurred within tsk
	 *                          core
	 */
	public Map<Long, List<String>> getImagePaths() throws TskCoreException {
		CaseDbConnection connection = connections.getConnection();
		acquireSingleUserCaseReadLock();
		Statement s1 = null;
		Statement s2 = null;
		ResultSet rs1 = null;
		ResultSet rs2 = null;
		try {
			s1 = connection.createStatement();
			rs1 = connection.executeQuery(s1, "SELECT obj_id FROM tsk_image_info"); //NON-NLS
			s2 = connection.createStatement();
			Map<Long, List<String>> imgPaths = new LinkedHashMap<Long, List<String>>();
			while (rs1.next()) {
				long obj_id = rs1.getLong("obj_id"); //NON-NLS
				rs2 = connection.executeQuery(s2, "SELECT * FROM tsk_image_names WHERE obj_id = " + obj_id); //NON-NLS
				List<String> paths = new ArrayList<String>();
				while (rs2.next()) {
					paths.add(rs2.getString("name"));
				}
				rs2.close();
				rs2 = null;
				imgPaths.put(obj_id, paths);
			}
			return imgPaths;
		} catch (SQLException ex) {
			throw new TskCoreException("Error getting image paths.", ex);
		} finally {
			closeResultSet(rs2);
			closeStatement(s2);
			closeResultSet(rs1);
			closeStatement(s1);
			connection.close();
			releaseSingleUserCaseReadLock();
		}
	}

	/**
	 * Returns a list of fully qualified file paths based on an image object ID.
	 *
	 * @param objectId The object id of the data source.
	 *
	 * @return List of file paths.
	 *
	 * @throws TskCoreException Thrown if a critical error occurred within tsk
	 *                          core
	 */
	private List<String> getImagePathsById(long objectId) throws TskCoreException {
		List<String> imagePaths = new ArrayList<String>();
		CaseDbConnection connection = connections.getConnection();
		acquireSingleUserCaseReadLock();
		Statement statement = null;
		ResultSet resultSet = null;
		try {
			statement = connection.createStatement();
			resultSet = connection.executeQuery(statement, "SELECT name FROM tsk_image_names WHERE tsk_image_names.obj_id = " + objectId); //NON-NLS
			while (resultSet.next()) {
				imagePaths.add(resultSet.getString("name"));
			}
		} catch (SQLException ex) {
			throw new TskCoreException(String.format("Error getting image names with obj_id = %d", objectId), ex);
		} finally {
			closeResultSet(resultSet);
			closeStatement(statement);
			connection.close();
			releaseSingleUserCaseReadLock();
		}

		return imagePaths;
	}

	/**
	 * @return a collection of Images associated with this instance of
	 *         SleuthkitCase
	 *
	 * @throws TskCoreException
	 */
	public List<Image> getImages() throws TskCoreException {
		CaseDbConnection connection = connections.getConnection();
		acquireSingleUserCaseReadLock();
		Statement s = null;
		ResultSet rs = null;
		try {
			s = connection.createStatement();
			rs = connection.executeQuery(s, "SELECT obj_id FROM tsk_image_info"); //NON-NLS
			Collection<Long> imageIDs = new ArrayList<Long>();
			while (rs.next()) {
				imageIDs.add(rs.getLong("obj_id")); //NON-NLS
			}
			List<Image> images = new ArrayList<Image>();
			for (long id : imageIDs) {
				images.add(getImageById(id));
			}
			return images;
		} catch (SQLException ex) {
			throw new TskCoreException("Error retrieving images.", ex);
		} finally {
			closeResultSet(rs);
			closeStatement(s);
			connection.close();
			releaseSingleUserCaseReadLock();
		}
	}

	/**
	 * Set the file paths for the image given by obj_id
	 *
	 * @param obj_id the ID of the image to update
	 * @param paths  the fully qualified path to the files that make up the
	 *               image
	 *
	 * @throws TskCoreException exception thrown when critical error occurs
	 *                          within tsk core and the update fails
	 */
	public void setImagePaths(long obj_id, List<String> paths) throws TskCoreException {
		CaseDbConnection connection = connections.getConnection();
		acquireSingleUserCaseWriteLock();
		Statement statement = null;
		try {
			connection.beginTransaction();
			statement = connection.createStatement();
			connection.executeUpdate(statement, "DELETE FROM tsk_image_names WHERE obj_id = " + obj_id); //NON-NLS
			for (int i = 0; i < paths.size(); i++) {
				connection.executeUpdate(statement, "INSERT INTO tsk_image_names VALUES (" + obj_id + ", '" + paths.get(i) + "', " + i + ")"); //NON-NLS
			}
			connection.commitTransaction();
		} catch (SQLException ex) {
			connection.rollbackTransaction();
			throw new TskCoreException("Error updating image paths.", ex);
		} finally {
			closeStatement(statement);
			connection.close();
			releaseSingleUserCaseWriteLock();
		}
	}

	/**
	 * Creates file object from a SQL query result set of rows from the
	 * tsk_files table. Assumes that the query was of the form "SELECT * FROM
	 * tsk_files WHERE XYZ".
	 *
	 * @param rs ResultSet to get content from. Caller is responsible for
	 *           closing it.
	 *
	 * @return list of file objects from tsk_files table containing the files
	 *
	 * @throws SQLException if the query fails
	 */
	/**
	 * Creates AbstractFile objects for the result set of a tsk_files table
	 * query of the form "SELECT * FROM tsk_files WHERE XYZ".
	 *
	 * @param rs         A result set from a query of the tsk_files table of the
	 *                   form "SELECT * FROM tsk_files WHERE XYZ".
	 * @param connection A case database connection.
	 *
	 * @return A list of AbstractFile objects.
	 *
	 * @throws SQLException Thrown if there is a problem iterating through the
	 *                      record set.
	 */
	private List<AbstractFile> resultSetToAbstractFiles(ResultSet rs, CaseDbConnection connection) throws SQLException {
		ArrayList<AbstractFile> results = new ArrayList<AbstractFile>();
		try {
			while (rs.next()) {
				final short type = rs.getShort("type"); //NON-NLS
				if (type == TSK_DB_FILES_TYPE_ENUM.FS.getFileType()
						&& (rs.getShort("meta_type") != TSK_FS_META_TYPE_ENUM.TSK_FS_META_TYPE_VIRT_DIR.getValue())) {
					FsContent result;
					if (rs.getShort("meta_type") == TSK_FS_META_TYPE_ENUM.TSK_FS_META_TYPE_DIR.getValue()) { //NON-NLS
						result = directory(rs, null);
					} else {
						result = file(rs, null);
					}
					results.add(result);
				} else if (type == TSK_DB_FILES_TYPE_ENUM.VIRTUAL_DIR.getFileType()
						|| (rs.getShort("meta_type") == TSK_FS_META_TYPE_ENUM.TSK_FS_META_TYPE_VIRT_DIR.getValue())) { //NON-NLS
					final VirtualDirectory virtDir = virtualDirectory(rs, connection);
					results.add(virtDir);
				} else if (type == TSK_DB_FILES_TYPE_ENUM.LOCAL_DIR.getFileType()) {
					final LocalDirectory localDir = localDirectory(rs);
					results.add(localDir);
				} else if (type == TSK_DB_FILES_TYPE_ENUM.UNALLOC_BLOCKS.getFileType()
						|| type == TSK_DB_FILES_TYPE_ENUM.UNUSED_BLOCKS.getFileType()
						|| type == TSK_DB_FILES_TYPE_ENUM.CARVED.getFileType()) {
					TSK_DB_FILES_TYPE_ENUM atype = TSK_DB_FILES_TYPE_ENUM.valueOf(type);
					String parentPath = rs.getString("parent_path"); //NON-NLS
					if (parentPath == null) {
						parentPath = "/"; //NON-NLS
					}
					LayoutFile lf = new LayoutFile(this,
							rs.getLong("obj_id"), //NON-NLS
							rs.getLong("data_source_obj_id"),
							rs.getString("name"), //NON-NLS
							atype,
							TSK_FS_NAME_TYPE_ENUM.valueOf(rs.getShort("dir_type")), TSK_FS_META_TYPE_ENUM.valueOf(rs.getShort("meta_type")), //NON-NLS
							TSK_FS_NAME_FLAG_ENUM.valueOf(rs.getShort("dir_flags")), rs.getShort("meta_flags"), //NON-NLS
							rs.getLong("size"), //NON-NLS
							rs.getString("md5"), FileKnown.valueOf(rs.getByte("known")), parentPath, rs.getString("mime_type")); //NON-NLS
					results.add(lf);
				} else if (type == TSK_DB_FILES_TYPE_ENUM.DERIVED.getFileType()) {
					final DerivedFile df;
					df = derivedFile(rs, connection, AbstractContent.UNKNOWN_ID);
					results.add(df);
				} else if (type == TSK_DB_FILES_TYPE_ENUM.LOCAL.getFileType()) {
					final LocalFile lf;
					lf = localFile(rs, connection, AbstractContent.UNKNOWN_ID);
					results.add(lf);
				} else if (type == TSK_DB_FILES_TYPE_ENUM.SLACK.getFileType()) {
					final SlackFile sf = slackFile(rs, null);
					results.add(sf);
				}
			} //end for each resultSet
		} catch (SQLException e) {
			logger.log(Level.SEVERE, "Error getting abstract files from result set", e); //NON-NLS
		}

		return results;
	}

	// This following methods generate AbstractFile objects from a ResultSet
	/**
	 * Create a File object from the result set containing query results on
	 * tsk_files table
	 *
	 * @param rs the result set
	 * @param fs parent file system
	 *
	 * @return a newly create File
	 *
	 * @throws SQLException
	 */
	org.sleuthkit.datamodel.File file(ResultSet rs, FileSystem fs) throws SQLException {
		org.sleuthkit.datamodel.File f = new org.sleuthkit.datamodel.File(this, rs.getLong("obj_id"), //NON-NLS
				rs.getLong("data_source_obj_id"), rs.getLong("fs_obj_id"), //NON-NLS
				TskData.TSK_FS_ATTR_TYPE_ENUM.valueOf(rs.getShort("attr_type")), //NON-NLS
				rs.getInt("attr_id"), rs.getString("name"), rs.getLong("meta_addr"), rs.getInt("meta_seq"), //NON-NLS
				TSK_FS_NAME_TYPE_ENUM.valueOf(rs.getShort("dir_type")), //NON-NLS
				TSK_FS_META_TYPE_ENUM.valueOf(rs.getShort("meta_type")), //NON-NLS
				TSK_FS_NAME_FLAG_ENUM.valueOf(rs.getShort("dir_flags")), //NON-NLS
				rs.getShort("meta_flags"), rs.getLong("size"), //NON-NLS
				rs.getLong("ctime"), rs.getLong("crtime"), rs.getLong("atime"), rs.getLong("mtime"), //NON-NLS
				(short) rs.getInt("mode"), rs.getInt("uid"), rs.getInt("gid"), //NON-NLS
				rs.getString("md5"), FileKnown.valueOf(rs.getByte("known")), //NON-NLS
				rs.getString("parent_path"), rs.getString("mime_type"), rs.getString("extension")); //NON-NLS
		f.setFileSystem(fs);
		return f;
	}

	/**
	 * Create a Directory object from the result set containing query results on
	 * tsk_files table
	 *
	 * @param rs the result set
	 * @param fs parent file system
	 *
	 * @return a newly created Directory object
	 *
	 * @throws SQLException thrown if SQL error occurred
	 */
	Directory directory(ResultSet rs, FileSystem fs) throws SQLException {
		Directory dir = new Directory(this, rs.getLong("obj_id"), rs.getLong("data_source_obj_id"), rs.getLong("fs_obj_id"), //NON-NLS
				TskData.TSK_FS_ATTR_TYPE_ENUM.valueOf(rs.getShort("attr_type")), //NON-NLS
				rs.getInt("attr_id"), rs.getString("name"), rs.getLong("meta_addr"), rs.getInt("meta_seq"), //NON-NLS
				TSK_FS_NAME_TYPE_ENUM.valueOf(rs.getShort("dir_type")), //NON-NLS
				TSK_FS_META_TYPE_ENUM.valueOf(rs.getShort("meta_type")), //NON-NLS
				TSK_FS_NAME_FLAG_ENUM.valueOf(rs.getShort("dir_flags")), //NON-NLS
				rs.getShort("meta_flags"), rs.getLong("size"), //NON-NLS
				rs.getLong("ctime"), rs.getLong("crtime"), rs.getLong("atime"), rs.getLong("mtime"), //NON-NLS
				rs.getShort("mode"), rs.getInt("uid"), rs.getInt("gid"), //NON-NLS
				rs.getString("md5"), FileKnown.valueOf(rs.getByte("known")), //NON-NLS
				rs.getString("parent_path")); //NON-NLS
		dir.setFileSystem(fs);
		return dir;
	}

	/**
	 * Create a virtual directory object from a result set.
	 *
	 * @param rs         the result set.
	 * @param connection The case database connection.
	 *
	 * @return newly created VirtualDirectory object.
	 *
	 * @throws SQLException
	 */
	VirtualDirectory virtualDirectory(ResultSet rs, CaseDbConnection connection) throws SQLException {
		String parentPath = rs.getString("parent_path"); //NON-NLS
		if (parentPath == null) {
			parentPath = "";
		}

		long objId = rs.getLong("obj_id");
		long dsObjId = rs.getLong("data_source_obj_id");
		if (objId == dsObjId) {	// virtual directory is a data source

			String deviceId = "";
			String timeZone = "";
			Statement s = null;
			ResultSet rsDataSourceInfo = null;

			acquireSingleUserCaseReadLock();
			try {
				s = connection.createStatement();
				rsDataSourceInfo = connection.executeQuery(s, "SELECT device_id, time_zone FROM data_source_info WHERE obj_id = " + objId);
				if (rsDataSourceInfo.next()) {
					deviceId = rsDataSourceInfo.getString("device_id");
					timeZone = rsDataSourceInfo.getString("time_zone");
				}
			} catch (SQLException ex) {
				logger.log(Level.SEVERE, "Error data source info for datasource id " + objId, ex); //NON-NLS
			} finally {
				closeResultSet(rsDataSourceInfo);
				closeStatement(s);
				releaseSingleUserCaseReadLock();
			}

			return new LocalFilesDataSource(this,
					objId, dsObjId,
					deviceId,
					rs.getString("name"),
					TSK_FS_NAME_TYPE_ENUM.valueOf(rs.getShort("dir_type")), //NON-NLS
					TSK_FS_META_TYPE_ENUM.valueOf(rs.getShort("meta_type")), //NON-NLS
					TSK_FS_NAME_FLAG_ENUM.valueOf(rs.getShort("dir_flags")),
					rs.getShort("meta_flags"),
					timeZone,
					rs.getString("md5"),
					FileKnown.valueOf(rs.getByte("known")),
					parentPath);
		} else {
			final VirtualDirectory vd = new VirtualDirectory(this,
					objId, dsObjId,
					rs.getString("name"), //NON-NLS
					TSK_FS_NAME_TYPE_ENUM.valueOf(rs.getShort("dir_type")), //NON-NLS
					TSK_FS_META_TYPE_ENUM.valueOf(rs.getShort("meta_type")), //NON-NLS
					TSK_FS_NAME_FLAG_ENUM.valueOf(rs.getShort("dir_flags")), //NON-NLS
					rs.getShort("meta_flags"), rs.getString("md5"), //NON-NLS
					FileKnown.valueOf(rs.getByte("known")), parentPath); //NON-NLS
			return vd;
		}
	}

	/**
	 * Create a virtual directory object from a result set
	 *
	 * @param rs the result set
	 *
	 * @return newly created VirtualDirectory object
	 *
	 * @throws SQLException
	 */
	LocalDirectory localDirectory(ResultSet rs) throws SQLException {
		String parentPath = rs.getString("parent_path"); //NON-NLS
		if (parentPath == null) {
			parentPath = "";
		}
		final LocalDirectory ld = new LocalDirectory(this, rs.getLong("obj_id"), //NON-NLS
				rs.getLong("data_source_obj_id"), rs.getString("name"), //NON-NLS
				TSK_FS_NAME_TYPE_ENUM.valueOf(rs.getShort("dir_type")), //NON-NLS
				TSK_FS_META_TYPE_ENUM.valueOf(rs.getShort("meta_type")), //NON-NLS
				TSK_FS_NAME_FLAG_ENUM.valueOf(rs.getShort("dir_flags")), //NON-NLS
				rs.getShort("meta_flags"), rs.getString("md5"), //NON-NLS
				FileKnown.valueOf(rs.getByte("known")), parentPath); //NON-NLS
		return ld;
	}

	/**
	 * Creates a DerivedFile object using the values of a given result set.
	 *
	 * @param rs         The result set.
	 * @param connection The case database connection.
	 * @param parentId   The parent id for the derived file or
	 *                   AbstractContent.UNKNOWN_ID.
	 *
	 * @return The DerivedFile object.
	 *
	 * @throws SQLException if there is an error reading from the result set or
	 *                      doing additional queries.
	 */
	private DerivedFile derivedFile(ResultSet rs, CaseDbConnection connection, long parentId) throws SQLException {
		boolean hasLocalPath = rs.getBoolean("has_path"); //NON-NLS
		long objId = rs.getLong("obj_id"); //NON-NLS
		String localPath = null;
		TskData.EncodingType encodingType = TskData.EncodingType.NONE;
		if (hasLocalPath) {
			ResultSet rsFilePath = null;
			acquireSingleUserCaseReadLock();
			try {
				PreparedStatement statement = connection.getPreparedStatement(PREPARED_STATEMENT.SELECT_LOCAL_PATH_AND_ENCODING_FOR_FILE);
				statement.clearParameters();
				statement.setLong(1, objId);
				rsFilePath = connection.executeQuery(statement);
				if (rsFilePath.next()) {
					localPath = rsFilePath.getString("path");
					encodingType = TskData.EncodingType.valueOf(rsFilePath.getInt("encoding_type"));
				}
			} catch (SQLException ex) {
				logger.log(Level.SEVERE, "Error getting encoding type for file " + objId, ex); //NON-NLS
			} finally {
				closeResultSet(rsFilePath);
				releaseSingleUserCaseReadLock();
			}
		}
		String parentPath = rs.getString("parent_path"); //NON-NLS
		if (parentPath == null) {
			parentPath = "";
		}
		final DerivedFile df = new DerivedFile(this, objId, rs.getLong("data_source_obj_id"),
				rs.getString("name"), //NON-NLS
				TSK_FS_NAME_TYPE_ENUM.valueOf(rs.getShort("dir_type")), //NON-NLS
				TSK_FS_META_TYPE_ENUM.valueOf(rs.getShort("meta_type")), //NON-NLS
				TSK_FS_NAME_FLAG_ENUM.valueOf(rs.getShort("dir_flags")), rs.getShort("meta_flags"), //NON-NLS
				rs.getLong("size"), //NON-NLS
				rs.getLong("ctime"), rs.getLong("crtime"), rs.getLong("atime"), rs.getLong("mtime"), //NON-NLS
				rs.getString("md5"), FileKnown.valueOf(rs.getByte("known")), //NON-NLS
				parentPath, localPath, parentId, rs.getString("mime_type"),
				encodingType, rs.getString("extension"));
		return df;
	}

	/**
	 * Creates a LocalFile object using the data from a given result set.
	 *
	 * @param rs         The result set.
	 * @param connection The case database connection.
	 * @param parentId   The parent id for the derived file or
	 *                   AbstractContent.UNKNOWN_ID.
	 *
	 * @return The LocalFile object.
	 *
	 * @throws SQLException if there is an error reading from the result set or
	 *                      doing additional queries.
	 */
	private LocalFile localFile(ResultSet rs, CaseDbConnection connection, long parentId) throws SQLException {
		long objId = rs.getLong("obj_id"); //NON-NLS
		String localPath = null;
		TskData.EncodingType encodingType = TskData.EncodingType.NONE;
		if (rs.getBoolean("has_path")) {
			ResultSet rsFilePath = null;
			acquireSingleUserCaseReadLock();
			try {
				PreparedStatement statement = connection.getPreparedStatement(PREPARED_STATEMENT.SELECT_LOCAL_PATH_AND_ENCODING_FOR_FILE);
				statement.clearParameters();
				statement.setLong(1, objId);
				rsFilePath = connection.executeQuery(statement);
				if (rsFilePath.next()) {
					localPath = rsFilePath.getString("path");
					encodingType = TskData.EncodingType.valueOf(rsFilePath.getInt("encoding_type"));
				}
			} catch (SQLException ex) {
				logger.log(Level.SEVERE, "Error getting encoding type for file " + objId, ex); //NON-NLS
			} finally {
				closeResultSet(rsFilePath);
				releaseSingleUserCaseReadLock();
			}
		}
		String parentPath = rs.getString("parent_path"); //NON-NLS
		if (null == parentPath) {
			parentPath = "";
		}
		LocalFile file = new LocalFile(this, objId, rs.getString("name"), //NON-NLS
				TSK_DB_FILES_TYPE_ENUM.valueOf(rs.getShort("type")), //NON-NLS
				TSK_FS_NAME_TYPE_ENUM.valueOf(rs.getShort("dir_type")), //NON-NLS
				TSK_FS_META_TYPE_ENUM.valueOf(rs.getShort("meta_type")), //NON-NLS
				TSK_FS_NAME_FLAG_ENUM.valueOf(rs.getShort("dir_flags")), rs.getShort("meta_flags"), //NON-NLS
				rs.getLong("size"), //NON-NLS
				rs.getLong("ctime"), rs.getLong("crtime"), rs.getLong("atime"), rs.getLong("mtime"), //NON-NLS
				rs.getString("mime_type"), rs.getString("md5"), FileKnown.valueOf(rs.getByte("known")), //NON-NLS
				parentId, parentPath, rs.getLong("data_source_obj_id"),
				localPath, encodingType, rs.getString("extension"));
		return file;
	}

	/**
	 * Create a Slack File object from the result set containing query results
	 * on tsk_files table
	 *
	 * @param rs the result set
	 * @param fs parent file system
	 *
	 * @return a newly created Slack File
	 *
	 * @throws SQLException
	 */
	org.sleuthkit.datamodel.SlackFile slackFile(ResultSet rs, FileSystem fs) throws SQLException {
		org.sleuthkit.datamodel.SlackFile f = new org.sleuthkit.datamodel.SlackFile(this, rs.getLong("obj_id"), //NON-NLS
				rs.getLong("data_source_obj_id"), rs.getLong("fs_obj_id"), //NON-NLS
				TskData.TSK_FS_ATTR_TYPE_ENUM.valueOf(rs.getShort("attr_type")), //NON-NLS
				rs.getInt("attr_id"), rs.getString("name"), rs.getLong("meta_addr"), rs.getInt("meta_seq"), //NON-NLS
				TSK_FS_NAME_TYPE_ENUM.valueOf(rs.getShort("dir_type")), //NON-NLS
				TSK_FS_META_TYPE_ENUM.valueOf(rs.getShort("meta_type")), //NON-NLS
				TSK_FS_NAME_FLAG_ENUM.valueOf(rs.getShort("dir_flags")), //NON-NLS
				rs.getShort("meta_flags"), rs.getLong("size"), //NON-NLS
				rs.getLong("ctime"), rs.getLong("crtime"), rs.getLong("atime"), rs.getLong("mtime"), //NON-NLS
				(short) rs.getInt("mode"), rs.getInt("uid"), rs.getInt("gid"), //NON-NLS
				rs.getString("md5"), FileKnown.valueOf(rs.getByte("known")), //NON-NLS
				rs.getString("parent_path"), rs.getString("mime_type"), rs.getString("extension")); //NON-NLS
		f.setFileSystem(fs);
		return f;
	}

	/**
	 * Returns the list of abstractFile objects from a result of selecting many
	 * files that meet a certain criteria.
	 *
	 * @param rs
	 * @param parentId
	 *
	 * @return
	 *
	 * @throws SQLException
	 */
	List<Content> fileChildren(ResultSet rs, CaseDbConnection connection, long parentId) throws SQLException {
		List<Content> children = new ArrayList<Content>();

		while (rs.next()) {
			TskData.TSK_DB_FILES_TYPE_ENUM type = TskData.TSK_DB_FILES_TYPE_ENUM.valueOf(rs.getShort("type"));

			if (null != type) {
				switch (type) {
					case FS:
						if (rs.getShort("meta_type") != TSK_FS_META_TYPE_ENUM.TSK_FS_META_TYPE_VIRT_DIR.getValue()) {
							FsContent result;
							if (rs.getShort("meta_type") == TSK_FS_META_TYPE_ENUM.TSK_FS_META_TYPE_DIR.getValue()) {
								result = directory(rs, null);
							} else {
								result = file(rs, null);
							}
							children.add(result);
						} else {
							VirtualDirectory virtDir = virtualDirectory(rs, connection);
							children.add(virtDir);
						}
						break;
					case VIRTUAL_DIR:
						VirtualDirectory virtDir = virtualDirectory(rs, connection);
						children.add(virtDir);
						break;
					case LOCAL_DIR:
						LocalDirectory localDir = localDirectory(rs);
						children.add(localDir);
						break;
					case UNALLOC_BLOCKS:
					case UNUSED_BLOCKS:
					case CARVED: {
						String parentPath = rs.getString("parent_path");
						if (parentPath == null) {
							parentPath = "";
						}
						final LayoutFile lf = new LayoutFile(this, rs.getLong("obj_id"),
								rs.getLong("data_source_obj_id"), rs.getString("name"), type,
								TSK_FS_NAME_TYPE_ENUM.valueOf(rs.getShort("dir_type")),
								TSK_FS_META_TYPE_ENUM.valueOf(rs.getShort("meta_type")),
								TSK_FS_NAME_FLAG_ENUM.valueOf(rs.getShort("dir_flags")), rs.getShort("meta_flags"),
								rs.getLong("size"), rs.getString("md5"),
								FileKnown.valueOf(rs.getByte("known")), parentPath, rs.getString("mime_type"));
						children.add(lf);
						break;
					}
					case DERIVED:
						final DerivedFile df = derivedFile(rs, connection, parentId);
						children.add(df);
						break;
					case LOCAL: {
						final LocalFile lf = localFile(rs, connection, parentId);
						children.add(lf);
						break;
					}
					case SLACK: {
						final SlackFile sf = slackFile(rs, null);
						children.add(sf);
						break;
					}
					default:
						break;
				}
			}
		}
		return children;
	}

	/**
	 * Creates BlackboardArtifact objects for the result set of a
	 * blackboard_artifacts table query of the form "SELECT * FROM
	 * blackboard_artifacts WHERE XYZ".
	 *
	 * @param rs A result set from a query of the blackboard_artifacts table of
	 *           the form "SELECT * FROM blackboard_artifacts WHERE XYZ".
	 *
	 * @return A list of BlackboardArtifact objects.
	 *
	 * @throws SQLException     Thrown if there is a problem iterating through
	 *                          the result set.
	 * @throws TskCoreException Thrown if there is an error looking up the
	 *                          artifact type id
	 */
	private List<BlackboardArtifact> resultSetToArtifacts(ResultSet rs) throws SQLException, TskCoreException {
		ArrayList<BlackboardArtifact> artifacts = new ArrayList<BlackboardArtifact>();
		try {
			while (rs.next()) {
				BlackboardArtifact.Type artifactType = getArtifactType(rs.getInt("artifact_type_id"));
				if (artifactType != null) {
					artifacts.add(new BlackboardArtifact(this, rs.getLong("artifact_id"), rs.getLong("obj_id"), rs.getLong("artifact_obj_id"), rs.getLong("data_source_obj_id"),
							rs.getInt("artifact_type_id"), artifactType.getTypeName(), artifactType.getDisplayName(),
							BlackboardArtifact.ReviewStatus.withID(rs.getInt("review_status_id"))));
				} else {
					throw new TskCoreException("Error looking up artifact type ID " + rs.getInt("artifact_type_id") + " from artifact " + rs.getLong("artifact_id"));
				}
			} //end for each resultSet
		} catch (SQLException e) {
			logger.log(Level.SEVERE, "Error getting artifacts from result set", e); //NON-NLS
		}

		return artifacts;
	}

	/**
	 * This method allows developers to run arbitrary SQL "SELECT" queries. The
	 * CaseDbQuery object will take care of acquiring the necessary database
	 * lock and when used in a try-with-resources block will automatically take
	 * care of releasing the lock. If you do not use a try-with-resources block
	 * you must call CaseDbQuery.close() once you are done processing the files
	 * of the query.
	 *
	 * Also note that if you use it within a transaction to insert something
	 * into the database, and then within that same transaction query the
	 * inserted item from the database, you will likely not see your inserted
	 * item, as the method uses new connections for each execution. With this
	 * method, you must close your transaction before successfully querying for
	 * newly-inserted items.
	 *
	 * @param query The query string to execute.
	 *
	 * @return A CaseDbQuery instance.
	 *
	 * @throws TskCoreException
	 */
	public CaseDbQuery executeQuery(String query) throws TskCoreException {
		return new CaseDbQuery(query);
	}

	/**
	 * This method allows developers to run arbitrary SQL queries, including
	 * INSERT and UPDATE. The CaseDbQuery object will take care of acquiring the
	 * necessary database lock and when used in a try-with-resources block will
	 * automatically take care of releasing the lock. If you do not use a
	 * try-with-resources block you must call CaseDbQuery.close() once you are
	 * done processing the files of the query.
	 *
	 * Also note that if you use it within a transaction to insert something
	 * into the database, and then within that same transaction query the
	 * inserted item from the database, you will likely not see your inserted
	 * item, as the method uses new connections for each execution. With this
	 * method, you must close your transaction before successfully querying for
	 * newly-inserted items.
	 *
	 * @param query The query string to execute.
	 *
	 * @return A CaseDbQuery instance.
	 *
	 * @throws TskCoreException
	 */
	public CaseDbQuery executeInsertOrUpdate(String query) throws TskCoreException {
		return new CaseDbQuery(query, true);
	}

	/**
	 * Get a case database connection.
	 *
	 * @return The case database connection.
	 *
	 * @throws TskCoreException
	 */
	CaseDbConnection getConnection() throws TskCoreException {
		return connections.getConnection();
	}

	@Override
	protected void finalize() throws Throwable {
		try {
			close();
		} finally {
			super.finalize();
		}
	}

	/**
	 * Call to free resources when done with instance.
	 */
	public synchronized void close() {
		acquireSingleUserCaseWriteLock();

		try {
			connections.close();
		} catch (TskCoreException ex) {
			logger.log(Level.SEVERE, "Error closing database connection pool.", ex); //NON-NLS
		}

		fileSystemIdMap.clear();
		synchronized (blackboardInstanceLock) {
			if (blackboardInstance != null) {
				blackboardInstance = null;
			}
		}

		try {
			if (this.caseHandle != null) {
				this.caseHandle.free();
				this.caseHandle = null;
			}
		} catch (TskCoreException ex) {
			logger.log(Level.SEVERE, "Error freeing case handle.", ex); //NON-NLS
		} finally {
			releaseSingleUserCaseWriteLock();
		}
	}

	/**
	 * Store the known status for the FsContent in the database Note: will not
	 * update status if content is already 'Known Bad'
	 *
	 * @param	file      The AbstractFile object
	 * @param	fileKnown The object's known status
	 *
	 * @return	true if the known status was updated, false otherwise
	 *
	 * @throws TskCoreException thrown if a critical error occurred within tsk
	 *                          core
	 */
	public boolean setKnown(AbstractFile file, FileKnown fileKnown) throws TskCoreException {
		long id = file.getId();
		FileKnown currentKnown = file.getKnown();
		if (currentKnown.compareTo(fileKnown) > 0) {
			return false;
		}
		CaseDbConnection connection = connections.getConnection();
		acquireSingleUserCaseWriteLock();
		Statement statement = null;
		try {
			statement = connection.createStatement();
			connection.executeUpdate(statement, "UPDATE tsk_files " //NON-NLS
					+ "SET known='" + fileKnown.getFileKnownValue() + "' " //NON-NLS
					+ "WHERE obj_id=" + id); //NON-NLS

			file.setKnown(fileKnown);
		} catch (SQLException ex) {
			throw new TskCoreException("Error setting Known status.", ex);
		} finally {
			closeStatement(statement);
			connection.close();
			releaseSingleUserCaseWriteLock();
		}
		return true;
	}

	/**
	 * Set the name of an object in the tsk_files table.
	 *
	 * @param name  The new name for the object
	 * @param objId The object ID
	 *
	 * @throws TskCoreException If there is an error updating the case database.
	 */
	void setFileName(String name, long objId) throws TskCoreException {

		CaseDbConnection connection = connections.getConnection();
		acquireSingleUserCaseWriteLock();
		try {
			PreparedStatement preparedStatement = connection.getPreparedStatement(SleuthkitCase.PREPARED_STATEMENT.UPDATE_FILE_NAME);
			preparedStatement.clearParameters();
			preparedStatement.setString(1, name);
			preparedStatement.setLong(2, objId);
			connection.executeUpdate(preparedStatement);
		} catch (SQLException ex) {
			throw new TskCoreException(String.format("Error updating while the name for object ID %d to %s", objId, name), ex);
		} finally {
			connection.close();
			releaseSingleUserCaseWriteLock();
		}
	}

	/**
	 * Set the display name of an image in the tsk_image_info table.
	 *
	 * @param name  The new name for the image
	 * @param objId The object ID
	 *
	 * @throws TskCoreException If there is an error updating the case database.
	 */
	void setImageName(String name, long objId) throws TskCoreException {

		CaseDbConnection connection = connections.getConnection();
		acquireSingleUserCaseWriteLock();
		try {
			PreparedStatement preparedStatement = connection.getPreparedStatement(SleuthkitCase.PREPARED_STATEMENT.UPDATE_IMAGE_NAME);
			preparedStatement.clearParameters();
			preparedStatement.setString(1, name);
			preparedStatement.setLong(2, objId);
			connection.executeUpdate(preparedStatement);
		} catch (SQLException ex) {
			throw new TskCoreException(String.format("Error updating while the name for object ID %d to %s", objId, name), ex);
		} finally {
			connection.close();
			releaseSingleUserCaseWriteLock();
		}
	}

	/**
	 * Stores the MIME type of a file in the case database and updates the MIME
	 * type of the given file object.
	 *
	 * @param file     A file.
	 * @param mimeType The MIME type.
	 *
	 * @throws TskCoreException If there is an error updating the case database.
	 */
	public void setFileMIMEType(AbstractFile file, String mimeType) throws TskCoreException {
		CaseDbConnection connection = connections.getConnection();
		Statement statement = null;
		ResultSet rs = null;
		acquireSingleUserCaseWriteLock();
		try {
			statement = connection.createStatement();
			connection.executeUpdate(statement, String.format("UPDATE tsk_files SET mime_type = '%s' WHERE obj_id = %d", mimeType, file.getId()));
			file.setMIMEType(mimeType);
		} catch (SQLException ex) {
			throw new TskCoreException(String.format("Error setting MIME type for file (obj_id = %s)", file.getId()), ex);
		} finally {
			closeResultSet(rs);
			closeStatement(statement);
			connection.close();
			releaseSingleUserCaseWriteLock();
		}
	}

	/**
	 * Store the md5Hash for the file in the database
	 *
	 * @param	file    The file object
	 * @param	md5Hash The object's md5Hash
	 *
	 * @throws TskCoreException thrown if a critical error occurred within tsk
	 *                          core
	 */
	void setMd5Hash(AbstractFile file, String md5Hash) throws TskCoreException {
		if (md5Hash == null) {
			return;
		}
		long id = file.getId();
		CaseDbConnection connection = connections.getConnection();
		acquireSingleUserCaseWriteLock();
		try {
			PreparedStatement statement = connection.getPreparedStatement(PREPARED_STATEMENT.UPDATE_FILE_MD5);
			statement.clearParameters();
			statement.setString(1, md5Hash.toLowerCase());
			statement.setLong(2, id);
			connection.executeUpdate(statement);
			file.setMd5Hash(md5Hash.toLowerCase());
		} catch (SQLException ex) {
			throw new TskCoreException("Error setting MD5 hash", ex);
		} finally {
			connection.close();
			releaseSingleUserCaseWriteLock();
		}
	}

	/**
	 * Store the MD5 hash for the image in the database
	 *
	 * @param	img     The image object
	 * @param	md5Hash The image's MD5 hash
	 *
	 * @throws TskCoreException thrown if a critical error occurred within tsk
	 *                          core
	 */
	void setMd5ImageHash(Image img, String md5Hash) throws TskCoreException {
		if (md5Hash == null) {
			return;
		}
		long id = img.getId();
		CaseDbConnection connection = connections.getConnection();
		acquireSingleUserCaseWriteLock();
		try {
			PreparedStatement statement = connection.getPreparedStatement(PREPARED_STATEMENT.UPDATE_IMAGE_MD5);
			statement.clearParameters();
			statement.setString(1, md5Hash.toLowerCase());
			statement.setLong(2, id);
			connection.executeUpdate(statement);
		} catch (SQLException ex) {
			throw new TskCoreException("Error setting MD5 hash", ex);
		} finally {
			connection.close();
			releaseSingleUserCaseWriteLock();
		}
	}

	/**
	 * Get the MD5 hash of an image from the case database
	 *
	 * @param The image object
	 *
	 * @return The image's MD5 hash
	 *
	 * @throws TskCoreException thrown if a critical error occurred within tsk
	 *                          core
	 */
	String getMd5ImageHash(Image img) throws TskCoreException {
		long id = img.getId();
		CaseDbConnection connection = connections.getConnection();
		acquireSingleUserCaseReadLock();
		ResultSet rs = null;
		String hash = "";
		try {
			PreparedStatement statement = connection.getPreparedStatement(PREPARED_STATEMENT.SELECT_IMAGE_MD5);
			statement.clearParameters();
			statement.setLong(1, id);
			rs = connection.executeQuery(statement);
			if (rs.next()) {
				hash = rs.getString("md5");
			}
			return hash;
		} catch (SQLException ex) {
			throw new TskCoreException("Error getting MD5 hash", ex);
		} finally {
			closeResultSet(rs);
			connection.close();
			releaseSingleUserCaseReadLock();
		}
	}

	/**
	 * Store the SHA1 hash for the image in the database
	 *
	 * @param	img      The image object
	 * @param	sha1Hash The image's sha1 hash
	 *
	 * @throws TskCoreException thrown if a critical error occurred within tsk
	 *                          core
	 */
	void setSha1ImageHash(Image img, String sha1Hash) throws TskCoreException {
		if (sha1Hash == null) {
			return;
		}
		long id = img.getId();
		CaseDbConnection connection = connections.getConnection();
		acquireSingleUserCaseWriteLock();
		try {
			PreparedStatement statement = connection.getPreparedStatement(PREPARED_STATEMENT.UPDATE_IMAGE_SHA1);
			statement.clearParameters();
			statement.setString(1, sha1Hash.toLowerCase());
			statement.setLong(2, id);
			connection.executeUpdate(statement);
		} catch (SQLException ex) {
			throw new TskCoreException("Error setting SHA1 hash", ex);
		} finally {
			connection.close();
			releaseSingleUserCaseWriteLock();
		}
	}

	/**
	 * Get the SHA1 hash of an image from the case database
	 *
	 * @param The image object
	 *
	 * @return The image's SHA1 hash
	 *
	 * @throws TskCoreException thrown if a critical error occurred within tsk
	 *                          core
	 */
	String getSha1ImageHash(Image img) throws TskCoreException {
		long id = img.getId();
		CaseDbConnection connection = connections.getConnection();
		acquireSingleUserCaseReadLock();
		ResultSet rs = null;
		String hash = "";
		try {
			PreparedStatement statement = connection.getPreparedStatement(PREPARED_STATEMENT.SELECT_IMAGE_SHA1);
			statement.clearParameters();
			statement.setLong(1, id);
			rs = connection.executeQuery(statement);
			if (rs.next()) {
				hash = rs.getString("sha1");
			}
			return hash;
		} catch (SQLException ex) {
			throw new TskCoreException("Error getting SHA1 hash", ex);
		} finally {
			closeResultSet(rs);
			connection.close();
			releaseSingleUserCaseReadLock();
		}
	}

	/**
	 * Store the SHA256 hash for the file in the database
	 *
	 * @param	img        The image object
	 * @param	sha256Hash The object's md5Hash
	 *
	 * @throws TskCoreException thrown if a critical error occurred within tsk
	 *                          core
	 */
	void setSha256ImageHash(Image img, String sha256Hash) throws TskCoreException {
		if (sha256Hash == null) {
			return;
		}
		long id = img.getId();
		CaseDbConnection connection = connections.getConnection();
		acquireSingleUserCaseWriteLock();
		try {
			PreparedStatement statement = connection.getPreparedStatement(PREPARED_STATEMENT.UPDATE_IMAGE_SHA256);
			statement.clearParameters();
			statement.setString(1, sha256Hash.toLowerCase());
			statement.setLong(2, id);
			connection.executeUpdate(statement);
		} catch (SQLException ex) {
			throw new TskCoreException("Error setting SHA256 hash", ex);
		} finally {
			connection.close();
			releaseSingleUserCaseWriteLock();
		}
	}

	/**
	 * Get the SHA256 hash of an image from the case database
	 *
	 * @param The image object
	 *
	 * @return The image's SHA256 hash
	 *
	 * @throws TskCoreException thrown if a critical error occurred within tsk
	 *                          core
	 */
	String getSha256ImageHash(Image img) throws TskCoreException {
		long id = img.getId();
		CaseDbConnection connection = connections.getConnection();
		acquireSingleUserCaseReadLock();
		ResultSet rs = null;
		String hash = "";
		try {
			PreparedStatement statement = connection.getPreparedStatement(PREPARED_STATEMENT.SELECT_IMAGE_SHA256);
			statement.clearParameters();
			statement.setLong(1, id);
			rs = connection.executeQuery(statement);
			if (rs.next()) {
				hash = rs.getString("sha256");
			}
			return hash;
		} catch (SQLException ex) {
			throw new TskCoreException("Error setting SHA256 hash", ex);
		} finally {
			closeResultSet(rs);
			connection.close();
			releaseSingleUserCaseReadLock();
		}
	}

	/**
	 * Set the review status of the given artifact to newStatus
	 *
	 * @param artifact  The artifact whose review status is being set.
	 * @param newStatus The new review status for the given artifact. Must not
	 *                  be null.
	 *
	 * @throws TskCoreException thrown if a critical error occurred within tsk
	 *                          core
	 */
	public void setReviewStatus(BlackboardArtifact artifact, BlackboardArtifact.ReviewStatus newStatus) throws TskCoreException {
		if (newStatus == null) {
			return;
		}
		CaseDbConnection connection = connections.getConnection();
		acquireSingleUserCaseWriteLock();
		Statement statement = null;
		try {
			statement = connection.createStatement();
			connection.executeUpdate(statement, "UPDATE blackboard_artifacts "
					+ " SET review_status_id=" + newStatus.getID()
					+ " WHERE blackboard_artifacts.artifact_id = " + artifact.getArtifactID());
		} catch (SQLException ex) {
			throw new TskCoreException("Error setting review status", ex);
		} finally {
			closeStatement(statement);
			connection.close();
			releaseSingleUserCaseWriteLock();
		}
	}

	/**
	 * Return the number of objects in the database of a given file type.
	 *
	 * @param contentType Type of file to count
	 *
	 * @return Number of objects with that type.
	 *
	 * @throws TskCoreException thrown if a critical error occurred within tsk
	 *                          core
	 */
	public int countFsContentType(TskData.TSK_FS_META_TYPE_ENUM contentType) throws TskCoreException {
		CaseDbConnection connection = connections.getConnection();
		acquireSingleUserCaseReadLock();
		Statement s = null;
		ResultSet rs = null;
		try {
			s = connection.createStatement();
			Short contentShort = contentType.getValue();
			rs = connection.executeQuery(s, "SELECT COUNT(*) AS count FROM tsk_files WHERE meta_type = '" + contentShort.toString() + "'"); //NON-NLS
			int count = 0;
			if (rs.next()) {
				count = rs.getInt("count");
			}
			return count;
		} catch (SQLException ex) {
			throw new TskCoreException("Error getting number of objects.", ex);
		} finally {
			closeResultSet(rs);
			closeStatement(s);
			connection.close();
			releaseSingleUserCaseReadLock();
		}
	}

	/**
	 * Escape the single quotes in the given string so they can be added to the
	 * SQL caseDbConnection
	 *
	 * @param text
	 *
	 * @return text the escaped version
	 */
	public static String escapeSingleQuotes(String text) {
		String escapedText = null;
		if (text != null) {
			escapedText = text.replaceAll("'", "''");
		}
		return escapedText;
	}

	/**
	 * Find all the files with the given MD5 hash.
	 *
	 * @param md5Hash hash value to match files with
	 *
	 * @return List of AbstractFile with the given hash
	 */
	public List<AbstractFile> findFilesByMd5(String md5Hash) {
		if (md5Hash == null) {
			return Collections.<AbstractFile>emptyList();
		}
		CaseDbConnection connection;
		try {
			connection = connections.getConnection();
		} catch (TskCoreException ex) {
			logger.log(Level.SEVERE, "Error finding files by md5 hash " + md5Hash, ex); //NON-NLS
			return Collections.<AbstractFile>emptyList();
		}
		acquireSingleUserCaseReadLock();
		Statement s = null;
		ResultSet rs = null;
		try {
			s = connection.createStatement();
			rs = connection.executeQuery(s, "SELECT * FROM tsk_files WHERE " //NON-NLS
					+ " md5 = '" + md5Hash.toLowerCase() + "' " //NON-NLS
					+ "AND size > 0"); //NON-NLS
			return resultSetToAbstractFiles(rs, connection);
		} catch (SQLException ex) {
			logger.log(Level.WARNING, "Error querying database.", ex); //NON-NLS
			return Collections.<AbstractFile>emptyList();
		} finally {
			closeResultSet(rs);
			closeStatement(s);
			connection.close();
			releaseSingleUserCaseReadLock();
		}
	}

	/**
	 * Query all the files to verify if they have an MD5 hash associated with
	 * them.
	 *
	 * @return true if all files have an MD5 hash
	 */
	public boolean allFilesMd5Hashed() {
		CaseDbConnection connection;
		try {
			connection = connections.getConnection();
		} catch (TskCoreException ex) {
			logger.log(Level.SEVERE, "Error checking md5 hashing status", ex); //NON-NLS
			return false;
		}
		boolean allFilesAreHashed = false;
		acquireSingleUserCaseReadLock();
		Statement s = null;
		ResultSet rs = null;
		try {
			s = connection.createStatement();
			rs = connection.executeQuery(s, "SELECT COUNT(*) AS count FROM tsk_files " //NON-NLS
					+ "WHERE dir_type = '" + TskData.TSK_FS_NAME_TYPE_ENUM.REG.getValue() + "' " //NON-NLS
					+ "AND md5 IS NULL " //NON-NLS
					+ "AND size > '0'"); //NON-NLS
			if (rs.next() && rs.getInt("count") == 0) {
				allFilesAreHashed = true;
			}
		} catch (SQLException ex) {
			logger.log(Level.WARNING, "Failed to query whether all files have MD5 hashes", ex); //NON-NLS
		} finally {
			closeResultSet(rs);
			closeStatement(s);
			connection.close();
			releaseSingleUserCaseReadLock();
		}
		return allFilesAreHashed;
	}

	/**
	 * Query all the files and counts how many have an MD5 hash.
	 *
	 * @return the number of files with an MD5 hash
	 */
	public int countFilesMd5Hashed() {
		CaseDbConnection connection;
		try {
			connection = connections.getConnection();
		} catch (TskCoreException ex) {
			logger.log(Level.SEVERE, "Error getting database connection for hashed files count", ex); //NON-NLS
			return 0;
		}
		int count = 0;
		acquireSingleUserCaseReadLock();
		Statement s = null;
		ResultSet rs = null;
		try {
			s = connection.createStatement();
			rs = connection.executeQuery(s, "SELECT COUNT(*) AS count FROM tsk_files " //NON-NLS
					+ "WHERE md5 IS NOT NULL " //NON-NLS
					+ "AND size > '0'"); //NON-NLS
			if (rs.next()) {
				count = rs.getInt("count");
			}
		} catch (SQLException ex) {
			logger.log(Level.WARNING, "Failed to query for all the files.", ex); //NON-NLS
		} finally {
			closeResultSet(rs);
			closeStatement(s);
			connection.close();
			releaseSingleUserCaseReadLock();
		}
		return count;

	}

	/**
	 * Selects all of the rows from the tag_names table in the case database.
	 *
	 * @return A list, possibly empty, of TagName data transfer objects (DTOs)
	 *         for the rows.
	 *
	 * @throws TskCoreException
	 */
	public List<TagName> getAllTagNames() throws TskCoreException {
		CaseDbConnection connection = connections.getConnection();
		acquireSingleUserCaseReadLock();
		ResultSet resultSet = null;
		try {
			// SELECT * FROM tag_names
			PreparedStatement statement = connection.getPreparedStatement(PREPARED_STATEMENT.SELECT_TAG_NAMES);
			resultSet = connection.executeQuery(statement);
			ArrayList<TagName> tagNames = new ArrayList<TagName>();
			while (resultSet.next()) {
				tagNames.add(new TagName(resultSet.getLong("tag_name_id"), resultSet.getString("display_name"),
						resultSet.getString("description"), TagName.HTML_COLOR.getColorByName(resultSet.getString("color")),
						TskData.FileKnown.valueOf(resultSet.getByte("knownStatus")))); //NON-NLS
			}
			return tagNames;
		} catch (SQLException ex) {
			throw new TskCoreException("Error selecting rows from tag_names table", ex);
		} finally {
			closeResultSet(resultSet);
			connection.close();
			releaseSingleUserCaseReadLock();
		}
	}

	/**
	 * Selects all of the rows from the tag_names table in the case database for
	 * which there is at least one matching row in the content_tags or
	 * blackboard_artifact_tags tables.
	 *
	 * @return A list, possibly empty, of TagName data transfer objects (DTOs)
	 *         for the rows.
	 *
	 * @throws TskCoreException
	 */
	public List<TagName> getTagNamesInUse() throws TskCoreException {
		CaseDbConnection connection = connections.getConnection();
		acquireSingleUserCaseReadLock();
		ResultSet resultSet = null;
		try {
			// SELECT * FROM tag_names WHERE tag_name_id IN (SELECT tag_name_id from content_tags UNION SELECT tag_name_id FROM blackboard_artifact_tags)
			PreparedStatement statement = connection.getPreparedStatement(PREPARED_STATEMENT.SELECT_TAG_NAMES_IN_USE);
			resultSet = connection.executeQuery(statement);
			ArrayList<TagName> tagNames = new ArrayList<TagName>();
			while (resultSet.next()) {
				tagNames.add(new TagName(resultSet.getLong("tag_name_id"), resultSet.getString("display_name"),
						resultSet.getString("description"), TagName.HTML_COLOR.getColorByName(resultSet.getString("color")),
						TskData.FileKnown.valueOf(resultSet.getByte("knownStatus")))); //NON-NLS
			}
			return tagNames;
		} catch (SQLException ex) {
			throw new TskCoreException("Error selecting rows from tag_names table", ex);
		} finally {
			closeResultSet(resultSet);
			connection.close();
			releaseSingleUserCaseReadLock();
		}
	}

	/**
	 * Selects all of the rows from the tag_names table in the case database for
	 * which there is at least one matching row in the content_tags or
	 * blackboard_artifact_tags tables, for the given data source object id.
	 *
	 * @param dsObjId data source object id
	 *
	 * @return A list, possibly empty, of TagName data transfer objects (DTOs)
	 *         for the rows.
	 *
	 * @throws TskCoreException
	 */
	public List<TagName> getTagNamesInUse(long dsObjId) throws TskCoreException {

		ArrayList<TagName> tagNames = new ArrayList<TagName>();
		//	SELECT * FROM tag_names WHERE tag_name_id IN 
		//	 ( SELECT content_tags.tag_name_id as tag_name_id FROM content_tags as content_tags, tsk_files as tsk_files WHERE content_tags.obj_id = tsk_files.obj_id AND tsk_files.data_source_obj_id =  ? "
		//     UNION 
		//     SELECT artifact_tags.tag_name_id as tag_name_id FROM blackboard_artifact_tags as artifact_tags, blackboard_artifacts AS arts WHERE artifact_tags.artifact_id = arts.artifact_id AND arts.data_source_obj_id = ? )
		//   )
		CaseDbConnection connection = connections.getConnection();
		acquireSingleUserCaseReadLock();
		ResultSet resultSet = null;

		try {
			PreparedStatement statement = connection.getPreparedStatement(PREPARED_STATEMENT.SELECT_TAG_NAMES_IN_USE_BY_DATASOURCE);
			statement.setLong(1, dsObjId);
			statement.setLong(2, dsObjId);
			resultSet = connection.executeQuery(statement); //NON-NLS
			while (resultSet.next()) {
				tagNames.add(new TagName(resultSet.getLong("tag_name_id"), resultSet.getString("display_name"),
						resultSet.getString("description"), TagName.HTML_COLOR.getColorByName(resultSet.getString("color")),
						TskData.FileKnown.valueOf(resultSet.getByte("knownStatus")))); //NON-NLS
			}
			return tagNames;
		} catch (SQLException ex) {
			throw new TskCoreException("Failed to get tag names in use for data source objID : " + dsObjId, ex);
		} finally {
			closeResultSet(resultSet);
			connection.close();
			releaseSingleUserCaseReadLock();
		}
	}

	/**
	 * Inserts row into the tags_names table in the case database.
	 *
	 * @param displayName The display name for the new tag name.
	 * @param description The description for the new tag name.
	 * @param color       The HTML color to associate with the new tag name.
	 *
	 * @return A TagName data transfer object (DTO) for the new row.
	 *
	 * @throws TskCoreException
	 * @deprecated addOrUpdateTagName should be used this method calls
	 * addOrUpdateTagName with a default knownStatus value
	 */
	@Deprecated
	public TagName addTagName(String displayName, String description, TagName.HTML_COLOR color) throws TskCoreException {
		return addOrUpdateTagName(displayName, description, color, TskData.FileKnown.UNKNOWN);
	}

	/**
	 * Inserts row into the tags_names table, or updates the existing row if the
	 * displayName already exists in the tag_names table in the case database.
	 *
	 * @param displayName The display name for the new tag name.
	 * @param description The description for the new tag name.
	 * @param color       The HTML color to associate with the new tag name.
	 * @param knownStatus The TskData.FileKnown value to associate with the new
	 *                    tag name.
	 *
	 * @return A TagName data transfer object (DTO) for the new row.
	 *
	 * @throws TskCoreException
	 */
	public TagName addOrUpdateTagName(String displayName, String description, TagName.HTML_COLOR color, TskData.FileKnown knownStatus) throws TskCoreException {
		CaseDbConnection connection = connections.getConnection();
		acquireSingleUserCaseWriteLock();
		ResultSet resultSet = null;
		try {
			PreparedStatement statement;
			if (dbType == DbType.POSTGRESQL) {
				// INSERT INTO tag_names (display_name, description, color, knownStatus) VALUES (?, ?, ?, ?) ON CONFLICT (display_name) DO UPDATE SET description = ?, color = ?, knownStatus = ?
				statement = connection.getPreparedStatement(PREPARED_STATEMENT.INSERT_OR_UPDATE_TAG_NAME_POSTGRES, Statement.RETURN_GENERATED_KEYS);
				statement.clearParameters();
				statement.setString(5, description);
				statement.setString(6, color.getName());
				statement.setByte(7, knownStatus.getFileKnownValue());
			} else {
				// WITH new (display_name, description, color, knownStatus) 
				// AS ( VALUES(?, ?, ?, ?)) INSERT OR REPLACE INTO tag_names 
				// (tag_name_id, display_name, description, color, knownStatus) 
				// SELECT old.tag_name_id, new.display_name, new.description, new.color, new.knownStatus 
				// FROM new LEFT JOIN tag_names AS old ON new.display_name = old.display_name
				statement = connection.getPreparedStatement(PREPARED_STATEMENT.INSERT_OR_UPDATE_TAG_NAME_SQLITE, Statement.RETURN_GENERATED_KEYS);
				statement.clearParameters();
			}
			statement.setString(1, displayName);
			statement.setString(2, description);
			statement.setString(3, color.getName());
			statement.setByte(4, knownStatus.getFileKnownValue());
			connection.executeUpdate(statement);
			resultSet = statement.getGeneratedKeys();
			resultSet.next();
			return new TagName(resultSet.getLong(1), //last_insert_rowid()
					displayName, description, color, knownStatus);
		} catch (SQLException ex) {
			throw new TskCoreException("Error adding row for " + displayName + " tag name to tag_names table", ex);
		} finally {
			closeResultSet(resultSet);
			connection.close();
			releaseSingleUserCaseWriteLock();
		}
	}

	/**
	 * Inserts a row into the content_tags table in the case database.
	 *
	 * @param content         The content to tag.
	 * @param tagName         The name to use for the tag.
	 * @param comment         A comment to store with the tag.
	 * @param beginByteOffset Designates the beginning of a tagged section.
	 * @param endByteOffset   Designates the end of a tagged section.
	 *
	 * @return A ContentTag data transfer object (DTO) for the new row.
	 *
	 * @throws TskCoreException
	 */
	public ContentTag addContentTag(Content content, TagName tagName, String comment, long beginByteOffset, long endByteOffset) throws TskCoreException {
		CaseDbConnection connection = connections.getConnection();
		acquireSingleUserCaseWriteLock();
		ResultSet resultSet = null;
		try {
			Examiner currentExaminer = getCurrentExaminer();
			// INSERT INTO content_tags (obj_id, tag_name_id, comment, begin_byte_offset, end_byte_offset, examiner_id) VALUES (?, ?, ?, ?, ?, ?)
			PreparedStatement statement = connection.getPreparedStatement(PREPARED_STATEMENT.INSERT_CONTENT_TAG, Statement.RETURN_GENERATED_KEYS);
			statement.clearParameters();
			statement.setLong(1, content.getId());
			statement.setLong(2, tagName.getId());
			statement.setString(3, comment);
			statement.setLong(4, beginByteOffset);
			statement.setLong(5, endByteOffset);
			statement.setLong(6, currentExaminer.getId());
			connection.executeUpdate(statement);
			resultSet = statement.getGeneratedKeys();
			resultSet.next();
			return new ContentTag(resultSet.getLong(1), //last_insert_rowid()
					content, tagName, comment, beginByteOffset, endByteOffset, currentExaminer.getLoginName());
		} catch (SQLException ex) {
			throw new TskCoreException("Error adding row to content_tags table (obj_id = " + content.getId() + ", tag_name_id = " + tagName.getId() + ")", ex);
		} finally {
			closeResultSet(resultSet);
			connection.close();
			releaseSingleUserCaseWriteLock();
		}
	}

	/*
	 * Deletes a row from the content_tags table in the case database. @param
	 * tag A ContentTag data transfer object (DTO) for the row to delete.
	 * @throws TskCoreException
	 */
	public void deleteContentTag(ContentTag tag) throws TskCoreException {
		CaseDbConnection connection = connections.getConnection();
		acquireSingleUserCaseWriteLock();
		try {
			// DELETE FROM content_tags WHERE tag_id = ?
			PreparedStatement statement = connection.getPreparedStatement(PREPARED_STATEMENT.DELETE_CONTENT_TAG);
			statement.clearParameters();
			statement.setLong(1, tag.getId());
			connection.executeUpdate(statement);
		} catch (SQLException ex) {
			throw new TskCoreException("Error deleting row from content_tags table (id = " + tag.getId() + ")", ex);
		} finally {
			connection.close();
			releaseSingleUserCaseWriteLock();
		}
	}

	/**
	 * Selects all of the rows from the content_tags table in the case database.
	 *
	 * @return A list, possibly empty, of ContentTag data transfer objects
	 *         (DTOs) for the rows.
	 *
	 * @throws TskCoreException
	 */
	public List<ContentTag> getAllContentTags() throws TskCoreException {
		CaseDbConnection connection = connections.getConnection();
		acquireSingleUserCaseReadLock();
		ResultSet resultSet = null;
		try {
			// SELECT content_tags.tag_id, content_tags.obj_id, content_tags.tag_name_id, content_tags.comment, content_tags.begin_byte_offset, content_tags.end_byte_offset, tag_names.display_name, tag_names.description, tag_names.color, tag_names.knownStatus, tsk_examiners.login_name 
			//	FROM content_tags 
			//	INNER JOIN tag_names ON content_tags.tag_name_id = tag_names.tag_name_id 
			//	LEFT OUTER JOIN tsk_examiners ON content_tags.examiner_id = tsk_examiners.examiner_id
			PreparedStatement statement = connection.getPreparedStatement(PREPARED_STATEMENT.SELECT_CONTENT_TAGS);
			resultSet = connection.executeQuery(statement);
			ArrayList<ContentTag> tags = new ArrayList<ContentTag>();
			while (resultSet.next()) {
				TagName tagName = new TagName(resultSet.getLong("tag_name_id"), resultSet.getString("display_name"),
						resultSet.getString("description"), TagName.HTML_COLOR.getColorByName(resultSet.getString("color")),
						TskData.FileKnown.valueOf(resultSet.getByte("knownStatus")));  //NON-NLS
				Content content = getContentById(resultSet.getLong("obj_id")); //NON-NLS
				tags.add(new ContentTag(resultSet.getLong("tag_id"), content, tagName, resultSet.getString("comment"),
						resultSet.getLong("begin_byte_offset"), resultSet.getLong("end_byte_offset"), resultSet.getString("login_name")));  //NON-NLS
			}
			return tags;
		} catch (SQLException ex) {
			throw new TskCoreException("Error selecting rows from content_tags table", ex);
		} finally {
			closeResultSet(resultSet);
			connection.close();
			releaseSingleUserCaseReadLock();
		}
	}

	/**
	 * Gets a count of the rows in the content_tags table in the case database
	 * with a specified foreign key into the tag_names table.
	 *
	 * @param tagName A data transfer object (DTO) for the tag name to match.
	 *
	 * @return The count, possibly zero.
	 *
	 * @throws TskCoreException
	 */
	public long getContentTagsCountByTagName(TagName tagName) throws TskCoreException {
		if (tagName.getId() == Tag.ID_NOT_SET) {
			throw new TskCoreException("TagName object is invalid, id not set");
		}
		CaseDbConnection connection = connections.getConnection();
		acquireSingleUserCaseReadLock();
		ResultSet resultSet = null;
		try {
			// SELECT COUNT(*) AS count FROM content_tags WHERE tag_name_id = ?
			PreparedStatement statement = connection.getPreparedStatement(PREPARED_STATEMENT.COUNT_CONTENT_TAGS_BY_TAG_NAME);
			statement.clearParameters();
			statement.setLong(1, tagName.getId());
			resultSet = connection.executeQuery(statement);
			if (resultSet.next()) {
				return resultSet.getLong("count");
			} else {
				throw new TskCoreException("Error getting content_tags row count for tag name (tag_name_id = " + tagName.getId() + ")");
			}
		} catch (SQLException ex) {
			throw new TskCoreException("Error getting content_tags row count for tag name (tag_name_id = " + tagName.getId() + ")", ex);
		} finally {
			closeResultSet(resultSet);
			connection.close();
			releaseSingleUserCaseReadLock();
		}
	}

	/**
	 * Gets content tags count by tag name, for the given data source
	 *
	 * @param tagName The representation of the desired tag type in the case
	 *                database, which can be obtained by calling getTagNames
	 *                and/or addTagName.
	 *
	 * @param dsObjId data source object id
	 *
	 * @return A count of the content tags with the specified tag name, and for
	 *         the given data source
	 *
	 * @throws TskCoreException If there is an error getting the tags count from
	 *                          the case database.
	 */
	public long getContentTagsCountByTagName(TagName tagName, long dsObjId) throws TskCoreException {

		if (tagName.getId() == Tag.ID_NOT_SET) {
			throw new TskCoreException("TagName object is invalid, id not set");
		}

		CaseDbConnection connection = connections.getConnection();
		acquireSingleUserCaseReadLock();
		ResultSet resultSet = null;
		try {
			// "SELECT COUNT(*) AS count FROM content_tags as content_tags, tsk_files as tsk_files WHERE content_tags.obj_id = tsk_files.obj_id"
			//		+ " AND content_tags.tag_name_id = ? "
			//		+ " AND tsk_files.data_source_obj_id = ? "
			PreparedStatement statement = connection.getPreparedStatement(PREPARED_STATEMENT.COUNT_CONTENT_TAGS_BY_TAG_NAME_BY_DATASOURCE);
			statement.clearParameters();
			statement.setLong(1, tagName.getId());
			statement.setLong(2, dsObjId);

			resultSet = connection.executeQuery(statement);
			if (resultSet.next()) {
				return resultSet.getLong("count");
			} else {
				throw new TskCoreException("Error getting content_tags row count for tag name (tag_name_id = " + tagName.getId() + ")" + " for dsObjId = " + dsObjId);
			}
		} catch (SQLException ex) {
			throw new TskCoreException("Failed to get content_tags row count for  tag_name_id = " + tagName.getId() + "data source objID : " + dsObjId, ex);
		} finally {
			closeResultSet(resultSet);
			connection.close();
			releaseSingleUserCaseReadLock();
		}
	}

	/**
	 * Selects the rows in the content_tags table in the case database with a
	 * specified tag id.
	 *
	 * @param contentTagID the tag id of the ContentTag to retrieve.
	 *
	 * @return The content tag.
	 *
	 * @throws TskCoreException
	 */
	public ContentTag getContentTagByID(long contentTagID) throws TskCoreException {

		CaseDbConnection connection = connections.getConnection();
		acquireSingleUserCaseReadLock();
		ResultSet resultSet = null;
		ContentTag tag = null;
		try {
			// SELECT content_tags.tag_id, content_tags.obj_id, content_tags.tag_name_id, content_tags.comment, content_tags.begin_byte_offset, content_tags.end_byte_offset, tag_names.display_name, tag_names.description, tag_names.color, tag_names.knownStatus, tsk_examiners.login_name 
			//	FROM content_tags 
			//	INNER JOIN tag_names ON content_tags.tag_name_id = tag_names.tag_name_id 
			//	UTER LEFT JOIN tsk_examiners ON content_tags.examiner_id = tsk_examiners.examiner_id 
			//	WHERE tag_id = ?
			PreparedStatement statement = connection.getPreparedStatement(PREPARED_STATEMENT.SELECT_CONTENT_TAG_BY_ID);
			statement.clearParameters();
			statement.setLong(1, contentTagID);
			resultSet = connection.executeQuery(statement);

			while (resultSet.next()) {
				TagName tagName = new TagName(resultSet.getLong("tag_name_id"), resultSet.getString("display_name"),
						resultSet.getString("description"), TagName.HTML_COLOR.getColorByName(resultSet.getString("color")),
						TskData.FileKnown.valueOf(resultSet.getByte("knownStatus")));
				tag = new ContentTag(resultSet.getLong("tag_id"), getContentById(resultSet.getLong("obj_id")), tagName,
						resultSet.getString("comment"), resultSet.getLong("begin_byte_offset"), resultSet.getLong("end_byte_offset"), resultSet.getString("login_name"));
			}
			resultSet.close();

		} catch (SQLException ex) {
			throw new TskCoreException("Error getting content tag with id = " + contentTagID, ex);
		} finally {
			closeResultSet(resultSet);
			connection.close();
			releaseSingleUserCaseReadLock();
		}
		return tag;
	}

	/**
	 * Selects the rows in the content_tags table in the case database with a
	 * specified foreign key into the tag_names table.
	 *
	 * @param tagName A data transfer object (DTO) for the tag name to match.
	 *
	 * @return A list, possibly empty, of ContentTag data transfer objects
	 *         (DTOs) for the rows.
	 *
	 * @throws TskCoreException
	 */
	public List<ContentTag> getContentTagsByTagName(TagName tagName) throws TskCoreException {
		if (tagName.getId() == Tag.ID_NOT_SET) {
			throw new TskCoreException("TagName object is invalid, id not set");
		}
		CaseDbConnection connection = connections.getConnection();
		acquireSingleUserCaseReadLock();
		ResultSet resultSet = null;
		try {
			// SELECT content_tags.tag_id, content_tags.obj_id, content_tags.tag_name_id, content_tags.comment, content_tags.begin_byte_offset, content_tags.end_byte_offset, tsk_examiners.login_name 
			//	FROM content_tags 
			//  LEFT OUTER JOIN tsk_examiners ON content_tags.examiner_id = tsk_examiners.examiner_id 
			//	WHERE tag_name_id = ?
			PreparedStatement statement = connection.getPreparedStatement(PREPARED_STATEMENT.SELECT_CONTENT_TAGS_BY_TAG_NAME);
			statement.clearParameters();
			statement.setLong(1, tagName.getId());
			resultSet = connection.executeQuery(statement);
			ArrayList<ContentTag> tags = new ArrayList<ContentTag>();
			while (resultSet.next()) {
				ContentTag tag = new ContentTag(resultSet.getLong("tag_id"), getContentById(resultSet.getLong("obj_id")),
						tagName, resultSet.getString("comment"), resultSet.getLong("begin_byte_offset"), resultSet.getLong("end_byte_offset"), resultSet.getString("login_name"));  //NON-NLS
				tags.add(tag);
			}
			resultSet.close();
			return tags;
		} catch (SQLException ex) {
			throw new TskCoreException("Error getting content_tags rows (tag_name_id = " + tagName.getId() + ")", ex);
		} finally {
			closeResultSet(resultSet);
			connection.close();
			releaseSingleUserCaseReadLock();
		}
	}

	/**
	 * Gets content tags by tag name, for the given data source.
	 *
	 * @param tagName The tag name of interest.
	 * @param dsObjId data source object id
	 *
	 * @return A list, possibly empty, of the content tags with the specified
	 *         tag name, and for the given data source.
	 *
	 * @throws TskCoreException If there is an error getting the tags from the
	 *                          case database.
	 */
	public List<ContentTag> getContentTagsByTagName(TagName tagName, long dsObjId) throws TskCoreException {

		CaseDbConnection connection = connections.getConnection();
		acquireSingleUserCaseReadLock();
		ResultSet resultSet = null;
		try {

			//	SELECT content_tags.tag_id, content_tags.obj_id, content_tags.tag_name_id, content_tags.comment, content_tags.begin_byte_offset, content_tags.end_byte_offset, tag_names.display_name, tag_names.description, tag_names.color, tag_names.knownStatus, tsk_examiners.login_name 
			//	 FROM content_tags as content_tags, tsk_files as tsk_files 
			//	 LEFT OUTER JOIN tsk_examiners ON content_tags.examiner_id = tsk_examiners.examiner_id 
			//	 WHERE content_tags.obj_id = tsk_files.obj_id
			//	 AND content_tags.tag_name_id = ?
			//	 AND tsk_files.data_source_obj_id = ? 
			PreparedStatement statement = connection.getPreparedStatement(PREPARED_STATEMENT.SELECT_CONTENT_TAGS_BY_TAG_NAME_BY_DATASOURCE);
			statement.clearParameters();
			statement.setLong(1, tagName.getId());
			statement.setLong(2, dsObjId);
			resultSet = connection.executeQuery(statement);
			ArrayList<ContentTag> tags = new ArrayList<ContentTag>();
			while (resultSet.next()) {
				ContentTag tag = new ContentTag(resultSet.getLong("tag_id"), getContentById(resultSet.getLong("obj_id")),
						tagName, resultSet.getString("comment"), resultSet.getLong("begin_byte_offset"), resultSet.getLong("end_byte_offset"), resultSet.getString("login_name"));  //NON-NLS
				tags.add(tag);
			}
			resultSet.close();
			return tags;
		} catch (SQLException ex) {
			throw new TskCoreException("Failed to get content_tags row count for  tag_name_id = " + tagName.getId() + " data source objID : " + dsObjId, ex);
		} finally {
			closeResultSet(resultSet);
			connection.close();
			releaseSingleUserCaseReadLock();
		}
	}

	/**
	 * Selects the rows in the content_tags table in the case database with a
	 * specified foreign key into the tsk_objects table.
	 *
	 * @param content A data transfer object (DTO) for the content to match.
	 *
	 * @return A list, possibly empty, of ContentTag data transfer objects
	 *         (DTOs) for the rows.
	 *
	 * @throws TskCoreException
	 */
	public List<ContentTag> getContentTagsByContent(Content content) throws TskCoreException {
		CaseDbConnection connection = connections.getConnection();
		acquireSingleUserCaseReadLock();
		ResultSet resultSet = null;
		try {
			// SELECT content_tags.tag_id, content_tags.obj_id, content_tags.tag_name_id, content_tags.comment, content_tags.begin_byte_offset, content_tags.end_byte_offset, tag_names.display_name, tag_names.description, tag_names.color, tag_names.knownStatus, tsk_examiners.login_name 
			//	FROM content_tags 
			//	INNER JOIN tag_names ON content_tags.tag_name_id = tag_names.tag_name_id 
			//	LEFT OUTER JOIN tsk_examiners ON content_tags.examiner_id = tsk_examiners.examiner_id 
			//	WHERE content_tags.obj_id = ?
			PreparedStatement statement = connection.getPreparedStatement(PREPARED_STATEMENT.SELECT_CONTENT_TAGS_BY_CONTENT);
			statement.clearParameters();
			statement.setLong(1, content.getId());
			resultSet = connection.executeQuery(statement);
			ArrayList<ContentTag> tags = new ArrayList<ContentTag>();
			while (resultSet.next()) {
				TagName tagName = new TagName(resultSet.getLong("tag_name_id"), resultSet.getString("display_name"),
						resultSet.getString("description"), TagName.HTML_COLOR.getColorByName(resultSet.getString("color")),
						TskData.FileKnown.valueOf(resultSet.getByte("knownStatus")));  //NON-NLS
				ContentTag tag = new ContentTag(resultSet.getLong("tag_id"), content, tagName,
						resultSet.getString("comment"), resultSet.getLong("begin_byte_offset"), resultSet.getLong("end_byte_offset"), resultSet.getString("login_name"));  //NON-NLS
				tags.add(tag);
			}
			return tags;
		} catch (SQLException ex) {
			throw new TskCoreException("Error getting content tags data for content (obj_id = " + content.getId() + ")", ex);
		} finally {
			closeResultSet(resultSet);
			connection.close();
			releaseSingleUserCaseReadLock();
		}
	}

	/**
	 * Inserts a row into the blackboard_artifact_tags table in the case
	 * database.
	 *
	 * @param artifact The blackboard artifact to tag.
	 * @param tagName  The name to use for the tag.
	 * @param comment  A comment to store with the tag.
	 *
	 * @return A BlackboardArtifactTag data transfer object (DTO) for the new
	 *         row.
	 *
	 * @throws TskCoreException
	 */
	public BlackboardArtifactTag addBlackboardArtifactTag(BlackboardArtifact artifact, TagName tagName, String comment) throws TskCoreException {
		CaseDbConnection connection = connections.getConnection();
		acquireSingleUserCaseWriteLock();
		ResultSet resultSet = null;
		try {
			Examiner currentExaminer = getCurrentExaminer();
			// "INSERT INTO blackboard_artifact_tags (artifact_id, tag_name_id, comment, examiner_id) VALUES (?, ?, ?, ?)"), //NON-NLS
			PreparedStatement statement = connection.getPreparedStatement(PREPARED_STATEMENT.INSERT_ARTIFACT_TAG, Statement.RETURN_GENERATED_KEYS);
			statement.clearParameters();
			statement.setLong(1, artifact.getArtifactID());
			statement.setLong(2, tagName.getId());
			statement.setString(3, comment);
			statement.setLong(4, currentExaminer.getId());
			connection.executeUpdate(statement);
			resultSet = statement.getGeneratedKeys();
			resultSet.next();
			return new BlackboardArtifactTag(resultSet.getLong(1), //last_insert_rowid()
					artifact, getContentById(artifact.getObjectID()), tagName, comment, currentExaminer.getLoginName());
		} catch (SQLException ex) {
			throw new TskCoreException("Error adding row to blackboard_artifact_tags table (obj_id = " + artifact.getArtifactID() + ", tag_name_id = " + tagName.getId() + ")", ex);
		} finally {
			closeResultSet(resultSet);
			connection.close();
			releaseSingleUserCaseWriteLock();
		}
	}

	/*
	 * Deletes a row from the blackboard_artifact_tags table in the case
	 * database. @param tag A BlackboardArtifactTag data transfer object (DTO)
	 * representing the row to delete. @throws TskCoreException
	 */
	public void deleteBlackboardArtifactTag(BlackboardArtifactTag tag) throws TskCoreException {
		CaseDbConnection connection = connections.getConnection();
		acquireSingleUserCaseWriteLock();
		try {
			// DELETE FROM blackboard_artifact_tags WHERE tag_id = ?
			PreparedStatement statement = connection.getPreparedStatement(PREPARED_STATEMENT.DELETE_ARTIFACT_TAG);
			statement.clearParameters();
			statement.setLong(1, tag.getId());
			connection.executeUpdate(statement);
		} catch (SQLException ex) {
			throw new TskCoreException("Error deleting row from blackboard_artifact_tags table (id = " + tag.getId() + ")", ex);
		} finally {
			connection.close();
			releaseSingleUserCaseWriteLock();
		}
	}

	/**
	 * Selects all of the rows from the blackboard_artifacts_tags table in the
	 * case database.
	 *
	 * @return A list, possibly empty, of BlackboardArtifactTag data transfer
	 *         objects (DTOs) for the rows.
	 *
	 * @throws TskCoreException
	 */
	public List<BlackboardArtifactTag> getAllBlackboardArtifactTags() throws TskCoreException {
		CaseDbConnection connection = connections.getConnection();
		acquireSingleUserCaseReadLock();
		ResultSet resultSet = null;
		try {
			// SELECT blackboard_artifact_tags.tag_id, blackboard_artifact_tags.artifact_id, blackboard_artifact_tags.tag_name_id, blackboard_artifact_tags.comment, tag_names.display_name, tag_names.description, tag_names.color, tag_names.knownStatus, tsk_examiners.login_name
			//	FROM blackboard_artifact_tags 
			//	INNER JOIN tag_names ON blackboard_artifact_tags.tag_name_id = tag_names.tag_name_id 
			//	LEFT OUTER JOIN tsk_examiners ON blackboard_artifact_tags.examiner_id = tsk_examiners.examiner_id
			PreparedStatement statement = connection.getPreparedStatement(PREPARED_STATEMENT.SELECT_ARTIFACT_TAGS);
			resultSet = connection.executeQuery(statement);
			ArrayList<BlackboardArtifactTag> tags = new ArrayList<BlackboardArtifactTag>();
			while (resultSet.next()) {
				TagName tagName = new TagName(resultSet.getLong("tag_name_id"), resultSet.getString("display_name"),
						resultSet.getString("description"), TagName.HTML_COLOR.getColorByName(resultSet.getString("color")),
						TskData.FileKnown.valueOf(resultSet.getByte("knownStatus")));  //NON-NLS
				BlackboardArtifact artifact = getBlackboardArtifact(resultSet.getLong("artifact_id")); //NON-NLS
				Content content = getContentById(artifact.getObjectID());
				BlackboardArtifactTag tag = new BlackboardArtifactTag(resultSet.getLong("tag_id"),
						artifact, content, tagName, resultSet.getString("comment"), resultSet.getString("login_name"));  //NON-NLS
				tags.add(tag);
			}
			return tags;
		} catch (SQLException ex) {
			throw new TskCoreException("Error selecting rows from blackboard_artifact_tags table", ex);
		} finally {
			closeResultSet(resultSet);
			connection.close();
			releaseSingleUserCaseReadLock();
		}
	}

	/**
	 * Gets a count of the rows in the blackboard_artifact_tags table in the
	 * case database with a specified foreign key into the tag_names table.
	 *
	 * @param tagName A data transfer object (DTO) for the tag name to match.
	 *
	 * @return The count, possibly zero.
	 *
	 * @throws TskCoreException
	 */
	public long getBlackboardArtifactTagsCountByTagName(TagName tagName) throws TskCoreException {
		if (tagName.getId() == Tag.ID_NOT_SET) {
			throw new TskCoreException("TagName object is invalid, id not set");
		}
		CaseDbConnection connection = connections.getConnection();
		acquireSingleUserCaseReadLock();
		ResultSet resultSet = null;
		try {
			// SELECT COUNT(*) AS count FROM blackboard_artifact_tags WHERE tag_name_id = ?
			PreparedStatement statement = connection.getPreparedStatement(PREPARED_STATEMENT.COUNT_ARTIFACTS_BY_TAG_NAME);
			statement.clearParameters();
			statement.setLong(1, tagName.getId());
			resultSet = connection.executeQuery(statement);
			if (resultSet.next()) {
				return resultSet.getLong("count");
			} else {
				throw new TskCoreException("Error getting blackboard_artifact_tags row count for tag name (tag_name_id = " + tagName.getId() + ")");
			}
		} catch (SQLException ex) {
			throw new TskCoreException("Error getting blackboard artifact_content_tags row count for tag name (tag_name_id = " + tagName.getId() + ")", ex);
		} finally {
			closeResultSet(resultSet);
			connection.close();
			releaseSingleUserCaseReadLock();
		}
	}

	/**
	 * Gets an artifact tags count by tag name, for the given data source.
	 *
	 * @param tagName The representation of the desired tag type in the case
	 *                database, which can be obtained by calling getTagNames
	 *                and/or addTagName.
	 * @param dsObjId data source object id
	 *
	 * @return A count of the artifact tags with the specified tag name, for the
	 *         given data source.
	 *
	 * @throws TskCoreException If there is an error getting the tags count from
	 *                          the case database.
	 */
	public long getBlackboardArtifactTagsCountByTagName(TagName tagName, long dsObjId) throws TskCoreException {

		if (tagName.getId() == Tag.ID_NOT_SET) {
			throw new TskCoreException("TagName object is invalid, id not set");
		}

		CaseDbConnection connection = connections.getConnection();
		acquireSingleUserCaseReadLock();
		ResultSet resultSet = null;
		try {
			// "SELECT COUNT(*) AS count FROM blackboard_artifact_tags as artifact_tags, blackboard_artifacts AS arts WHERE artifact_tags.artifact_id = arts.artifact_id"
			//    + " AND artifact_tags.tag_name_id = ?"
			//	 + " AND arts.data_source_obj_id =  ? "
			PreparedStatement statement = connection.getPreparedStatement(PREPARED_STATEMENT.COUNT_ARTIFACTS_BY_TAG_NAME_BY_DATASOURCE);
			statement.clearParameters();
			statement.setLong(1, tagName.getId());
			statement.setLong(2, dsObjId);
			resultSet = connection.executeQuery(statement);
			if (resultSet.next()) {
				return resultSet.getLong("count");
			} else {
				throw new TskCoreException("Error getting blackboard_artifact_tags row count for tag name (tag_name_id = " + tagName.getId() + ")" + " for dsObjId = " + dsObjId);
			}
		} catch (SQLException ex) {
			throw new TskCoreException("Failed to get blackboard_artifact_tags row count for  tag_name_id = " + tagName.getId() + "data source objID : " + dsObjId, ex);
		} finally {
			closeResultSet(resultSet);
			connection.close();
			releaseSingleUserCaseReadLock();
		}
	}

	/**
	 * Selects the rows in the blackboard_artifacts_tags table in the case
	 * database with a specified foreign key into the tag_names table.
	 *
	 * @param tagName A data transfer object (DTO) for the tag name to match.
	 *
	 * @return A list, possibly empty, of BlackboardArtifactTag data transfer
	 *         objects (DTOs) for the rows.
	 *
	 * @throws TskCoreException
	 */
	public List<BlackboardArtifactTag> getBlackboardArtifactTagsByTagName(TagName tagName) throws TskCoreException {
		if (tagName.getId() == Tag.ID_NOT_SET) {
			throw new TskCoreException("TagName object is invalid, id not set");
		}
		CaseDbConnection connection = connections.getConnection();
		acquireSingleUserCaseReadLock();
		ResultSet resultSet = null;
		try {
			// SELECT blackboard_artifact_tags.tag_id, blackboard_artifact_tags.artifact_id, blackboard_artifact_tags.tag_name_id, blackboard_artifact_tags.comment, tsk_examiners.login_name 
			//	FROM blackboard_artifact_tags 
			//	LEFT OUTER JOIN tsk_examiners ON blackboard_artifact_tags.examiner_id = tsk_examiners.examiner_id 
			//	WHERE tag_name_id = ?
			PreparedStatement statement = connection.getPreparedStatement(PREPARED_STATEMENT.SELECT_ARTIFACT_TAGS_BY_TAG_NAME);
			statement.clearParameters();
			statement.setLong(1, tagName.getId());
			resultSet = connection.executeQuery(statement);
			ArrayList<BlackboardArtifactTag> tags = new ArrayList<BlackboardArtifactTag>();
			while (resultSet.next()) {
				BlackboardArtifact artifact = getBlackboardArtifact(resultSet.getLong("artifact_id")); //NON-NLS
				Content content = getContentById(artifact.getObjectID());
				BlackboardArtifactTag tag = new BlackboardArtifactTag(resultSet.getLong("tag_id"),
						artifact, content, tagName, resultSet.getString("comment"), resultSet.getString("login_name"));  //NON-NLS
				tags.add(tag);
			}
			return tags;
		} catch (SQLException ex) {
			throw new TskCoreException("Error getting blackboard artifact tags data (tag_name_id = " + tagName.getId() + ")", ex);
		} finally {
			closeResultSet(resultSet);
			connection.close();
			releaseSingleUserCaseReadLock();
		}
	}

	/**
	 * Gets artifact tags by tag name, for specified data source.
	 *
	 * @param tagName The representation of the desired tag type in the case
	 *                database, which can be obtained by calling getTagNames
	 *                and/or addTagName.
	 * @param dsObjId data source object id
	 *
	 * @return A list, possibly empty, of the artifact tags with the specified
	 *         tag name, for the specified data source.
	 *
	 * @throws TskCoreException If there is an error getting the tags from the
	 *                          case database.
	 */
	public List<BlackboardArtifactTag> getBlackboardArtifactTagsByTagName(TagName tagName, long dsObjId) throws TskCoreException {

		if (tagName.getId() == Tag.ID_NOT_SET) {
			throw new TskCoreException("TagName object is invalid, id not set");
		}

		CaseDbConnection connection = connections.getConnection();
		acquireSingleUserCaseReadLock();
		ResultSet resultSet = null;
		try {
			// SELECT SELECT artifact_tags.tag_id, artifact_tags.artifact_id, artifact_tags.tag_name_id, artifact_tags.comment, arts.obj_id, arts.artifact_obj_id, arts.data_source_obj_id, arts.artifact_type_id, arts.review_status_id, tsk_examiners.login_name 
			//	 FROM blackboard_artifact_tags as artifact_tags, blackboard_artifacts AS arts 
			//	 LEFT OUTER JOIN tsk_examiners ON artifact_tags.examiner_id = tsk_examiners.examiner_id 
			//	 WHERE artifact_tags.artifact_id = arts.artifact_id
			//	 AND artifact_tags.tag_name_id = ? 
			//	 AND arts.data_source_obj_id =  ?             
			PreparedStatement statement = connection.getPreparedStatement(PREPARED_STATEMENT.SELECT_ARTIFACT_TAGS_BY_TAG_NAME_BY_DATASOURCE);
			statement.clearParameters();
			statement.setLong(1, tagName.getId());
			statement.setLong(2, dsObjId);
			resultSet = connection.executeQuery(statement);
			ArrayList<BlackboardArtifactTag> tags = new ArrayList<BlackboardArtifactTag>();
			while (resultSet.next()) {
				BlackboardArtifact artifact = getBlackboardArtifact(resultSet.getLong("artifact_id")); //NON-NLS
				Content content = getContentById(artifact.getObjectID());
				BlackboardArtifactTag tag = new BlackboardArtifactTag(resultSet.getLong("tag_id"),
						artifact, content, tagName, resultSet.getString("comment"), resultSet.getString("login_name"));  //NON-NLS
				tags.add(tag);
			}
			return tags;
		} catch (SQLException ex) {
			throw new TskCoreException("Failed to get blackboard_artifact_tags row count for  tag_name_id = " + tagName.getId() + "data source objID : " + dsObjId, ex);
		} finally {
			closeResultSet(resultSet);
			connection.close();
			releaseSingleUserCaseReadLock();
		}

	}

	/**
	 * Selects the row in the blackboard artifact tags table in the case
	 * database with a specified tag id.
	 *
	 * @param artifactTagID the tag id of the BlackboardArtifactTag to retrieve.
	 *
	 * @return the BlackBoardArtifact Tag with the given tag id, or null if no
	 *         such tag could be found
	 *
	 * @throws TskCoreException
	 */
	public BlackboardArtifactTag getBlackboardArtifactTagByID(long artifactTagID) throws TskCoreException {

		CaseDbConnection connection = connections.getConnection();
		acquireSingleUserCaseReadLock();
		ResultSet resultSet = null;
		BlackboardArtifactTag tag = null;
		try {
			//SELECT blackboard_artifact_tags.tag_id, blackboard_artifact_tags.artifact_id, blackboard_artifact_tags.tag_name_id, blackboard_artifact_tags.comment, tag_names.display_name, tag_names.description, tag_names.color, tag_names.knownStatus, tsk_examiners.login_name 
			//	FROM blackboard_artifact_tags 
			//	INNER JOIN tag_names ON blackboard_artifact_tags.tag_name_id = tag_names.tag_name_id  
			//	LEFT OUTER JOIN tsk_examiners ON blackboard_artifact_tags.examiner_id = tsk_examiners.examiner_id 
			//	WHERE blackboard_artifact_tags.tag_id = ?
			PreparedStatement statement = connection.getPreparedStatement(PREPARED_STATEMENT.SELECT_ARTIFACT_TAG_BY_ID);
			statement.clearParameters();
			statement.setLong(1, artifactTagID);
			resultSet = connection.executeQuery(statement);

			while (resultSet.next()) {
				TagName tagName = new TagName(resultSet.getLong("tag_name_id"), resultSet.getString("display_name"),
						resultSet.getString("description"), TagName.HTML_COLOR.getColorByName(resultSet.getString("color")),
						TskData.FileKnown.valueOf(resultSet.getByte("knownStatus")));
				BlackboardArtifact artifact = getBlackboardArtifact(resultSet.getLong("artifact_id")); //NON-NLS
				Content content = getContentById(artifact.getObjectID());
				tag = new BlackboardArtifactTag(resultSet.getLong("tag_id"),
						artifact, content, tagName, resultSet.getString("comment"), resultSet.getString("login_name"));
			}
			resultSet.close();

		} catch (SQLException ex) {
			throw new TskCoreException("Error getting blackboard artifact tag with id = " + artifactTagID, ex);
		} finally {
			closeResultSet(resultSet);
			connection.close();
			releaseSingleUserCaseReadLock();
		}
		return tag;
	}

	/**
	 * Selects the rows in the blackboard_artifacts_tags table in the case
	 * database with a specified foreign key into the blackboard_artifacts
	 * table.
	 *
	 * @param artifact A data transfer object (DTO) for the artifact to match.
	 *
	 * @return A list, possibly empty, of BlackboardArtifactTag data transfer
	 *         objects (DTOs) for the rows.
	 *
	 * @throws TskCoreException
	 */
	public List<BlackboardArtifactTag> getBlackboardArtifactTagsByArtifact(BlackboardArtifact artifact) throws TskCoreException {
		CaseDbConnection connection = connections.getConnection();
		acquireSingleUserCaseReadLock();
		ResultSet resultSet = null;
		try {
			//  SELECT blackboard_artifact_tags.tag_id, blackboard_artifact_tags.artifact_id, blackboard_artifact_tags.tag_name_id, blackboard_artifact_tags.comment, tag_names.display_name, tag_names.description, tag_names.color, tag_names.knownStatus, tsk_examiners.login_name 
			//	FROM blackboard_artifact_tags 
			//	INNER JOIN tag_names ON blackboard_artifact_tags.tag_name_id = tag_names.tag_name_id 
			//	LEFT OUTER JOIN tsk_examiners ON blackboard_artifact_tags.examiner_id = tsk_examiners.examiner_id 
			//	WHERE blackboard_artifact_tags.artifact_id = ?
			PreparedStatement statement = connection.getPreparedStatement(PREPARED_STATEMENT.SELECT_ARTIFACT_TAGS_BY_ARTIFACT);
			statement.clearParameters();
			statement.setLong(1, artifact.getArtifactID());
			resultSet = connection.executeQuery(statement);
			ArrayList<BlackboardArtifactTag> tags = new ArrayList<BlackboardArtifactTag>();
			while (resultSet.next()) {
				TagName tagName = new TagName(resultSet.getLong("tag_name_id"), resultSet.getString("display_name"),
						resultSet.getString("description"), TagName.HTML_COLOR.getColorByName(resultSet.getString("color")),
						TskData.FileKnown.valueOf(resultSet.getByte("knownStatus")));  //NON-NLS
				Content content = getContentById(artifact.getObjectID());
				BlackboardArtifactTag tag = new BlackboardArtifactTag(resultSet.getLong("tag_id"),
						artifact, content, tagName, resultSet.getString("comment"), resultSet.getString("login_name"));  //NON-NLS
				tags.add(tag);
			}
			return tags;
		} catch (SQLException ex) {
			throw new TskCoreException("Error getting blackboard artifact tags data (artifact_id = " + artifact.getArtifactID() + ")", ex);
		} finally {
			closeResultSet(resultSet);
			connection.close();
			releaseSingleUserCaseReadLock();
		}
	}

	/**
	 * Change the path for an image in the database.
	 *
	 * @param newPath  New path to the image
	 * @param objectId Data source ID of the image
	 *
	 * @throws TskCoreException
	 */
	public void updateImagePath(String newPath, long objectId) throws TskCoreException {
		CaseDbConnection connection = connections.getConnection();
		acquireSingleUserCaseWriteLock();
		try {
			// UPDATE tsk_image_names SET name = ? WHERE obj_id = ?
			PreparedStatement statement = connection.getPreparedStatement(PREPARED_STATEMENT.UPDATE_IMAGE_PATH);
			statement.clearParameters();
			statement.setString(1, newPath);
			statement.setLong(2, objectId);
			connection.executeUpdate(statement);
		} catch (SQLException ex) {
			throw new TskCoreException("Error updating image path in database for object " + objectId, ex);
		} finally {
			connection.close();
			releaseSingleUserCaseWriteLock();
		}
	}

	/**
	 * Inserts a row into the reports table in the case database.
	 *
	 * @param localPath        The path of the report file, must be in the
	 *                         database directory (case directory in Autopsy) or
	 *                         one of its subdirectories.
	 * @param sourceModuleName The name of the module that created the report.
	 * @param reportName       The report name.
	 *
	 * @return A Report object for the new row.
	 *
	 * @throws TskCoreException
	 */
	public Report addReport(String localPath, String sourceModuleName, String reportName) throws TskCoreException {
		return addReport(localPath, sourceModuleName, reportName, null);
	}

	/**
	 * Inserts a row into the reports table in the case database.
	 *
	 * @param localPath        The path of the report file, must be in the
	 *                         database directory (case directory in Autopsy) or
	 *                         one of its subdirectories.
	 * @param sourceModuleName The name of the module that created the report.
	 * @param reportName       The report name.
	 * @param parent           The Content from which the report was created, if
	 *                         available.
	 *
	 * @return A Report object for the new row.
	 *
	 * @throws TskCoreException
	 */
	public Report addReport(String localPath, String sourceModuleName, String reportName, Content parent) throws TskCoreException {
		// Make sure the local path of the report is in the database directory
		// or one of its subdirectories.
		String relativePath = ""; //NON-NLS
		long createTime = 0;
		String localPathLower = localPath.toLowerCase();

		if (localPathLower.startsWith("http")) {
			relativePath = localPathLower;
			createTime = System.currentTimeMillis() / 1000;
		} else {
			/*
			 * Note: The following call to .relativize() may be dangerous in
			 * case-sensitive operating systems and should be looked at. For
			 * now, we are simply relativizing the paths as all lower case, then
			 * using the length of the result to pull out the appropriate number
			 * of characters from the localPath String.
			 */
			try {
				String casePathLower = getDbDirPath().toLowerCase();
				int length = new File(casePathLower).toURI().relativize(new File(localPathLower).toURI()).getPath().length();
				relativePath = new File(localPath.substring(localPathLower.length() - length)).getPath();
			} catch (IllegalArgumentException ex) {
				String errorMessage = String.format("Local path %s not in the database directory or one of its subdirectories", localPath);
				throw new TskCoreException(errorMessage, ex);
			}
			try {
				// get its file time
				java.io.File tempFile = new java.io.File(localPath);
				// Convert to UNIX epoch (seconds, not milliseconds).
				createTime = tempFile.lastModified() / 1000;
			} catch (Exception ex) {
				throw new TskCoreException("Could not get create time for report at " + localPath, ex);
			}
		}

		// Write the report data to the database.
		CaseDbConnection connection = connections.getConnection();
		acquireSingleUserCaseWriteLock();
		ResultSet resultSet = null;
		try {
			// Insert a row for the report into the tsk_objects table.
			// INSERT INTO tsk_objects (par_obj_id, type) VALUES (?, ?)
			long parentObjId = 0;
			if (parent != null) {
				parentObjId = parent.getId();
			}
			long objectId = addObject(parentObjId, TskData.ObjectType.REPORT.getObjectType(), connection);

			// INSERT INTO reports (obj_id, path, crtime, src_module_name, display_name) VALUES (?, ?, ?, ?, ?)
			PreparedStatement statement = connection.getPreparedStatement(PREPARED_STATEMENT.INSERT_REPORT);
			statement.clearParameters();
			statement.setLong(1, objectId);
			statement.setString(2, relativePath);
			statement.setLong(3, createTime);
			statement.setString(4, sourceModuleName);
			statement.setString(5, reportName);
			connection.executeUpdate(statement);
			return new Report(this, objectId, localPath, createTime, sourceModuleName, reportName, parent);
		} catch (SQLException ex) {
			throw new TskCoreException("Error adding report " + localPath + " to reports table", ex);
		} finally {
			closeResultSet(resultSet);
			connection.close();
			releaseSingleUserCaseWriteLock();
		}
	}

	/**
	 * Selects all of the rows from the reports table in the case database.
	 *
	 * @return A list, possibly empty, of Report data transfer objects (DTOs)
	 *         for the rows.
	 *
	 * @throws TskCoreException
	 */
	public List<Report> getAllReports() throws TskCoreException {
		CaseDbConnection connection = connections.getConnection();
		acquireSingleUserCaseReadLock();
		ResultSet resultSet = null;
		try {
			// SELECT * FROM reports
			PreparedStatement statement = connection.getPreparedStatement(PREPARED_STATEMENT.SELECT_REPORTS);
			resultSet = connection.executeQuery(statement);
			ArrayList<Report> reports = new ArrayList<Report>();
			while (resultSet.next()) {
				String localpath = resultSet.getString("path");
				if (localpath.toLowerCase().startsWith("http") == false) {
					// make path absolute
					localpath = Paths.get(getDbDirPath(), localpath).normalize().toString(); //NON-NLS
				}
				reports.add(new Report(this, resultSet.getLong("obj_id"), //NON-NLS
						localpath, //NON-NLS
						resultSet.getLong("crtime"), //NON-NLS
						resultSet.getString("src_module_name"), //NON-NLS
						resultSet.getString("report_name"), null));  //NON-NLS
			}
			return reports;
		} catch (SQLException ex) {
			throw new TskCoreException("Error querying reports table", ex);
		} finally {
			closeResultSet(resultSet);
			connection.close();
			releaseSingleUserCaseReadLock();
		}
	}

	/**
	 * Get a Report object for the given id.
	 *
	 * @param id
	 *
	 * @return A new Report object for the given id.
	 *
	 * @throws TskCoreException
	 */
	public Report getReportById(long id) throws TskCoreException {
		CaseDbConnection connection = connections.getConnection();
		acquireSingleUserCaseReadLock();
		ResultSet resultSet = null;
		Report report = null;
		try {
			// SELECT * FROM reports WHERE obj_id = ?
			PreparedStatement statement = connection.getPreparedStatement(PREPARED_STATEMENT.SELECT_REPORT_BY_ID);
			statement.clearParameters();
			statement.setLong(1, id);
			resultSet = connection.executeQuery(statement);

			if (resultSet.next()) {
				report = new Report(this, resultSet.getLong("obj_id"), //NON-NLS
						Paths.get(getDbDirPath(), resultSet.getString("path")).normalize().toString(), //NON-NLS
						resultSet.getLong("crtime"), //NON-NLS
						resultSet.getString("src_module_name"), //NON-NLS
						resultSet.getString("report_name"), null);  //NON-NLS
			} else {
				throw new TskCoreException("No report found for id: " + id);
			}
		} catch (SQLException ex) {
			throw new TskCoreException("Error querying reports table for id: " + id, ex);
		} finally {
			closeResultSet(resultSet);
			connection.close();
			releaseSingleUserCaseReadLock();
		}

		return report;
	}

	/**
	 * Deletes a row from the reports table in the case database.
	 *
	 * @param report A Report data transfer object (DTO) for the row to delete.
	 *
	 * @throws TskCoreException
	 */
	public void deleteReport(Report report) throws TskCoreException {
		CaseDbConnection connection = connections.getConnection();
		acquireSingleUserCaseWriteLock();
		try {
			// DELETE FROM reports WHERE reports.obj_id = ?
			PreparedStatement statement = connection.getPreparedStatement(PREPARED_STATEMENT.DELETE_REPORT);
			statement.setLong(1, report.getId());
			connection.executeUpdate(statement);
		} catch (SQLException ex) {
			throw new TskCoreException("Error querying reports table", ex);
		} finally {
			releaseSingleUserCaseWriteLock();
		}
	}

	static void closeResultSet(ResultSet resultSet) {
		if (resultSet != null) {
			try {
				resultSet.close();
			} catch (SQLException ex) {
				logger.log(Level.SEVERE, "Error closing ResultSet", ex); //NON-NLS
			}
		}
	}

	static void closeStatement(Statement statement) {
		if (statement != null) {
			try {
				statement.close();
			} catch (SQLException ex) {
				logger.log(Level.SEVERE, "Error closing Statement", ex); //NON-NLS

			}
		}
	}

	/**
	 * Sets the end date for the given ingest job
	 *
	 * @param ingestJobId The ingest job to set the end date for
	 * @param endDateTime The end date
	 *
	 * @throws TskCoreException If inserting into the database fails
	 */
	void setIngestJobEndDateTime(long ingestJobId, long endDateTime) throws TskCoreException {
		CaseDbConnection connection = connections.getConnection();
		acquireSingleUserCaseWriteLock();
		try {
			Statement statement = connection.createStatement();
			statement.executeUpdate("UPDATE ingest_jobs SET end_date_time=" + endDateTime + " WHERE ingest_job_id=" + ingestJobId + ";");
		} catch (SQLException ex) {
			throw new TskCoreException("Error updating the end date (ingest_job_id = " + ingestJobId + ".", ex);
		} finally {
			connection.close();
			releaseSingleUserCaseWriteLock();
		}
	}

	void setIngestJobStatus(long ingestJobId, IngestJobStatusType status) throws TskCoreException {
		CaseDbConnection connection = connections.getConnection();
		acquireSingleUserCaseWriteLock();
		try {
			Statement statement = connection.createStatement();
			statement.executeUpdate("UPDATE ingest_jobs SET status_id=" + status.ordinal() + " WHERE ingest_job_id=" + ingestJobId + ";");
		} catch (SQLException ex) {
			throw new TskCoreException("Error ingest job status (ingest_job_id = " + ingestJobId + ".", ex);
		} finally {
			connection.close();
			releaseSingleUserCaseWriteLock();
		}
	}

	/**
	 *
	 * @param dataSource    The datasource the ingest job is being run on
	 * @param hostName      The name of the host
	 * @param ingestModules The ingest modules being run during the ingest job.
	 *                      Should be in pipeline order.
	 * @param jobStart      The time the job started
	 * @param jobEnd        The time the job ended
	 * @param status        The ingest job status
	 * @param settingsDir   The directory of the job's settings
	 *
	 * @return An information object representing the ingest job added to the
	 *         database.
	 *
	 * @throws TskCoreException If adding the job to the database fails.
	 */
	public final IngestJobInfo addIngestJob(Content dataSource, String hostName, List<IngestModuleInfo> ingestModules, Date jobStart, Date jobEnd, IngestJobStatusType status, String settingsDir) throws TskCoreException {
		CaseDbConnection connection = connections.getConnection();
		acquireSingleUserCaseWriteLock();
		ResultSet resultSet = null;
		Statement statement;
		try {
			connection.beginTransaction();
			statement = connection.createStatement();
			PreparedStatement insertStatement = connection.getPreparedStatement(PREPARED_STATEMENT.INSERT_INGEST_JOB, Statement.RETURN_GENERATED_KEYS);
			insertStatement.setLong(1, dataSource.getId());
			insertStatement.setString(2, hostName);
			insertStatement.setLong(3, jobStart.getTime());
			insertStatement.setLong(4, jobEnd.getTime());
			insertStatement.setInt(5, status.ordinal());
			insertStatement.setString(6, settingsDir);
			connection.executeUpdate(insertStatement);
			resultSet = insertStatement.getGeneratedKeys();
			resultSet.next();
			long id = resultSet.getLong(1); //last_insert_rowid()
			for (int i = 0; i < ingestModules.size(); i++) {
				IngestModuleInfo ingestModule = ingestModules.get(i);
				statement.executeUpdate("INSERT INTO ingest_job_modules (ingest_job_id, ingest_module_id, pipeline_position) "
						+ "VALUES (" + id + ", " + ingestModule.getIngestModuleId() + ", " + i + ");");
			}
			resultSet.close();
			resultSet = null;
			connection.commitTransaction();
			return new IngestJobInfo(id, dataSource.getId(), hostName, jobStart, "", ingestModules, this);
		} catch (SQLException ex) {
			connection.rollbackTransaction();
			throw new TskCoreException("Error adding the ingest job.", ex);
		} finally {
			closeResultSet(resultSet);
			connection.close();
			releaseSingleUserCaseWriteLock();
		}
	}

	/**
	 * Adds the given ingest module to the database.
	 *
	 * @param displayName      The display name of the module
	 * @param factoryClassName The factory class name of the module.
	 * @param type             The type of the module.
	 * @param version          The version of the module.
	 *
	 * @return An ingest module info object representing the module added to the
	 *         db.
	 *
	 * @throws TskCoreException When the ingest module cannot be added.
	 */
	public final IngestModuleInfo addIngestModule(String displayName, String factoryClassName, IngestModuleType type, String version) throws TskCoreException {
		CaseDbConnection connection = connections.getConnection();
		ResultSet resultSet = null;
		Statement statement = null;
		String uniqueName = factoryClassName + "-" + displayName + "-" + type.toString() + "-" + version;
		acquireSingleUserCaseWriteLock();
		try {
			statement = connection.createStatement();
			resultSet = statement.executeQuery("SELECT * FROM ingest_modules WHERE unique_name = '" + uniqueName + "'");
			if (!resultSet.next()) {
				resultSet.close();
				resultSet = null;
				PreparedStatement insertStatement = connection.getPreparedStatement(PREPARED_STATEMENT.INSERT_INGEST_MODULE, Statement.RETURN_GENERATED_KEYS);
				insertStatement.setString(1, displayName);
				insertStatement.setString(2, uniqueName);
				insertStatement.setInt(3, type.ordinal());
				insertStatement.setString(4, version);
				connection.executeUpdate(insertStatement);
				resultSet = statement.getGeneratedKeys();
				resultSet.next();
				long id = resultSet.getLong(1); //last_insert_rowid()
				resultSet.close();
				resultSet = null;
				return new IngestModuleInfo(id, displayName, uniqueName, type, version);
			} else {
				return new IngestModuleInfo(resultSet.getInt("ingest_module_id"), resultSet.getString("display_name"),
						resultSet.getString("unique_name"), IngestModuleType.fromID(resultSet.getInt("type_id")), resultSet.getString("version"));
			}
		} catch (SQLException ex) {
			try {
				closeStatement(statement);
				statement = connection.createStatement();
				resultSet = statement.executeQuery("SELECT * FROM ingest_modules WHERE unique_name = '" + uniqueName + "'");
				if (resultSet.next()) {
					return new IngestModuleInfo(resultSet.getInt("ingest_module_id"), resultSet.getString("display_name"),
							uniqueName, IngestModuleType.fromID(resultSet.getInt("type_id")), resultSet.getString("version"));
				} else {
					throw new TskCoreException("Couldn't add new module to database.", ex);
				}
			} catch (SQLException ex1) {
				throw new TskCoreException("Couldn't add new module to database.", ex1);
			}
		} finally {
			closeResultSet(resultSet);
			closeStatement(statement);
			connection.close();
			releaseSingleUserCaseWriteLock();
		}
	}

	/**
	 * Gets all of the ingest jobs that have been run.
	 *
	 * @return The information about the ingest jobs that have been run
	 *
	 * @throws TskCoreException If there is a problem getting the ingest jobs
	 */
	public final List<IngestJobInfo> getIngestJobs() throws TskCoreException {
		CaseDbConnection connection = connections.getConnection();
		ResultSet resultSet = null;
		Statement statement = null;
		List<IngestJobInfo> ingestJobs = new ArrayList<IngestJobInfo>();
		acquireSingleUserCaseReadLock();
		try {
			statement = connection.createStatement();
			resultSet = statement.executeQuery("SELECT * FROM ingest_jobs");
			while (resultSet.next()) {
				ingestJobs.add(new IngestJobInfo(resultSet.getInt("ingest_job_id"), resultSet.getLong("obj_id"),
						resultSet.getString("host_name"), new Date(resultSet.getLong("start_date_time")),
						new Date(resultSet.getLong("end_date_time")), IngestJobStatusType.fromID(resultSet.getInt("status_id")),
						resultSet.getString("settings_dir"), this.getIngestModules(resultSet.getInt("ingest_job_id"), connection), this));
			}
			return ingestJobs;
		} catch (SQLException ex) {
			throw new TskCoreException("Couldn't get the ingest jobs.", ex);
		} finally {
			closeResultSet(resultSet);
			closeStatement(statement);
			connection.close();
			releaseSingleUserCaseReadLock();
		}
	}

	/**
	 * Gets the ingest modules associated with the ingest job
	 *
	 * @param ingestJobId The id of the ingest job to get ingest modules for
	 * @param connection  The database connection
	 *
	 * @return The ingest modules of the job
	 *
	 * @throws SQLException If it fails to get the modules from the db.
	 */
	private List<IngestModuleInfo> getIngestModules(int ingestJobId, CaseDbConnection connection) throws SQLException {
		ResultSet resultSet = null;
		Statement statement = null;
		List<IngestModuleInfo> ingestModules = new ArrayList<IngestModuleInfo>();
		acquireSingleUserCaseReadLock();
		try {
			statement = connection.createStatement();
			resultSet = statement.executeQuery("SELECT ingest_job_modules.ingest_module_id AS ingest_module_id, "
					+ "ingest_job_modules.pipeline_position AS pipeline_position, "
					+ "ingest_modules.display_name AS display_name, ingest_modules.unique_name AS unique_name, "
					+ "ingest_modules.type_id AS type_id, ingest_modules.version AS version "
					+ "FROM ingest_job_modules, ingest_modules "
					+ "WHERE ingest_job_modules.ingest_job_id = " + ingestJobId + " "
					+ "AND ingest_modules.ingest_module_id = ingest_job_modules.ingest_module_id "
					+ "ORDER BY (ingest_job_modules.pipeline_position);");
			while (resultSet.next()) {
				ingestModules.add(new IngestModuleInfo(resultSet.getInt("ingest_module_id"), resultSet.getString("display_name"),
						resultSet.getString("unique_name"), IngestModuleType.fromID(resultSet.getInt("type_id")), resultSet.getString("version")));
			}
			return ingestModules;
		} finally {
			closeResultSet(resultSet);
			closeStatement(statement);
			releaseSingleUserCaseReadLock();

		}
	}

	/**
	 * Stores a pair of object ID and its type
	 */
	static class ObjectInfo {

		private long id;
		private TskData.ObjectType type;

		ObjectInfo(long id, ObjectType type) {
			this.id = id;
			this.type = type;
		}

		long getId() {
			return id;
		}

		TskData.ObjectType getType() {
			return type;
		}
	}

	private interface DbCommand {

		void execute() throws SQLException;
	}

	private enum PREPARED_STATEMENT {

		SELECT_ARTIFACTS_BY_TYPE("SELECT artifact_id, obj_id FROM blackboard_artifacts " //NON-NLS
				+ "WHERE artifact_type_id = ?"), //NON-NLS
		COUNT_ARTIFACTS_OF_TYPE("SELECT COUNT(*) AS count FROM blackboard_artifacts WHERE artifact_type_id = ? AND review_status_id != " + BlackboardArtifact.ReviewStatus.REJECTED.getID()), //NON-NLS
		COUNT_ARTIFACTS_FROM_SOURCE("SELECT COUNT(*) AS count FROM blackboard_artifacts WHERE obj_id = ? AND review_status_id != " + BlackboardArtifact.ReviewStatus.REJECTED.getID()), //NON-NLS
		COUNT_ARTIFACTS_BY_SOURCE_AND_TYPE("SELECT COUNT(*) AS count FROM blackboard_artifacts WHERE obj_id = ? AND artifact_type_id = ? AND review_status_id != " + BlackboardArtifact.ReviewStatus.REJECTED.getID()), //NON-NLS
		SELECT_FILES_BY_PARENT("SELECT tsk_files.* " //NON-NLS
				+ "FROM tsk_objects INNER JOIN tsk_files " //NON-NLS
				+ "ON tsk_objects.obj_id=tsk_files.obj_id " //NON-NLS
				+ "WHERE (tsk_objects.par_obj_id = ? ) " //NON-NLS
				+ "ORDER BY tsk_files.meta_type DESC, LOWER(tsk_files.name)"), //NON-NLS
		SELECT_FILES_BY_PARENT_AND_TYPE("SELECT tsk_files.* " //NON-NLS
				+ "FROM tsk_objects INNER JOIN tsk_files " //NON-NLS
				+ "ON tsk_objects.obj_id=tsk_files.obj_id " //NON-NLS
				+ "WHERE (tsk_objects.par_obj_id = ? AND tsk_files.type = ? ) " //NON-NLS
				+ "ORDER BY tsk_files.dir_type, LOWER(tsk_files.name)"), //NON-NLS
		SELECT_FILE_IDS_BY_PARENT("SELECT tsk_files.obj_id AS obj_id " //NON-NLS
				+ "FROM tsk_objects INNER JOIN tsk_files " //NON-NLS
				+ "ON tsk_objects.obj_id=tsk_files.obj_id " //NON-NLS
				+ "WHERE (tsk_objects.par_obj_id = ?)"), //NON-NLS
		SELECT_FILE_IDS_BY_PARENT_AND_TYPE("SELECT tsk_files.obj_id AS obj_id " //NON-NLS
				+ "FROM tsk_objects INNER JOIN tsk_files " //NON-NLS
				+ "ON tsk_objects.obj_id=tsk_files.obj_id " //NON-NLS
				+ "WHERE (tsk_objects.par_obj_id = ? " //NON-NLS
				+ "AND tsk_files.type = ? )"), //NON-NLS
		SELECT_FILE_BY_ID("SELECT * FROM tsk_files WHERE obj_id = ? LIMIT 1"), //NON-NLS
		SELECT_ARTIFACT_BY_ARTIFACT_OBJ_ID("SELECT * FROM blackboard_artifacts WHERE artifact_obj_id = ? LIMIT 1"),
		SELECT_ARTIFACT_BY_ARTIFACT_ID("SELECT * FROM blackboard_artifacts WHERE artifact_id = ? LIMIT 1"),
		INSERT_ARTIFACT("INSERT INTO blackboard_artifacts (artifact_id, obj_id, artifact_obj_id, data_source_obj_id, artifact_type_id, review_status_id) " //NON-NLS
				+ "VALUES (?, ?, ?, ?, ?," + BlackboardArtifact.ReviewStatus.UNDECIDED.getID() + ")"), //NON-NLS
		POSTGRESQL_INSERT_ARTIFACT("INSERT INTO blackboard_artifacts (artifact_id, obj_id, artifact_obj_id, data_source_obj_id, artifact_type_id, review_status_id) " //NON-NLS
				+ "VALUES (DEFAULT, ?, ?, ?, ?," + BlackboardArtifact.ReviewStatus.UNDECIDED.getID() + ")"), //NON-NLS
		INSERT_STRING_ATTRIBUTE("INSERT INTO blackboard_attributes (artifact_id, artifact_type_id, source, context, attribute_type_id, value_type, value_text) " //NON-NLS
				+ "VALUES (?,?,?,?,?,?,?)"), //NON-NLS
		INSERT_BYTE_ATTRIBUTE("INSERT INTO blackboard_attributes (artifact_id, artifact_type_id, source, context, attribute_type_id, value_type, value_byte) " //NON-NLS
				+ "VALUES (?,?,?,?,?,?,?)"), //NON-NLS
		INSERT_INT_ATTRIBUTE("INSERT INTO blackboard_attributes (artifact_id, artifact_type_id, source, context, attribute_type_id, value_type, value_int32) " //NON-NLS
				+ "VALUES (?,?,?,?,?,?,?)"), //NON-NLS
		INSERT_LONG_ATTRIBUTE("INSERT INTO blackboard_attributes (artifact_id, artifact_type_id, source, context, attribute_type_id, value_type, value_int64) " //NON-NLS
				+ "VALUES (?,?,?,?,?,?,?)"), //NON-NLS
		INSERT_DOUBLE_ATTRIBUTE("INSERT INTO blackboard_attributes (artifact_id, artifact_type_id, source, context, attribute_type_id, value_type, value_double) " //NON-NLS
				+ "VALUES (?,?,?,?,?,?,?)"), //NON-NLS
		SELECT_FILES_BY_DATA_SOURCE_AND_NAME("SELECT * FROM tsk_files WHERE LOWER(name) LIKE LOWER(?) AND LOWER(name) NOT LIKE LOWER('%journal%') AND data_source_obj_id = ?"), //NON-NLS
		SELECT_FILES_BY_DATA_SOURCE_AND_PARENT_PATH_AND_NAME("SELECT * FROM tsk_files WHERE LOWER(name) LIKE LOWER(?) AND LOWER(name) NOT LIKE LOWER('%journal%') AND LOWER(parent_path) LIKE LOWER(?) AND data_source_obj_id = ?"), //NON-NLS
		UPDATE_FILE_MD5("UPDATE tsk_files SET md5 = ? WHERE obj_id = ?"), //NON-NLS
		UPDATE_IMAGE_MD5("UPDATE tsk_image_info SET md5 = ? WHERE obj_id = ?"), //NON-NLS
		UPDATE_IMAGE_SHA1("UPDATE tsk_image_info SET sha1 = ? WHERE obj_id = ?"), //NON-NLS
		UPDATE_IMAGE_SHA256("UPDATE tsk_image_info SET sha256 = ? WHERE obj_id = ?"), //NON-NLS
		SELECT_IMAGE_MD5("SELECT md5 FROM tsk_image_info WHERE obj_id = ?"), //NON-NLS
		SELECT_IMAGE_SHA1("SELECT sha1 FROM tsk_image_info WHERE obj_id = ?"), //NON-NLS
		SELECT_IMAGE_SHA256("SELECT sha256 FROM tsk_image_info WHERE obj_id = ?"), //NON-NLS
		SELECT_LOCAL_PATH_FOR_FILE("SELECT path FROM tsk_files_path WHERE obj_id = ?"), //NON-NLS
		SELECT_ENCODING_FOR_FILE("SELECT encoding_type FROM tsk_files_path WHERE obj_id = ?"), // NON-NLS
		SELECT_LOCAL_PATH_AND_ENCODING_FOR_FILE("SELECT path, encoding_type FROM tsk_files_path WHERE obj_id = ?"), // NON_NLS
		SELECT_PATH_FOR_FILE("SELECT parent_path FROM tsk_files WHERE obj_id = ?"), //NON-NLS
		SELECT_FILE_NAME("SELECT name FROM tsk_files WHERE obj_id = ?"), //NON-NLS
		SELECT_DERIVED_FILE("SELECT derived_id, rederive FROM tsk_files_derived WHERE obj_id = ?"), //NON-NLS
		SELECT_FILE_DERIVATION_METHOD("SELECT tool_name, tool_version, other FROM tsk_files_derived_method WHERE derived_id = ?"), //NON-NLS
		SELECT_MAX_OBJECT_ID("SELECT MAX(obj_id) AS max_obj_id FROM tsk_objects"), //NON-NLS
		INSERT_OBJECT("INSERT INTO tsk_objects (par_obj_id, type) VALUES (?, ?)"), //NON-NLS
		INSERT_FILE("INSERT INTO tsk_files (obj_id, fs_obj_id, name, type, has_path, dir_type, meta_type, dir_flags, meta_flags, size, ctime, crtime, atime, mtime, parent_path, data_source_obj_id,extension) " //NON-NLS
				+ "VALUES (?, ?, ?, ?, ?, ?, ?, ?, ?, ?, ?, ?, ?, ?, ?, ?,?)"), //NON-NLS
		UPDATE_DERIVED_FILE("UPDATE tsk_files SET type = ?, dir_type = ?, meta_type = ?, dir_flags = ?,  meta_flags = ?, size= ?, ctime= ?, crtime= ?, atime= ?, mtime= ?, mime_type = ?  "
				+ "WHERE obj_id = ?"), //NON-NLS
		INSERT_LAYOUT_FILE("INSERT INTO tsk_file_layout (obj_id, byte_start, byte_len, sequence) " //NON-NLS
				+ "VALUES (?, ?, ?, ?)"), //NON-NLS
		INSERT_LOCAL_PATH("INSERT INTO tsk_files_path (obj_id, path, encoding_type) VALUES (?, ?, ?)"), //NON-NLS
		UPDATE_LOCAL_PATH("UPDATE tsk_files_path SET path = ?, encoding_type = ? WHERE obj_id = ?"), //NON-NLS
		COUNT_CHILD_OBJECTS_BY_PARENT("SELECT COUNT(obj_id) AS count FROM tsk_objects WHERE par_obj_id = ?"), //NON-NLS
		SELECT_FILE_SYSTEM_BY_OBJECT("SELECT fs_obj_id from tsk_files WHERE obj_id=?"), //NON-NLS
		SELECT_TAG_NAMES("SELECT * FROM tag_names"), //NON-NLS
		SELECT_TAG_NAMES_IN_USE("SELECT * FROM tag_names " //NON-NLS
				+ "WHERE tag_name_id IN " //NON-NLS
				+ "(SELECT tag_name_id from content_tags UNION SELECT tag_name_id FROM blackboard_artifact_tags)"), //NON-NLS
		SELECT_TAG_NAMES_IN_USE_BY_DATASOURCE("SELECT * FROM tag_names "
				+ "WHERE tag_name_id IN "
				+ "( SELECT content_tags.tag_name_id as tag_name_id "
				+ "FROM content_tags as content_tags, tsk_files as tsk_files"
				+ " WHERE content_tags.obj_id = tsk_files.obj_id"
				+ " AND tsk_files.data_source_obj_id =  ?"
				+ " UNION "
				+ "SELECT artifact_tags.tag_name_id as tag_name_id "
				+ " FROM blackboard_artifact_tags as artifact_tags, blackboard_artifacts AS arts "
				+ " WHERE artifact_tags.artifact_id = arts.artifact_id"
				+ " AND arts.data_source_obj_id =  ?"
				+ " )"),
		INSERT_TAG_NAME("INSERT INTO tag_names (display_name, description, color, knownStatus) VALUES (?, ?, ?, ?)"), //NON-NLS
		INSERT_CONTENT_TAG("INSERT INTO content_tags (obj_id, tag_name_id, comment, begin_byte_offset, end_byte_offset, examiner_id) VALUES (?, ?, ?, ?, ?, ?)"), //NON-NLS
		DELETE_CONTENT_TAG("DELETE FROM content_tags WHERE tag_id = ?"), //NON-NLS
		COUNT_CONTENT_TAGS_BY_TAG_NAME("SELECT COUNT(*) AS count FROM content_tags WHERE tag_name_id = ?"), //NON-NLS
		COUNT_CONTENT_TAGS_BY_TAG_NAME_BY_DATASOURCE(
				"SELECT COUNT(*) AS count FROM content_tags as content_tags, tsk_files as tsk_files WHERE content_tags.obj_id = tsk_files.obj_id"
				+ " AND content_tags.tag_name_id = ? "
				+ " AND tsk_files.data_source_obj_id = ? "
		),
		SELECT_CONTENT_TAGS("SELECT content_tags.tag_id, content_tags.obj_id, content_tags.tag_name_id, content_tags.comment, content_tags.begin_byte_offset, content_tags.end_byte_offset, tag_names.display_name, tag_names.description, tag_names.color, tag_names.knownStatus, tsk_examiners.login_name "
				+ "FROM content_tags "
				+ "INNER JOIN tag_names ON content_tags.tag_name_id = tag_names.tag_name_id "
				+ "LEFT OUTER JOIN tsk_examiners ON content_tags.examiner_id = tsk_examiners.examiner_id"), //NON-NLS
		SELECT_CONTENT_TAGS_BY_TAG_NAME("SELECT content_tags.tag_id, content_tags.obj_id, content_tags.tag_name_id, content_tags.comment, content_tags.begin_byte_offset, content_tags.end_byte_offset, tsk_examiners.login_name "
				+ "FROM content_tags "
				+ "LEFT OUTER JOIN tsk_examiners ON content_tags.examiner_id = tsk_examiners.examiner_id "
				+ "WHERE tag_name_id = ?"), //NON-NLS
		SELECT_CONTENT_TAGS_BY_TAG_NAME_BY_DATASOURCE("SELECT content_tags.tag_id, content_tags.obj_id, content_tags.tag_name_id, content_tags.comment, content_tags.begin_byte_offset, content_tags.end_byte_offset, tag_names.display_name, tag_names.description, tag_names.color, tag_names.knownStatus, tsk_examiners.login_name "
				+ "FROM content_tags as content_tags, tsk_files as tsk_files "
				+ "LEFT OUTER JOIN tsk_examiners ON content_tags.examiner_id = tsk_examiners.examiner_id "
				+ "WHERE content_tags.obj_id = tsk_files.obj_id"
				+ " AND content_tags.tag_name_id = ?"
				+ " AND tsk_files.data_source_obj_id = ? "),
		SELECT_CONTENT_TAG_BY_ID("SELECT content_tags.tag_id, content_tags.obj_id, content_tags.tag_name_id, content_tags.comment, content_tags.begin_byte_offset, content_tags.end_byte_offset, tag_names.display_name, tag_names.description, tag_names.color, tag_names.knownStatus, tsk_examiners.login_name "
				+ "FROM content_tags "
				+ "INNER JOIN tag_names ON content_tags.tag_name_id = tag_names.tag_name_id "
				+ "LEFT OUTER JOIN tsk_examiners ON content_tags.examiner_id = tsk_examiners.examiner_id "
				+ "WHERE tag_id = ?"), //NON-NLS
		SELECT_CONTENT_TAGS_BY_CONTENT("SELECT content_tags.tag_id, content_tags.obj_id, content_tags.tag_name_id, content_tags.comment, content_tags.begin_byte_offset, content_tags.end_byte_offset, tag_names.display_name, tag_names.description, tag_names.color, tag_names.knownStatus, tsk_examiners.login_name "
				+ "FROM content_tags "
				+ "INNER JOIN tag_names ON content_tags.tag_name_id = tag_names.tag_name_id "
				+ "LEFT OUTER JOIN tsk_examiners ON content_tags.examiner_id = tsk_examiners.examiner_id "
				+ "WHERE content_tags.obj_id = ?"), //NON-NLS
		INSERT_ARTIFACT_TAG("INSERT INTO blackboard_artifact_tags (artifact_id, tag_name_id, comment, examiner_id) "
				+ "VALUES (?, ?, ?, ?)"), //NON-NLS
		DELETE_ARTIFACT_TAG("DELETE FROM blackboard_artifact_tags WHERE tag_id = ?"), //NON-NLS
		SELECT_ARTIFACT_TAGS("SELECT blackboard_artifact_tags.tag_id, blackboard_artifact_tags.artifact_id, blackboard_artifact_tags.tag_name_id, blackboard_artifact_tags.comment, tag_names.display_name, tag_names.description, tag_names.color, tag_names.knownStatus, tsk_examiners.login_name "
				+ "FROM blackboard_artifact_tags "
				+ "INNER JOIN tag_names ON blackboard_artifact_tags.tag_name_id = tag_names.tag_name_id "
				+ "LEFT OUTER JOIN tsk_examiners ON blackboard_artifact_tags.examiner_id = tsk_examiners.examiner_id"), //NON-NLS
		COUNT_ARTIFACTS_BY_TAG_NAME("SELECT COUNT(*) AS count FROM blackboard_artifact_tags WHERE tag_name_id = ?"), //NON-NLS
		COUNT_ARTIFACTS_BY_TAG_NAME_BY_DATASOURCE("SELECT COUNT(*) AS count FROM blackboard_artifact_tags as artifact_tags, blackboard_artifacts AS arts WHERE artifact_tags.artifact_id = arts.artifact_id"
				+ " AND artifact_tags.tag_name_id = ?"
				+ " AND arts.data_source_obj_id =  ? "),
		SELECT_ARTIFACT_TAGS_BY_TAG_NAME("SELECT blackboard_artifact_tags.tag_id, blackboard_artifact_tags.artifact_id, blackboard_artifact_tags.tag_name_id, blackboard_artifact_tags.comment, tsk_examiners.login_name "
				+ "FROM blackboard_artifact_tags "
				+ "LEFT OUTER JOIN tsk_examiners ON blackboard_artifact_tags.examiner_id = tsk_examiners.examiner_id "
				+ "WHERE tag_name_id = ?"), //NON-NLS
		SELECT_ARTIFACT_TAGS_BY_TAG_NAME_BY_DATASOURCE("SELECT SELECT artifact_tags.tag_id, artifact_tags.artifact_id, artifact_tags.tag_name_id, artifact_tags.comment, arts.obj_id, arts.artifact_obj_id, arts.data_source_obj_id, arts.artifact_type_id, arts.review_status_id, tsk_examiners.login_name "
				+ "FROM blackboard_artifact_tags as artifact_tags, blackboard_artifacts AS arts "
				+ "LEFT OUTER JOIN tsk_examiners ON artifact_tags.examiner_id = tsk_examiners.examiner_id "
				+ "WHERE artifact_tags.artifact_id = arts.artifact_id"
				+ " AND artifact_tags.tag_name_id = ? "
				+ " AND arts.data_source_obj_id =  ? "),
		SELECT_ARTIFACT_TAG_BY_ID("SELECT blackboard_artifact_tags.tag_id, blackboard_artifact_tags.artifact_id, blackboard_artifact_tags.tag_name_id, blackboard_artifact_tags.comment, tag_names.display_name, tag_names.description, tag_names.color, tag_names.knownStatus, tsk_examiners.login_name "
				+ "FROM blackboard_artifact_tags "
				+ "INNER JOIN tag_names ON blackboard_artifact_tags.tag_name_id = tag_names.tag_name_id  "
				+ "LEFT OUTER JOIN tsk_examiners ON blackboard_artifact_tags.examiner_id = tsk_examiners.examiner_id "
				+ "WHERE blackboard_artifact_tags.tag_id = ?"), //NON-NLS
		SELECT_ARTIFACT_TAGS_BY_ARTIFACT("SELECT blackboard_artifact_tags.tag_id, blackboard_artifact_tags.artifact_id, blackboard_artifact_tags.tag_name_id, blackboard_artifact_tags.comment, tag_names.display_name, tag_names.description, tag_names.color, tag_names.knownStatus, tsk_examiners.login_name "
				+ "FROM blackboard_artifact_tags "
				+ "INNER JOIN tag_names ON blackboard_artifact_tags.tag_name_id = tag_names.tag_name_id "
				+ "LEFT OUTER JOIN tsk_examiners ON blackboard_artifact_tags.examiner_id = tsk_examiners.examiner_id "
				+ "WHERE blackboard_artifact_tags.artifact_id = ?"), //NON-NLS
		SELECT_REPORTS("SELECT * FROM reports"), //NON-NLS
		SELECT_REPORT_BY_ID("SELECT * FROM reports WHERE obj_id = ?"), //NON-NLS
		INSERT_REPORT("INSERT INTO reports (obj_id, path, crtime, src_module_name, report_name) VALUES (?, ?, ?, ?, ?)"), //NON-NLS
		DELETE_REPORT("DELETE FROM reports WHERE reports.obj_id = ?"), //NON-NLS
		INSERT_INGEST_JOB("INSERT INTO ingest_jobs (obj_id, host_name, start_date_time, end_date_time, status_id, settings_dir) VALUES (?, ?, ?, ?, ?, ?)"), //NON-NLS
		INSERT_INGEST_MODULE("INSERT INTO ingest_modules (display_name, unique_name, type_id, version) VALUES(?, ?, ?, ?)"), //NON-NLS
		SELECT_ATTR_BY_VALUE_BYTE("SELECT source FROM blackboard_attributes WHERE artifact_id = ? AND attribute_type_id = ? AND value_type = 4 AND value_byte = ?"), //NON-NLS
		UPDATE_ATTR_BY_VALUE_BYTE("UPDATE blackboard_attributes SET source = ? WHERE artifact_id = ? AND attribute_type_id = ? AND value_type = 4 AND value_byte = ?"), //NON-NLS
		UPDATE_IMAGE_PATH("UPDATE tsk_image_names SET name = ? WHERE obj_id = ?"), // NON-NLS 
		SELECT_ARTIFACT_OBJECTIDS_BY_PARENT("SELECT blackboard_artifacts.artifact_obj_id AS artifact_obj_id " //NON-NLS
				+ "FROM tsk_objects INNER JOIN blackboard_artifacts " //NON-NLS
				+ "ON tsk_objects.obj_id=blackboard_artifacts.obj_id " //NON-NLS
				+ "WHERE (tsk_objects.par_obj_id = ?)"),
		INSERT_OR_UPDATE_TAG_NAME_POSTGRES("INSERT INTO tag_names (display_name, description, color, knownStatus) VALUES (?, ?, ?, ?) ON CONFLICT (display_name) DO UPDATE SET description = ?, color = ?, knownStatus = ?"),
		INSERT_OR_UPDATE_TAG_NAME_SQLITE("WITH new (display_name, description, color, knownStatus) "
				+ "AS ( VALUES(?, ?, ?, ?)) INSERT OR REPLACE INTO tag_names "
				+ "(tag_name_id, display_name, description, color, knownStatus) "
				+ "SELECT old.tag_name_id, new.display_name, new.description, new.color, new.knownStatus "
				+ "FROM new LEFT JOIN tag_names AS old ON new.display_name = old.display_name"),
		SELECT_EXAMINER_BY_ID("SELECT * FROM tsk_examiners WHERE examiner_id = ?"),
		SELECT_EXAMINER_BY_LOGIN_NAME("SELECT * FROM tsk_examiners WHERE login_name = ?"),
		UPDATE_FILE_NAME("UPDATE tsk_files SET name = ? WHERE obj_id = ?"),
		UPDATE_IMAGE_NAME("UPDATE tsk_image_info SET display_name = ? WHERE obj_id = ?");
		private final String sql;

		private PREPARED_STATEMENT(String sql) {
			this.sql = sql;
		}

		String getSQL() {
			return sql;
		}
	}

	/**
	 * A class for the connection pool. This class will hand out connections of
	 * the appropriate type based on the subclass that is calling
	 * getPooledConnection();
	 */
	abstract private class ConnectionPool {

		private PooledDataSource pooledDataSource;

		public ConnectionPool() {
			pooledDataSource = null;
		}

		CaseDbConnection getConnection() throws TskCoreException {
			if (pooledDataSource == null) {
				throw new TskCoreException("Error getting case database connection - case is closed");
			}
			try {
				return getPooledConnection();
			} catch (SQLException exp) {
				throw new TskCoreException(exp.getMessage());
			}
		}

		void close() throws TskCoreException {
			if (pooledDataSource != null) {
				try {
					pooledDataSource.close();
				} catch (SQLException exp) {
					throw new TskCoreException(exp.getMessage());
				} finally {
					pooledDataSource = null;
				}
			}
		}

		abstract CaseDbConnection getPooledConnection() throws SQLException;

		public PooledDataSource getPooledDataSource() {
			return pooledDataSource;
		}

		public void setPooledDataSource(PooledDataSource pooledDataSource) {
			this.pooledDataSource = pooledDataSource;
		}
	}

	/**
	 * Handles the initial setup of SQLite database connections, as well as
	 * overriding getPooledConnection()
	 */
	private final class SQLiteConnections extends ConnectionPool {

		private final Map<String, String> configurationOverrides = new HashMap<String, String>();

		SQLiteConnections(String dbPath) throws SQLException {
			configurationOverrides.put("acquireIncrement", "2");
			configurationOverrides.put("initialPoolSize", "5");
			configurationOverrides.put("minPoolSize", "5");
			/*
			 * NOTE: max pool size and max statements are related. If you
			 * increase max pool size, then also increase statements.
			 */
			configurationOverrides.put("maxPoolSize", "20");
			configurationOverrides.put("maxStatements", "200");
			configurationOverrides.put("maxStatementsPerConnection", "20");

			SQLiteConfig config = new SQLiteConfig();
			config.setSynchronous(SQLiteConfig.SynchronousMode.OFF); // Reduce I/O operations, we have no OS crash recovery anyway.
			config.setReadUncommited(true);
			config.enforceForeignKeys(true); // Enforce foreign key constraints.
			SQLiteDataSource unpooled = new SQLiteDataSource(config);
			unpooled.setUrl("jdbc:sqlite:" + dbPath);
			setPooledDataSource((PooledDataSource) DataSources.pooledDataSource(unpooled, configurationOverrides));
		}

		@Override
		public CaseDbConnection getPooledConnection() throws SQLException {
			return new SQLiteConnection(getPooledDataSource().getConnection());
		}
	}

	/**
	 * Handles the initial setup of PostgreSQL database connections, as well as
	 * overriding getPooledConnection()
	 */
	private final class PostgreSQLConnections extends ConnectionPool {

		PostgreSQLConnections(String host, int port, String dbName, String userName, String password) throws PropertyVetoException, UnsupportedEncodingException {
			ComboPooledDataSource comboPooledDataSource = new ComboPooledDataSource();
			comboPooledDataSource.setDriverClass("org.postgresql.Driver"); //loads the jdbc driver
			comboPooledDataSource.setJdbcUrl("jdbc:postgresql://" + host + ":" + port + "/"
					+ URLEncoder.encode(dbName, StandardCharsets.UTF_8.toString()));
			comboPooledDataSource.setUser(userName);
			comboPooledDataSource.setPassword(password);
			comboPooledDataSource.setAcquireIncrement(2);
			comboPooledDataSource.setInitialPoolSize(5);
			comboPooledDataSource.setMinPoolSize(5);
			/*
			 * NOTE: max pool size and max statements are related. If you
			 * increase max pool size, then also increase statements.
			 */
			comboPooledDataSource.setMaxPoolSize(20);
			comboPooledDataSource.setMaxStatements(200);
			comboPooledDataSource.setMaxStatementsPerConnection(20);
			setPooledDataSource(comboPooledDataSource);
		}

		@Override
		public CaseDbConnection getPooledConnection() throws SQLException {
			return new PostgreSQLConnection(getPooledDataSource().getConnection());
		}
	}

	/**
	 * An abstract base class for case database connection objects.
	 */
	abstract class CaseDbConnection implements AutoCloseable {

		static final int SLEEP_LENGTH_IN_MILLISECONDS = 5000;
		static final int MAX_RETRIES = 20; //MAX_RETRIES * SLEEP_LENGTH_IN_MILLESECONDS = max time to hang attempting connection

		private class CreateStatement implements DbCommand {

			private final Connection connection;
			private Statement statement = null;

			CreateStatement(Connection connection) {
				this.connection = connection;
			}

			Statement getStatement() {
				return statement;
			}

			@Override
			public void execute() throws SQLException {
				statement = connection.createStatement();
			}
		}

		private class SetAutoCommit implements DbCommand {

			private final Connection connection;
			private final boolean mode;

			SetAutoCommit(Connection connection, boolean mode) {
				this.connection = connection;
				this.mode = mode;
			}

			@Override
			public void execute() throws SQLException {
				connection.setAutoCommit(mode);
			}
		}

		private class Commit implements DbCommand {

			private final Connection connection;

			Commit(Connection connection) {
				this.connection = connection;
			}

			@Override
			public void execute() throws SQLException {
				connection.commit();
			}
		}

		private class ExecuteQuery implements DbCommand {

			private final Statement statement;
			private final String query;
			private ResultSet resultSet;

			ExecuteQuery(Statement statement, String query) {
				this.statement = statement;
				this.query = query;
			}

			ResultSet getResultSet() {
				return resultSet;
			}

			@Override
			public void execute() throws SQLException {
				resultSet = statement.executeQuery(query);
			}
		}

		private class ExecutePreparedStatementQuery implements DbCommand {

			private final PreparedStatement preparedStatement;
			private ResultSet resultSet;

			ExecutePreparedStatementQuery(PreparedStatement preparedStatement) {
				this.preparedStatement = preparedStatement;
			}

			ResultSet getResultSet() {
				return resultSet;
			}

			@Override
			public void execute() throws SQLException {
				resultSet = preparedStatement.executeQuery();
			}
		}

		private class ExecutePreparedStatementUpdate implements DbCommand {

			private final PreparedStatement preparedStatement;

			ExecutePreparedStatementUpdate(PreparedStatement preparedStatement) {
				this.preparedStatement = preparedStatement;
			}

			@Override
			public void execute() throws SQLException {
				preparedStatement.executeUpdate();
			}
		}

		private class ExecuteStatementUpdate implements DbCommand {

			private final Statement statement;
			private final String updateCommand;

			ExecuteStatementUpdate(Statement statement, String updateCommand) {
				this.statement = statement;
				this.updateCommand = updateCommand;
			}

			@Override
			public void execute() throws SQLException {
				statement.executeUpdate(updateCommand);
			}
		}

		private class ExecuteStatementUpdateGenerateKeys implements DbCommand {

			private final Statement statement;
			private final int generateKeys;
			private final String updateCommand;

			ExecuteStatementUpdateGenerateKeys(Statement statement, String updateCommand, int generateKeys) {
				this.statement = statement;
				this.generateKeys = generateKeys;
				this.updateCommand = updateCommand;
			}

			@Override
			public void execute() throws SQLException {
				statement.executeUpdate(updateCommand, generateKeys);
			}
		}

		private class PrepareStatement implements DbCommand {

			private final Connection connection;
			private final String input;
			private PreparedStatement preparedStatement = null;

			PrepareStatement(Connection connection, String input) {
				this.connection = connection;
				this.input = input;
			}

			PreparedStatement getPreparedStatement() {
				return preparedStatement;
			}

			@Override
			public void execute() throws SQLException {
				preparedStatement = connection.prepareStatement(input);
			}
		}

		private class PrepareStatementGenerateKeys implements DbCommand {

			private final Connection connection;
			private final String input;
			private final int generateKeys;
			private PreparedStatement preparedStatement = null;

			PrepareStatementGenerateKeys(Connection connection, String input, int generateKeysInput) {
				this.connection = connection;
				this.input = input;
				this.generateKeys = generateKeysInput;
			}

			PreparedStatement getPreparedStatement() {
				return preparedStatement;
			}

			@Override
			public void execute() throws SQLException {
				preparedStatement = connection.prepareStatement(input, generateKeys);
			}
		}

		abstract void executeCommand(DbCommand command) throws SQLException;

		private final Connection connection;
		private final Map<PREPARED_STATEMENT, PreparedStatement> preparedStatements;

		CaseDbConnection(Connection connection) {
			this.connection = connection;
			preparedStatements = new EnumMap<PREPARED_STATEMENT, PreparedStatement>(PREPARED_STATEMENT.class);
		}

		boolean isOpen() {
			return this.connection != null;
		}

		PreparedStatement getPreparedStatement(PREPARED_STATEMENT statementKey) throws SQLException {
			return getPreparedStatement(statementKey, Statement.NO_GENERATED_KEYS);
		}

		PreparedStatement getPreparedStatement(PREPARED_STATEMENT statementKey, int generateKeys) throws SQLException {
			// Lazy statement preparation.
			PreparedStatement statement;
			if (this.preparedStatements.containsKey(statementKey)) {
				statement = this.preparedStatements.get(statementKey);
			} else {
				statement = prepareStatement(statementKey.getSQL(), generateKeys);
				this.preparedStatements.put(statementKey, statement);
			}
			return statement;
		}

		PreparedStatement prepareStatement(String sqlStatement, int generateKeys) throws SQLException {
			PrepareStatement prepareStatement = new PrepareStatement(this.getConnection(), sqlStatement);
			executeCommand(prepareStatement);
			return prepareStatement.getPreparedStatement();
		}

		Statement createStatement() throws SQLException {
			CreateStatement createStatement = new CreateStatement(this.connection);
			executeCommand(createStatement);
			return createStatement.getStatement();
		}

		void beginTransaction() throws SQLException {
			SetAutoCommit setAutoCommit = new SetAutoCommit(connection, false);
			executeCommand(setAutoCommit);
		}

		void commitTransaction() throws SQLException {
			Commit commit = new Commit(connection);
			executeCommand(commit);
			// You must turn auto commit back on when done with the transaction.
			SetAutoCommit setAutoCommit = new SetAutoCommit(connection, true);
			executeCommand(setAutoCommit);
		}

		/**
		 * A rollback that logs exceptions and does not throw, intended for
		 * "internal" use in SleuthkitCase methods where the exception that
		 * motivated the rollback is the exception to report to the client.
		 */
		void rollbackTransaction() {
			try {
				connection.rollback();
			} catch (SQLException e) {
				logger.log(Level.SEVERE, "Error rolling back transaction", e);
			}
			try {
				connection.setAutoCommit(true);
			} catch (SQLException e) {
				logger.log(Level.SEVERE, "Error restoring auto-commit", e);
			}
		}

		/**
		 * A rollback that throws, intended for use by the CaseDbTransaction
		 * class where client code is managing the transaction and the client
		 * may wish to know that the rollback failed.
		 *
		 * @throws SQLException
		 */
		void rollbackTransactionWithThrow() throws SQLException {
			try {
				connection.rollback();
			} finally {
				connection.setAutoCommit(true);
			}
		}

		ResultSet executeQuery(Statement statement, String query) throws SQLException {
			ExecuteQuery queryCommand = new ExecuteQuery(statement, query);
			executeCommand(queryCommand);
			return queryCommand.getResultSet();
		}

		/**
		 *
		 * @param statement The SQL statement to execute
		 *
		 * @return returns the ResultSet from the execution of the query
		 *
		 * @throws SQLException \ref query_database_page \ref
		 *                      insert_and_update_database_page
		 */
		ResultSet executeQuery(PreparedStatement statement) throws SQLException {
			ExecutePreparedStatementQuery executePreparedStatementQuery = new ExecutePreparedStatementQuery(statement);
			executeCommand(executePreparedStatementQuery);
			return executePreparedStatementQuery.getResultSet();
		}

		void executeUpdate(Statement statement, String update) throws SQLException {
			executeUpdate(statement, update, Statement.NO_GENERATED_KEYS);
		}

		void executeUpdate(Statement statement, String update, int generateKeys) throws SQLException {
			ExecuteStatementUpdate executeStatementUpdate = new ExecuteStatementUpdate(statement, update);
			executeCommand(executeStatementUpdate);
		}

		void executeUpdate(PreparedStatement statement) throws SQLException {
			ExecutePreparedStatementUpdate executePreparedStatementUpdate = new ExecutePreparedStatementUpdate(statement);
			executeCommand(executePreparedStatementUpdate);
		}

		/**
		 * Close the connection to the database.
		 */
		@Override
		public void close() {
			try {
				connection.close();
			} catch (SQLException ex) {
				logger.log(Level.SEVERE, "Unable to close connection to case database", ex);
			}
		}

		Connection getConnection() {
			return this.connection;
		}
	}

	/**
	 * A connection to an SQLite case database.
	 */
	private final class SQLiteConnection extends CaseDbConnection {

		private static final int DATABASE_LOCKED_ERROR = 0; // This should be 6 according to documentation, but it has been observed to be 0.
		private static final int SQLITE_BUSY_ERROR = 5;

		SQLiteConnection(Connection conn) {
			super(conn);
		}

		@Override
		void executeCommand(DbCommand command) throws SQLException {
			int retryCounter = 0;
			while (true) {
				try {
					command.execute(); // Perform the operation
					break;
				} catch (SQLException ex) {
					if ((ex.getErrorCode() == SQLITE_BUSY_ERROR || ex.getErrorCode() == DATABASE_LOCKED_ERROR) && retryCounter < MAX_RETRIES) {
						try {

							// We do not notify of error here, as this is not an
							// error condition. It is likely a temporary busy or
							// locked issue and we will retry.
							retryCounter++;
							Thread.sleep(SLEEP_LENGTH_IN_MILLISECONDS);
						} catch (InterruptedException exp) {
							Logger.getLogger(SleuthkitCase.class.getName()).log(Level.WARNING, "Unexpectedly unable to wait for database.", exp);
						}
					} else {
						throw ex;
					}
				}
			}
		}
	}

	/**
	 * A connection to a PostgreSQL case database.
	 */
	private final class PostgreSQLConnection extends CaseDbConnection {

		private final String COMMUNICATION_ERROR = PSQLState.COMMUNICATION_ERROR.getState();
		private final String SYSTEM_ERROR = PSQLState.SYSTEM_ERROR.getState();
		private final String UNKNOWN_STATE = PSQLState.UNKNOWN_STATE.getState();
		private static final int MAX_RETRIES = 3;

		PostgreSQLConnection(Connection conn) {
			super(conn);
		}

		@Override
		void executeUpdate(Statement statement, String update, int generateKeys) throws SQLException {
			CaseDbConnection.ExecuteStatementUpdateGenerateKeys executeStatementUpdateGenerateKeys = new CaseDbConnection.ExecuteStatementUpdateGenerateKeys(statement, update, generateKeys);
			executeCommand(executeStatementUpdateGenerateKeys);
		}

		@Override
		PreparedStatement prepareStatement(String sqlStatement, int generateKeys) throws SQLException {
			CaseDbConnection.PrepareStatementGenerateKeys prepareStatementGenerateKeys = new CaseDbConnection.PrepareStatementGenerateKeys(this.getConnection(), sqlStatement, generateKeys);
			executeCommand(prepareStatementGenerateKeys);
			return prepareStatementGenerateKeys.getPreparedStatement();
		}

		@Override
		void executeCommand(DbCommand command) throws SQLException {
			SQLException lastException = null;
			for (int retries = 0; retries < MAX_RETRIES; retries++) {
				try {
					command.execute();
					lastException = null; // reset since we had a successful execution
					break;
				} catch (SQLException ex) {
					lastException = ex;
					String sqlState = ex.getSQLState();
					if (sqlState == null || sqlState.equals(COMMUNICATION_ERROR) || sqlState.equals(SYSTEM_ERROR) || sqlState.equals(UNKNOWN_STATE)) {
						try {
							Thread.sleep(SLEEP_LENGTH_IN_MILLISECONDS);
						} catch (InterruptedException exp) {
							Logger.getLogger(SleuthkitCase.class.getName()).log(Level.WARNING, "Unexpectedly unable to wait for database.", exp);
						}
					} else {
						throw ex;
					}
				}
			}

			// rethrow the exception if we bailed because of too many retries
			if (lastException != null) {
				throw lastException;
			}
		}
	}

	/**
	 * Wraps the transactional capabilities of a CaseDbConnection object to
	 * support use cases where control of a transaction is given to a
	 * SleuthkitCase client. Note that this class does not implement the
	 * Transaction interface because that sort of flexibility and its associated
	 * complexity is not needed. Also, TskCoreExceptions are thrown to be
	 * consistent with the outer SleuthkitCase class.
	 */
	public static final class CaseDbTransaction {

		private final CaseDbConnection connection;
		private boolean hasWriteLock = false;
		private SleuthkitCase sleuthkitCase;

		private CaseDbTransaction(SleuthkitCase sleuthkitCase, CaseDbConnection connection) throws TskCoreException {
			this.connection = connection;
			this.sleuthkitCase = sleuthkitCase;
			try {
				this.connection.beginTransaction();
			} catch (SQLException ex) {
				throw new TskCoreException("Failed to create transaction on case database", ex);
			}
		}

		/**
		 * The implementations of the public APIs that take a CaseDbTransaction
		 * object need access to the underlying CaseDbConnection.
		 *
		 * @return The CaseDbConnection instance for this instance of
		 *         CaseDbTransaction.
		 */
		CaseDbConnection getConnection() {
			return this.connection;
		}

		/**
		 * Obtain a write lock for this transaction. Only one will be obtained
		 * (no matter how many times it is called) and will be released when
		 * commit or rollback is called.
		 *
		 * If this is not used, you risk deadlock because this transaction can
		 * lock up SQLite and make it "busy" and another thread may get a write
		 * lock to the DB, but not be able to do anything because the DB is
		 * busy.
		 */
		void acquireSingleUserCaseWriteLock() {
			if (!hasWriteLock) {
				hasWriteLock = true;
				sleuthkitCase.acquireSingleUserCaseWriteLock();
			}
		}

		/**
		 * Commits the transaction on the case database that was begun when this
		 * object was constructed.
		 *
		 * @throws TskCoreException
		 */
		public void commit() throws TskCoreException {
			try {
				this.connection.commitTransaction();
			} catch (SQLException ex) {
				throw new TskCoreException("Failed to commit transaction on case database", ex);
			} finally {
				close();
			}
		}

		/**
		 * Rolls back the transaction on the case database that was begun when
		 * this object was constructed.
		 *
		 * @throws TskCoreException
		 */
		public void rollback() throws TskCoreException {
			try {
				this.connection.rollbackTransactionWithThrow();
			} catch (SQLException ex) {
				throw new TskCoreException("Case database transaction rollback failed", ex);
			} finally {
				close();
			}
		}

		/**
		 * Close the database connection
		 *
		 */
		void close() {
			this.connection.close();
			if (hasWriteLock) {
				sleuthkitCase.releaseSingleUserCaseWriteLock();
				hasWriteLock = false;
			}
		}
	}

	/**
	 * The CaseDbQuery supports the use case where developers have a need for
	 * data that is not exposed through the SleuthkitCase API. A CaseDbQuery
	 * instance gets created through the SleuthkitCase executeDbQuery() method.
	 * It wraps the ResultSet and takes care of acquiring and releasing the
	 * appropriate database lock. It implements AutoCloseable so that it can be
	 * used in a try-with -resources block freeing developers from having to
	 * remember to close the result set and releasing the lock.
	 */
	public final class CaseDbQuery implements AutoCloseable {

		private ResultSet resultSet;
		private CaseDbConnection connection;

		private CaseDbQuery(String query) throws TskCoreException {
			this(query, false);
		}

		private CaseDbQuery(String query, boolean allowWriteQuery) throws TskCoreException {
			if (!allowWriteQuery) {
				if (!query.regionMatches(true, 0, "SELECT", 0, "SELECT".length())) {
					throw new TskCoreException("Unsupported query: Only SELECT queries are supported.");
				}
			}
			try {
				connection = connections.getConnection();
			} catch (TskCoreException ex) {
				throw new TskCoreException("Error getting connection for query: ", ex);
			}

			try {
				SleuthkitCase.this.acquireSingleUserCaseReadLock();
				resultSet = connection.executeQuery(connection.createStatement(), query);
			} catch (SQLException ex) {
				SleuthkitCase.this.releaseSingleUserCaseReadLock();
				throw new TskCoreException("Error executing query: ", ex);
			}
		}

		/**
		 * Get the result set for this query.
		 *
		 * @return The result set.
		 */
		public ResultSet getResultSet() {
			return resultSet;
		}

		@Override
		public void close() throws TskCoreException {
			try {
				if (resultSet != null) {
					final Statement statement = resultSet.getStatement();
					if (statement != null) {
						statement.close();
					}
					resultSet.close();
				}
				connection.close();
			} catch (SQLException ex) {
				throw new TskCoreException("Error closing query: ", ex);
			} finally {
				SleuthkitCase.this.releaseSingleUserCaseReadLock();
			}
		}
	}

	/**
	 * Add an observer for SleuthkitCase errors.
	 *
	 * @param observer The observer to add.
	 *
	 * @deprecated Catch exceptions instead.
	 */
	@Deprecated
	public void addErrorObserver(ErrorObserver observer) {
		sleuthkitCaseErrorObservers.add(observer);
	}

	/**
	 * Remove an observer for SleuthkitCase errors.
	 *
	 * @param observer The observer to remove.
	 *
	 * @deprecated Catch exceptions instead.
	 */
	@Deprecated
	public void removeErrorObserver(ErrorObserver observer) {
		int i = sleuthkitCaseErrorObservers.indexOf(observer);
		if (i >= 0) {
			sleuthkitCaseErrorObservers.remove(i);
		}
	}

	/**
	 * Submit an error to all clients that are listening.
	 *
	 * @param context      The context in which the error occurred.
	 * @param errorMessage A description of the error that occurred.
	 *
	 * @deprecated Catch exceptions instead.
	 */
	@Deprecated
	public void submitError(String context, String errorMessage) {
		for (ErrorObserver observer : sleuthkitCaseErrorObservers) {
			if (observer != null) {
				try {
					observer.receiveError(context, errorMessage);
				} catch (Exception ex) {
					logger.log(Level.SEVERE, "Observer client unable to receive message: {0}, {1}", new Object[]{context, errorMessage, ex});

				}
			}
		}
	}

	/**
	 * Notifies observers of errors in the SleuthkitCase.
	 *
	 * @deprecated Catch exceptions instead.
	 */
	@Deprecated
	public interface ErrorObserver {

		/**
		 * List of arguments for the context string parameters. This does not
		 * preclude the use of arbitrary context strings by client code, but it
		 * does provide a place to define standard context strings to allow
		 * filtering of notifications by implementations of ErrorObserver.
		 */
		public enum Context {

			/**
			 * Error occurred while reading image content.
			 */
			IMAGE_READ_ERROR("Image File Read Error"),
			/**
			 * Error occurred while reading database content.
			 */
			DATABASE_READ_ERROR("Database Read Error");

			private final String contextString;

			private Context(String context) {
				this.contextString = context;
			}

			public String getContextString() {
				return contextString;
			}
		};

		void receiveError(String context, String errorMessage);
	}

	/**
	 * Given an object id, works up the tree of ancestors to the data source for
	 * the object and gets the object id of the data source. The trivial case
	 * where the input object id is for a source is handled.
	 *
	 * @param objectId An object id.
	 *
	 * @return A data source object id.
	 *
	 */
	@Deprecated
	long getDataSourceObjectId(long objectId) {
		try {
			CaseDbConnection connection = connections.getConnection();
			try {
				return getDataSourceObjectId(connection, objectId);
			} finally {
				connection.close();
			}
		} catch (TskCoreException ex) {
			logger.log(Level.SEVERE, "Error getting data source object id for a file", ex);
			return 0;
		}
	}

	/**
	 * Get last (max) object id of content object in tsk_objects.
	 *
	 * @return currently max id
	 *
	 * @throws TskCoreException exception thrown when database error occurs and
	 *                          last object id could not be queried
	 * @deprecated Do not use, assumes a single-threaded, single-user case.
	 */
	@Deprecated
	public long getLastObjectId() throws TskCoreException {
		CaseDbConnection connection = connections.getConnection();
		acquireSingleUserCaseReadLock();
		ResultSet rs = null;
		try {
			// SELECT MAX(obj_id) AS max_obj_id FROM tsk_objects
			PreparedStatement statement = connection.getPreparedStatement(PREPARED_STATEMENT.SELECT_MAX_OBJECT_ID);
			rs = connection.executeQuery(statement);
			long id = -1;
			if (rs.next()) {
				id = rs.getLong("max_obj_id");
			}
			return id;
		} catch (SQLException e) {
			throw new TskCoreException("Error getting last object id", e);
		} finally {
			closeResultSet(rs);
			connection.close();
			releaseSingleUserCaseReadLock();
		}
	}

	/**
	 * Find and return list of files matching the specific Where clause. Use
	 * findAllFilesWhere instead. It returns a more generic data type
	 *
	 * @param sqlWhereClause a SQL where clause appropriate for the desired
	 *                       files (do not begin the WHERE clause with the word
	 *                       WHERE!)
	 *
	 * @return a list of FsContent each of which satisfy the given WHERE clause
	 *
	 * @throws TskCoreException
	 * @deprecated	use SleuthkitCase.findAllFilesWhere() instead
	 */
	@Deprecated
	public List<FsContent> findFilesWhere(String sqlWhereClause) throws TskCoreException {
		CaseDbConnection connection = connections.getConnection();
		acquireSingleUserCaseReadLock();
		Statement s = null;
		ResultSet rs = null;
		try {
			s = connection.createStatement();
			rs = connection.executeQuery(s, "SELECT * FROM tsk_files WHERE " + sqlWhereClause); //NON-NLS
			List<FsContent> results = new ArrayList<FsContent>();
			List<AbstractFile> temp = resultSetToAbstractFiles(rs, connection);
			for (AbstractFile f : temp) {
				final TSK_DB_FILES_TYPE_ENUM type = f.getType();
				if (type.equals(TskData.TSK_DB_FILES_TYPE_ENUM.FS)) {
					results.add((FsContent) f);
				}
			}
			return results;
		} catch (SQLException e) {
			throw new TskCoreException("SQLException thrown when calling 'SleuthkitCase.findFilesWhere().", e);
		} finally {
			closeResultSet(rs);
			closeStatement(s);
			connection.close();
			releaseSingleUserCaseReadLock();
		}
	}

	/**
	 * Get the artifact type id associated with an artifact type name.
	 *
	 * @param artifactTypeName An artifact type name.
	 *
	 * @return An artifact id or -1 if the attribute type does not exist.
	 *
	 * @throws TskCoreException If an error occurs accessing the case database.
	 *
	 * @deprecated Use getArtifactType instead
	 */
	@Deprecated
	public int getArtifactTypeID(String artifactTypeName) throws TskCoreException {
		CaseDbConnection connection = connections.getConnection();
		acquireSingleUserCaseReadLock();
		Statement s = null;
		ResultSet rs = null;
		try {
			s = connection.createStatement();
			rs = connection.executeQuery(s, "SELECT artifact_type_id FROM blackboard_artifact_types WHERE type_name = '" + artifactTypeName + "'"); //NON-NLS
			int typeId = -1;
			if (rs.next()) {
				typeId = rs.getInt("artifact_type_id");
			}
			return typeId;
		} catch (SQLException ex) {
			throw new TskCoreException("Error getting artifact type id", ex);
		} finally {
			closeResultSet(rs);
			closeStatement(s);
			connection.close();
			releaseSingleUserCaseReadLock();
		}
	}

	/**
	 * Gets a list of the standard blackboard artifact type enum objects.
	 *
	 * @return The members of the BlackboardArtifact.ARTIFACT_TYPE enum.
	 *
	 * @throws TskCoreException Specified, but not thrown.
	 * @deprecated For a list of standard blackboard artifacts type enum
	 * objects, use BlackboardArtifact.ARTIFACT_TYPE.values.
	 */
	@Deprecated
	public ArrayList<BlackboardArtifact.ARTIFACT_TYPE> getBlackboardArtifactTypes() throws TskCoreException {
		return new ArrayList<BlackboardArtifact.ARTIFACT_TYPE>(Arrays.asList(BlackboardArtifact.ARTIFACT_TYPE.values()));
	}

	/**
	 * Adds a custom artifact type. The artifact type name must be unique, but
	 * the display name need not be unique.
	 *
	 * @param artifactTypeName The artifact type name.
	 * @param displayName      The artifact type display name.
	 *
	 * @return The artifact type id assigned to the artifact type.
	 *
	 * @throws TskCoreException If there is an error adding the type to the case
	 *                          database.
	 * @deprecated Use SleuthkitCase.addBlackboardArtifactType instead.
	 */
	@Deprecated
	public int addArtifactType(String artifactTypeName, String displayName) throws TskCoreException {
		try {
			return addBlackboardArtifactType(artifactTypeName, displayName).getTypeID();
		} catch (TskDataException ex) {
			throw new TskCoreException("Failed to add artifact type.", ex);
		}
	}

	/**
	 * Adds a custom attribute type with a string value type. The attribute type
	 * name must be unique, but the display name need not be unique.
	 *
	 * @param attrTypeString The attribute type name.
	 * @param displayName    The attribute type display name.
	 *
	 * @return The attribute type id.
	 *
	 * @throws TskCoreException If there is an error adding the type to the case
	 *                          database.
	 * @deprecated Use SleuthkitCase.addArtifactAttributeType instead.
	 */
	@Deprecated
	public int addAttrType(String attrTypeString, String displayName) throws TskCoreException {
		try {
			return addArtifactAttributeType(attrTypeString, TSK_BLACKBOARD_ATTRIBUTE_VALUE_TYPE.STRING, displayName).getTypeID();
		} catch (TskDataException ex) {
			throw new TskCoreException("Couldn't add new attribute type");
		}
	}

	/**
	 * Gets the attribute type id associated with an attribute type name.
	 *
	 * @param attrTypeName An attribute type name.
	 *
	 * @return An attribute id or -1 if the attribute type does not exist.
	 *
	 * @throws TskCoreException If an error occurs accessing the case database.
	 * @deprecated Use SleuthkitCase.getAttributeType instead.
	 */
	@Deprecated
	public int getAttrTypeID(String attrTypeName) throws TskCoreException {
		CaseDbConnection connection = connections.getConnection();
		acquireSingleUserCaseReadLock();
		Statement s = null;
		ResultSet rs = null;
		try {
			s = connection.createStatement();
			rs = connection.executeQuery(s, "SELECT attribute_type_id FROM blackboard_attribute_types WHERE type_name = '" + attrTypeName + "'"); //NON-NLS
			int typeId = -1;
			if (rs.next()) {
				typeId = rs.getInt("attribute_type_id");
			}
			return typeId;
		} catch (SQLException ex) {
			throw new TskCoreException("Error getting attribute type id", ex);
		} finally {
			closeResultSet(rs);
			closeStatement(s);
			connection.close();
			releaseSingleUserCaseReadLock();
		}
	}

	/**
	 * Get the string associated with the given id. Will throw an error if that
	 * id does not exist
	 *
	 * @param attrTypeID attribute id
	 *
	 * @return string associated with the given id
	 *
	 * @throws TskCoreException exception thrown if a critical error occurs
	 *                          within tsk core
	 * @deprecated Use getAttributeType instead
	 */
	@Deprecated
	public String getAttrTypeString(int attrTypeID) throws TskCoreException {
		CaseDbConnection connection = connections.getConnection();
		acquireSingleUserCaseReadLock();
		Statement s = null;
		ResultSet rs = null;
		try {
			s = connection.createStatement();
			rs = connection.executeQuery(s, "SELECT type_name FROM blackboard_attribute_types WHERE attribute_type_id = " + attrTypeID); //NON-NLS
			if (rs.next()) {
				return rs.getString("type_name");
			} else {
				throw new TskCoreException("No type with that id");
			}
		} catch (SQLException ex) {
			throw new TskCoreException("Error getting or creating a attribute type name", ex);
		} finally {
			closeResultSet(rs);
			closeStatement(s);
			connection.close();
			releaseSingleUserCaseReadLock();
		}
	}

	/**
	 * Get the display name for the attribute with the given id. Will throw an
	 * error if that id does not exist
	 *
	 * @param attrTypeID attribute id
	 *
	 * @return string associated with the given id
	 *
	 * @throws TskCoreException exception thrown if a critical error occurs
	 *                          within tsk core
	 * @deprecated Use getAttributeType instead
	 */
	@Deprecated
	public String getAttrTypeDisplayName(int attrTypeID) throws TskCoreException {
		CaseDbConnection connection = connections.getConnection();
		acquireSingleUserCaseReadLock();
		Statement s = null;
		ResultSet rs = null;
		try {
			s = connection.createStatement();
			rs = connection.executeQuery(s, "SELECT display_name FROM blackboard_attribute_types WHERE attribute_type_id = " + attrTypeID); //NON-NLS
			if (rs.next()) {
				return rs.getString("display_name");
			} else {
				throw new TskCoreException("No type with that id");
			}
		} catch (SQLException ex) {
			throw new TskCoreException("Error getting or creating a attribute type name", ex);
		} finally {
			closeResultSet(rs);
			closeStatement(s);
			connection.close();
			releaseSingleUserCaseReadLock();
		}
	}

	/**
	 * Gets a list of the standard blackboard attribute type enum objects.
	 *
	 * @return The members of the BlackboardAttribute.ATTRIBUTE_TYPE enum.
	 *
	 * @throws TskCoreException Specified, but not thrown.
	 * @deprecated For a list of standard blackboard attribute types enum
	 * objects, use BlackboardAttribute.ATTRIBUTE_TYP.values.
	 */
	@Deprecated
	public ArrayList<BlackboardAttribute.ATTRIBUTE_TYPE> getBlackboardAttributeTypes() throws TskCoreException {
		return new ArrayList<BlackboardAttribute.ATTRIBUTE_TYPE>(Arrays.asList(BlackboardAttribute.ATTRIBUTE_TYPE.values()));
	}

	/**
	 * Process a read-only query on the tsk database, any table Can be used to
	 * e.g. to find files of a given criteria. resultSetToFsContents() will
	 * convert the files to useful objects. MUST CALL closeRunQuery() when done
	 *
	 * @param query the given string query to run
	 *
	 * @return	the resultSet from running the query. Caller MUST CALL
	 *         closeRunQuery(resultSet) as soon as possible, when done with
	 *         retrieving data from the resultSet
	 *
	 * @throws SQLException if error occurred during the query
	 * @deprecated Do not use runQuery(), use executeQuery() instead. \ref
	 * query_database_page
	 */
	@Deprecated
	public ResultSet runQuery(String query) throws SQLException {
		CaseDbConnection connection;
		try {
			connection = connections.getConnection();
		} catch (TskCoreException ex) {
			throw new SQLException("Error getting connection for ad hoc query", ex);
		}
		acquireSingleUserCaseReadLock();
		try {
			return connection.executeQuery(connection.createStatement(), query);
		} finally {
			//TODO unlock should be done in closeRunQuery()
			//but currently not all code calls closeRunQuery - need to fix this
			connection.close();
			releaseSingleUserCaseReadLock();
		}
	}

	/**
	 * Closes ResultSet and its Statement previously retrieved from runQuery()
	 *
	 * @param resultSet with its Statement to close
	 *
	 * @throws SQLException of closing the query files failed
	 * @deprecated Do not use runQuery() and closeRunQuery(), use executeQuery()
	 * instead. \ref query_database_page
	 */
	@Deprecated
	public void closeRunQuery(ResultSet resultSet) throws SQLException {
		final Statement statement = resultSet.getStatement();
		resultSet.close();
		if (statement != null) {
			statement.close();
		}
	}

	/**
	 * Adds a carved file to the VirtualDirectory '$CarvedFiles' in the volume
	 * or image given by systemId. Creates $CarvedFiles virtual directory if it
	 * does not exist already.
	 *
	 * @param carvedFileName the name of the carved file to add
	 * @param carvedFileSize the size of the carved file to add
	 * @param containerId    the ID of the parent volume, file system, or image
	 * @param data           the layout information - a list of offsets that
	 *                       make up this carved file.
	 *
	 * @return A LayoutFile object representing the carved file.
	 *
	 * @throws org.sleuthkit.datamodel.TskCoreException
	 * @deprecated Use addCarvedFile(CarvingResult) instead
	 */
	@Deprecated
	public LayoutFile addCarvedFile(String carvedFileName, long carvedFileSize, long containerId, List<TskFileRange> data) throws TskCoreException {
		CarvingResult.CarvedFile carvedFile = new CarvingResult.CarvedFile(carvedFileName, carvedFileSize, data);
		List<CarvingResult.CarvedFile> files = new ArrayList<CarvingResult.CarvedFile>();
		files.add(carvedFile);
		CarvingResult carvingResult;
		Content parent = getContentById(containerId);
		if (parent instanceof FileSystem
				|| parent instanceof Volume
				|| parent instanceof Image) {
			carvingResult = new CarvingResult(parent, files);
		} else {
			throw new TskCoreException(String.format("Parent (id =%d) is not an file system, volume or image", containerId));
		}
		return addCarvedFiles(carvingResult).get(0);
	}

	/**
	 * Adds a collection of carved files to the VirtualDirectory '$CarvedFiles'
	 * in the volume or image given by systemId. Creates $CarvedFiles virtual
	 * directory if it does not exist already.
	 *
	 * @param filesToAdd A list of CarvedFileContainer files to add as carved
	 *                   files.
	 *
	 * @return A list of the files added to the database.
	 *
	 * @throws org.sleuthkit.datamodel.TskCoreException
	 * @deprecated Use addCarvedFile(CarvingResult) instead
	 */
	@Deprecated
	public List<LayoutFile> addCarvedFiles(List<CarvedFileContainer> filesToAdd) throws TskCoreException {
		List<CarvingResult.CarvedFile> carvedFiles = new ArrayList<CarvingResult.CarvedFile>();
		for (CarvedFileContainer container : filesToAdd) {
			CarvingResult.CarvedFile carvedFile = new CarvingResult.CarvedFile(container.getName(), container.getSize(), container.getRanges());
			carvedFiles.add(carvedFile);
		}
		CarvingResult carvingResult;
		Content parent = getContentById(filesToAdd.get(0).getId());
		if (parent instanceof FileSystem
				|| parent instanceof Volume
				|| parent instanceof Image) {
			carvingResult = new CarvingResult(parent, carvedFiles);
		} else {
			throw new TskCoreException(String.format("Parent (id =%d) is not an file system, volume or image", parent.getId()));
		}
		return addCarvedFiles(carvingResult);
	}

	/**
	 * Creates a new derived file object, adds it to database and returns it.
	 *
	 * TODO add support for adding derived method
	 *
	 * @param fileName        file name the derived file
	 * @param localPath       local path of the derived file, including the file
	 *                        name. The path is relative to the database path.
	 * @param size            size of the derived file in bytes
	 * @param ctime
	 * @param crtime
	 * @param atime
	 * @param mtime
	 * @param isFile          whether a file or directory, true if a file
	 * @param parentFile      parent file object (derived or local file)
	 * @param rederiveDetails details needed to re-derive file (will be specific
	 *                        to the derivation method), currently unused
	 * @param toolName        name of derivation method/tool, currently unused
	 * @param toolVersion     version of derivation method/tool, currently
	 *                        unused
	 * @param otherDetails    details of derivation method/tool, currently
	 *                        unused
	 *
	 * @return newly created derived file object
	 *
	 * @throws TskCoreException exception thrown if the object creation failed
	 *                          due to a critical system error
	 * @deprecated Use the newer version with explicit encoding type parameter
	 */
	@Deprecated
	public DerivedFile addDerivedFile(String fileName, String localPath,
			long size, long ctime, long crtime, long atime, long mtime,
			boolean isFile, AbstractFile parentFile,
			String rederiveDetails, String toolName, String toolVersion, String otherDetails) throws TskCoreException {
		return addDerivedFile(fileName, localPath, size, ctime, crtime, atime, mtime,
				isFile, parentFile, rederiveDetails, toolName, toolVersion,
				otherDetails, TskData.EncodingType.NONE);
	}

	/**
	 * Adds a local/logical file to the case database. The database operations
	 * are done within a caller-managed transaction; the caller is responsible
	 * for committing or rolling back the transaction.
	 *
	 * @param fileName    The name of the file.
	 * @param localPath   The absolute path (including the file name) of the
	 *                    local/logical in secondary storage.
	 * @param size        The size of the file in bytes.
	 * @param ctime       The changed time of the file.
	 * @param crtime      The creation time of the file.
	 * @param atime       The accessed time of the file
	 * @param mtime       The modified time of the file.
	 * @param isFile      True, unless the file is a directory.
	 * @param parent      The parent of the file (e.g., a virtual directory)
	 * @param transaction A caller-managed transaction within which the add file
	 *                    operations are performed.
	 *
	 * @return An object representing the local/logical file.
	 *
	 * @throws TskCoreException if there is an error completing a case database
	 *                          operation.
	 * @deprecated Use the newer version with explicit encoding type parameter
	 */
	@Deprecated
	public LocalFile addLocalFile(String fileName, String localPath,
			long size, long ctime, long crtime, long atime, long mtime,
			boolean isFile,
			AbstractFile parent, CaseDbTransaction transaction) throws TskCoreException {
		return addLocalFile(fileName, localPath, size, ctime, crtime, atime, mtime, isFile,
				TskData.EncodingType.NONE, parent, transaction);
	}

	/**
	 * Wraps the version of addLocalFile that takes a Transaction in a
	 * transaction local to this method.
	 *
	 * @param fileName
	 * @param localPath
	 * @param size
	 * @param ctime
	 * @param crtime
	 * @param atime
	 * @param mtime
	 * @param isFile
	 * @param parent
	 *
	 * @return
	 *
	 * @throws TskCoreException
	 * @deprecated Use the newer version with explicit encoding type parameter
	 */
	@Deprecated
	public LocalFile addLocalFile(String fileName, String localPath,
			long size, long ctime, long crtime, long atime, long mtime,
			boolean isFile,
			AbstractFile parent) throws TskCoreException {
		return addLocalFile(fileName, localPath, size, ctime, crtime, atime, mtime,
				isFile, TskData.EncodingType.NONE, parent);
	}

	/**
	 * Start process of adding a image to the case. Adding an image is a
	 * multi-step process and this returns an object that allows it to happen.
	 *
	 * @param timezone        TZ time zone string to use for ingest of image.
	 * @param addUnallocSpace Set to true to create virtual files for
	 *                        unallocated space in the image.
	 * @param noFatFsOrphans  Set to true to skip processing orphan files of FAT
	 *                        file systems.
	 *
	 * @return Object that encapsulates control of adding an image via the
	 *         SleuthKit native code layer
	 *
	 * @deprecated Use the newer version with explicit image writer path
	 * parameter
	 */
	@Deprecated
	public AddImageProcess makeAddImageProcess(String timezone, boolean addUnallocSpace, boolean noFatFsOrphans) {
		return this.caseHandle.initAddImageProcess(timezone, addUnallocSpace, noFatFsOrphans, "", this);
	}

	/**
	 * Acquires a write lock, but only if this is a single-user case. Always
	 * call this method in a try block with a call to the lock release method in
	 * an associated finally block.
	 *
	 * @deprecated Use acquireSingleUserCaseWriteLock.
	 */
	@Deprecated
	public void acquireExclusiveLock() {
		acquireSingleUserCaseWriteLock();
	}

	/**
	 * Releases a write lock, but only if this is a single-user case. This
	 * method should always be called in the finally block of a try block in
	 * which the lock was acquired.
	 *
	 * @deprecated Use releaseSingleUserCaseWriteLock.
	 */
	@Deprecated
	public void releaseExclusiveLock() {
		releaseSingleUserCaseWriteLock();
	}

	/**
	 * Acquires a read lock, but only if this is a single-user case. Call this
	 * method in a try block with a call to the lock release method in an
	 * associated finally block.
	 *
	 * @deprecated Use acquireSingleUserCaseReadLock.
	 */
	@Deprecated
	public void acquireSharedLock() {
		acquireSingleUserCaseReadLock();
	}

	/**
	 * Releases a read lock, but only if this is a single-user case. This method
	 * should always be called in the finally block of a try block in which the
	 * lock was acquired.
	 *
	 * @deprecated Use releaseSingleUserCaseReadLock.
	 */
	@Deprecated
	public void releaseSharedLock() {
		releaseSingleUserCaseReadLock();
	}
};<|MERGE_RESOLUTION|>--- conflicted
+++ resolved
@@ -223,11 +223,7 @@
 	}
 
 	// Cache of frequently used content objects (e.g. data source, file system).
-<<<<<<< HEAD
 	private final Map<Long, Content> frequentlyUsedContentMap = new HashMap<>();
-=======
-	private final Map<Long, Content> frequentlyUsedContentMap = new HashMap<Long, Content>();
->>>>>>> fc1bdaee
 
 	private Examiner cachedCurrentExaminer = null;
 
@@ -1685,7 +1681,17 @@
 			statement.execute("ALTER TABLE tsk_image_info ADD COLUMN sha1 TEXT DEFAULT NULL");
 			statement.execute("ALTER TABLE tsk_image_info ADD COLUMN sha256 TEXT DEFAULT NULL");
 
-<<<<<<< HEAD
+			/*
+			 * Add new tsk_db_extended_info table with created schema and schema
+			 * version numbers as the initial data. The created schema version
+			 * is set to 0, 0 to indicate that it is not known.
+			 */
+			statement.execute("CREATE TABLE tsk_db_extended_info (id INTEGER PRIMARY KEY, name TEXT NOT NULL, value TEXT NOT NULL)");
+			statement.execute("INSERT INTO tsk_db_extended_info (name, value) VALUES ('schema_major_version', '8')");
+			statement.execute("INSERT INTO tsk_db_extended_info (name, value) VALUES ('schema_minor_version', '2')");
+			statement.execute("INSERT INTO tsk_db_extended_info (name, value) VALUES ('created_schema_major_version', '0')");
+			statement.execute("INSERT INTO tsk_db_extended_info (name, value) VALUES ('created_schema_minor_version', '0')");
+
 			String primaryKeyType;
 			switch (getDatabaseType()) {
 				case POSTGRESQL:
@@ -1751,18 +1757,6 @@
 			statement.execute("CREATE INDEX events_base_type_short_description_time ON tsk_events(base_type, short_description, time)");
 			statement.execute("CREATE INDEX events_time ON tsk_events(time)");
 			statement.execute("CREATE INDEX events_known_state ON tsk_events(known_state)");
-=======
-			/*
-			 * Add new tsk_db_extended_info table with created schema and schema
-			 * version numbers as the initial data. The created schema version
-			 * is set to 0, 0 to indicate that it is not known.
-			 */
-			statement.execute("CREATE TABLE tsk_db_extended_info (id INTEGER PRIMARY KEY, name TEXT NOT NULL, value TEXT NOT NULL)");
-			statement.execute("INSERT INTO tsk_db_extended_info (name, value) VALUES ('schema_major_version', '8')");
-			statement.execute("INSERT INTO tsk_db_extended_info (name, value) VALUES ('schema_minor_version', '2')");
-			statement.execute("INSERT INTO tsk_db_extended_info (name, value) VALUES ('created_schema_major_version', '0')");
-			statement.execute("INSERT INTO tsk_db_extended_info (name, value) VALUES ('created_schema_minor_version', '0')");
->>>>>>> fc1bdaee
 
 			return new CaseDbSchemaVersionNumber(8, 2);
 
@@ -1771,11 +1765,6 @@
 		}
 	}
 
-<<<<<<< HEAD
-	
-
-=======
->>>>>>> fc1bdaee
 	/**
 	 * Extract the extension from a file name.
 	 *
