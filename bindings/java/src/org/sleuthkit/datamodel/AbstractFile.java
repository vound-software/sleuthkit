--- conflicted
+++ resolved
@@ -1403,25 +1403,6 @@
 		return Optional.ofNullable(osAccountObjId);
 	}
 
-<<<<<<< HEAD
-=======
-	/**
-	 * Gets the owner account for the file.
-	 *
-	 * @return Optional with OsAccount, Optional.empty if there is no account.
-	 *
-	 * @throws TskCoreException If there is an error getting the account.
-	 */
-	public Optional<OsAccount> getOsAccount() throws TskCoreException {
-
-		if (osAccountObjId == null) {
-			return Optional.empty();
-		}
-
-		return Optional.of(getSleuthkitCase().getOsAccountManager().getOsAccountByObjectId(this.osAccountObjId));
-	}
-
->>>>>>> 7daaf231
 	@Override
 	public BlackboardArtifact newArtifact(int artifactTypeID) throws TskCoreException {
 		// don't let them make more than 1 GEN_INFO
