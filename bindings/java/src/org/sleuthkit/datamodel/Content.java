--- conflicted
+++ resolved
@@ -229,8 +229,6 @@
 	public ArrayList<BlackboardArtifact> getAllArtifacts() throws TskCoreException;
 
 	/**
-<<<<<<< HEAD
-=======
 	 * Get the names of all the hashsets that this content is in.
 	 *
 	 * @return the names of the hashsets that this content is in
@@ -239,7 +237,6 @@
 	public Set<String> getHashSetNames() throws TskCoreException;
 
 	/**
->>>>>>> e27484b4
 	 * Get count of all artifacts associated with this content that have the
 	 * given type name
 	 *
