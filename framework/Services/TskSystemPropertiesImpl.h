/*
 *  The Sleuth Kit
 *
 *  Contact: Brian Carrier [carrier <at> sleuthkit [dot] org]
 *  Copyright (c) 2010-2012 Basis Technology Corporation. All Rights
 *  reserved.
 *
 *  This software is distributed under the Common Public License 1.0
 */

/**
 * \file TskSystemPropertiesImpl.h
 * Contains the interface of the TskSystemPropertiesImpl class.
 */

#ifndef _TSK_SYSTEMPROPERTIESIMPL_H
#define _TSK_SYSTEMPROPERTIESIMPL_H

#include "framework_i.h"
#include "TskSystemProperties.h"
#include "Poco/Util/AbstractConfiguration.h"
#include <string>

/**
<<<<<<< HEAD
 * An implementation of TskSystemProperties that uses the
 * Poco::AbstractConfiguration class hierarchy to set and retrieve name/value 
 * pairs.
=======
 * An implementation of TskSystemProperties that uses Poco
 * AbstractConfiguration class to set and retrieve name/value
 * pairs from an XML file. Allows system property values to refer 
 * to other system property values (see the TskSystemProperties class 
 * description for more details).
 * 
 * The XML schema for this is that the name of the value is the tag and
 * the value is stored in the tag.  Here is an example:
 * 
 * \verbatim
 <?xml version="1.0" encoding="utf-8"?>
 <TSK_FRAMEWORK_CONFIG>
   <CONFIG_DIR>#PROG_DIR#/Config</CONFIG_DIR>
   <MODULE_DIR>#PROG_DIR#/Modules</MODULE_DIR>
 </TSK_FRAMEWORK_CONFIG>
 * \endverbatim
 * You can make up your own tags and the values will be inserted and 
 * available via the TskSystemProperties service. 
>>>>>>> 5754cf6e
 */
class TSK_FRAMEWORK_API TskSystemPropertiesImpl : public TskSystemProperties
{
public:
    /**
     * Default constructor. The TskSystemPropertiesImpl object must then be 
     * initialized with a call to one of the initialize() member functions
     * before the object can be used.
     */ 
    TskSystemPropertiesImpl() : m_abstractConfig(static_cast<Poco::Util::AbstractConfiguration*>(NULL)) {}

    /**
     * Initialize using a configuration file.
     *
     * @param configFile Path to the XML file to be used to initialize the
     * system properties.
     */
    void initialize(const std::wstring &configfile);

    /**
     * Initialize using a configuration file.
     *
     * @param configFile Path to the XML file to be used to initialize the
     * system properties.
     */
    void initialize(const std::string &configfile);

    /**
     * Initialize with no initial system property settings.
     */
    void initialize();

private:
    // Prohibit copying by declaring copy control functions without implementations. 
    TskSystemPropertiesImpl(const TskSystemPropertiesImpl&);
    TskSystemPropertiesImpl& operator=(const TskSystemPropertiesImpl&);

    virtual void setProperty(const std::string &name, const std::string &value);
    virtual std::string getProperty(const std::string &name) const;

    /**
     * Manages a pointer to a Poco::Util::XMLConfiguration or
     * Poco::Util::MapConfiguration object that maps names to values. 
     */ 
    Poco::AutoPtr<Poco::Util::AbstractConfiguration> m_abstractConfig;
};

#endif
<|MERGE_RESOLUTION|>--- conflicted
+++ resolved
@@ -1,96 +1,90 @@
-/*
- *  The Sleuth Kit
- *
- *  Contact: Brian Carrier [carrier <at> sleuthkit [dot] org]
- *  Copyright (c) 2010-2012 Basis Technology Corporation. All Rights
- *  reserved.
- *
- *  This software is distributed under the Common Public License 1.0
- */
-
-/**
- * \file TskSystemPropertiesImpl.h
- * Contains the interface of the TskSystemPropertiesImpl class.
- */
-
-#ifndef _TSK_SYSTEMPROPERTIESIMPL_H
-#define _TSK_SYSTEMPROPERTIESIMPL_H
-
-#include "framework_i.h"
-#include "TskSystemProperties.h"
-#include "Poco/Util/AbstractConfiguration.h"
-#include <string>
-
-/**
-<<<<<<< HEAD
- * An implementation of TskSystemProperties that uses the
- * Poco::AbstractConfiguration class hierarchy to set and retrieve name/value 
- * pairs.
-=======
- * An implementation of TskSystemProperties that uses Poco
- * AbstractConfiguration class to set and retrieve name/value
- * pairs from an XML file. Allows system property values to refer 
- * to other system property values (see the TskSystemProperties class 
- * description for more details).
- * 
- * The XML schema for this is that the name of the value is the tag and
- * the value is stored in the tag.  Here is an example:
- * 
- * \verbatim
- <?xml version="1.0" encoding="utf-8"?>
- <TSK_FRAMEWORK_CONFIG>
-   <CONFIG_DIR>#PROG_DIR#/Config</CONFIG_DIR>
-   <MODULE_DIR>#PROG_DIR#/Modules</MODULE_DIR>
- </TSK_FRAMEWORK_CONFIG>
- * \endverbatim
- * You can make up your own tags and the values will be inserted and 
- * available via the TskSystemProperties service. 
->>>>>>> 5754cf6e
- */
-class TSK_FRAMEWORK_API TskSystemPropertiesImpl : public TskSystemProperties
-{
-public:
-    /**
-     * Default constructor. The TskSystemPropertiesImpl object must then be 
-     * initialized with a call to one of the initialize() member functions
-     * before the object can be used.
-     */ 
-    TskSystemPropertiesImpl() : m_abstractConfig(static_cast<Poco::Util::AbstractConfiguration*>(NULL)) {}
-
-    /**
-     * Initialize using a configuration file.
-     *
-     * @param configFile Path to the XML file to be used to initialize the
-     * system properties.
-     */
-    void initialize(const std::wstring &configfile);
-
-    /**
-     * Initialize using a configuration file.
-     *
-     * @param configFile Path to the XML file to be used to initialize the
-     * system properties.
-     */
-    void initialize(const std::string &configfile);
-
-    /**
-     * Initialize with no initial system property settings.
-     */
-    void initialize();
-
-private:
-    // Prohibit copying by declaring copy control functions without implementations. 
-    TskSystemPropertiesImpl(const TskSystemPropertiesImpl&);
-    TskSystemPropertiesImpl& operator=(const TskSystemPropertiesImpl&);
-
-    virtual void setProperty(const std::string &name, const std::string &value);
-    virtual std::string getProperty(const std::string &name) const;
-
-    /**
-     * Manages a pointer to a Poco::Util::XMLConfiguration or
-     * Poco::Util::MapConfiguration object that maps names to values. 
-     */ 
-    Poco::AutoPtr<Poco::Util::AbstractConfiguration> m_abstractConfig;
-};
-
-#endif
+/*
+ *  The Sleuth Kit
+ *
+ *  Contact: Brian Carrier [carrier <at> sleuthkit [dot] org]
+ *  Copyright (c) 2010-2012 Basis Technology Corporation. All Rights
+ *  reserved.
+ *
+ *  This software is distributed under the Common Public License 1.0
+ */
+
+/**
+ * \file TskSystemPropertiesImpl.h
+ * Contains the interface of the TskSystemPropertiesImpl class.
+ */
+
+#ifndef _TSK_SYSTEMPROPERTIESIMPL_H
+#define _TSK_SYSTEMPROPERTIESIMPL_H
+
+#include "framework_i.h"
+#include "TskSystemProperties.h"
+#include "Poco/Util/AbstractConfiguration.h"
+#include <string>
+
+/**
+ * An implementation of TskSystemProperties that uses Poco
+ * AbstractConfiguration class to set and retrieve name/value
+ * pairs from an XML file. Allows system property values to refer 
+ * to other system property values (see the TskSystemProperties class 
+ * description for more details).
+ * 
+ * The XML schema for this is that the name of the value is the tag and
+ * the value is stored in the tag.  Here is an example:
+ * 
+ * \verbatim
+ <?xml version="1.0" encoding="utf-8"?>
+ <TSK_FRAMEWORK_CONFIG>
+   <CONFIG_DIR>#PROG_DIR#/Config</CONFIG_DIR>
+   <MODULE_DIR>#PROG_DIR#/Modules</MODULE_DIR>
+ </TSK_FRAMEWORK_CONFIG>
+ * \endverbatim
+ * You can make up your own tags and the values will be inserted and 
+ * available via the TskSystemProperties service. 
+ */
+class TSK_FRAMEWORK_API TskSystemPropertiesImpl : public TskSystemProperties
+{
+public:
+    /**
+     * Default constructor. The TskSystemPropertiesImpl object must then be 
+     * initialized with a call to one of the initialize() member functions
+     * before the object can be used.
+     */ 
+    TskSystemPropertiesImpl() : m_abstractConfig(static_cast<Poco::Util::AbstractConfiguration*>(NULL)) {}
+
+    /**
+     * Initialize using a configuration file.
+     *
+     * @param configFile Path to the XML file to be used to initialize the
+     * system properties.
+     */
+    void initialize(const std::wstring &configfile);
+
+    /**
+     * Initialize using a configuration file.
+     *
+     * @param configFile Path to the XML file to be used to initialize the
+     * system properties.
+     */
+    void initialize(const std::string &configfile);
+
+    /**
+     * Initialize with no initial system property settings.
+     */
+    void initialize();
+
+private:
+    // Prohibit copying by declaring copy control functions without implementations. 
+    TskSystemPropertiesImpl(const TskSystemPropertiesImpl&);
+    TskSystemPropertiesImpl& operator=(const TskSystemPropertiesImpl&);
+
+    virtual void setProperty(const std::string &name, const std::string &value);
+    virtual std::string getProperty(const std::string &name) const;
+
+    /**
+     * Manages a pointer to a Poco::Util::XMLConfiguration or
+     * Poco::Util::MapConfiguration object that maps names to values. 
+     */ 
+    Poco::AutoPtr<Poco::Util::AbstractConfiguration> m_abstractConfig;
+};
+
+#endif