﻿<?xml version="1.0" encoding="utf-8"?>
<Project ToolsVersion="4.0" xmlns="http://schemas.microsoft.com/developer/msbuild/2003">
  <ItemGroup>
    <Filter Include="vs">
      <UniqueIdentifier>{ea463a38-dc16-4410-8333-48b75a1916e0}</UniqueIdentifier>
    </Filter>
    <Filter Include="fs">
      <UniqueIdentifier>{ded26c4b-698a-47d7-a44e-fe2cdfb0b3c1}</UniqueIdentifier>
    </Filter>
    <Filter Include="auto">
      <UniqueIdentifier>{29b01bdc-51f0-402a-afcd-5598446ee469}</UniqueIdentifier>
    </Filter>
    <Filter Include="base">
      <UniqueIdentifier>{3f962b73-5e48-4022-b993-f7da3364b7e5}</UniqueIdentifier>
    </Filter>
    <Filter Include="hash">
      <UniqueIdentifier>{9837d797-a638-4895-91a9-dc09de38e8cf}</UniqueIdentifier>
    </Filter>
    <Filter Include="img">
      <UniqueIdentifier>{36ca1943-034a-4915-a0ac-ede5f6e26bfd}</UniqueIdentifier>
    </Filter>
  </ItemGroup>
  <ItemGroup>
    <ClCompile Include="..\..\tsk\vs\bsd.c">
      <Filter>vs</Filter>
    </ClCompile>
    <ClCompile Include="..\..\tsk\vs\dos.c">
      <Filter>vs</Filter>
    </ClCompile>
    <ClCompile Include="..\..\tsk\vs\gpt.c">
      <Filter>vs</Filter>
    </ClCompile>
    <ClCompile Include="..\..\tsk\vs\mac.c">
      <Filter>vs</Filter>
    </ClCompile>
    <ClCompile Include="..\..\tsk\vs\mm_io.c">
      <Filter>vs</Filter>
    </ClCompile>
    <ClCompile Include="..\..\tsk\vs\mm_open.c">
      <Filter>vs</Filter>
    </ClCompile>
    <ClCompile Include="..\..\tsk\vs\mm_part.c">
      <Filter>vs</Filter>
    </ClCompile>
    <ClCompile Include="..\..\tsk\vs\mm_types.c">
      <Filter>vs</Filter>
    </ClCompile>
    <ClCompile Include="..\..\tsk\vs\sun.c">
      <Filter>vs</Filter>
    </ClCompile>
    <ClCompile Include="..\..\tsk\fs\dcalc_lib.c">
      <Filter>fs</Filter>
    </ClCompile>
    <ClCompile Include="..\..\tsk\fs\dcat_lib.c">
      <Filter>fs</Filter>
    </ClCompile>
    <ClCompile Include="..\..\tsk\fs\dls_lib.c">
      <Filter>fs</Filter>
    </ClCompile>
    <ClCompile Include="..\..\tsk\fs\dstat_lib.c">
      <Filter>fs</Filter>
    </ClCompile>
    <ClCompile Include="..\..\tsk\fs\ext2fs.c">
      <Filter>fs</Filter>
    </ClCompile>
    <ClCompile Include="..\..\tsk\fs\ext2fs_dent.c">
      <Filter>fs</Filter>
    </ClCompile>
    <ClCompile Include="..\..\tsk\fs\ext2fs_journal.c">
      <Filter>fs</Filter>
    </ClCompile>
    <ClCompile Include="..\..\tsk\fs\fatfs.c">
      <Filter>fs</Filter>
    </ClCompile>
    <ClCompile Include="..\..\tsk\fs\fatfs_meta.c">
      <Filter>fs</Filter>
    </ClCompile>
    <ClCompile Include="..\..\tsk\fs\ffind_lib.c">
      <Filter>fs</Filter>
    </ClCompile>
    <ClCompile Include="..\..\tsk\fs\ffs.c">
      <Filter>fs</Filter>
    </ClCompile>
    <ClCompile Include="..\..\tsk\fs\ffs_dent.c">
      <Filter>fs</Filter>
    </ClCompile>
    <ClCompile Include="..\..\tsk\fs\fls_lib.c">
      <Filter>fs</Filter>
    </ClCompile>
    <ClCompile Include="..\..\tsk\fs\fs_attr.c">
      <Filter>fs</Filter>
    </ClCompile>
    <ClCompile Include="..\..\tsk\fs\fs_attrlist.c">
      <Filter>fs</Filter>
    </ClCompile>
    <ClCompile Include="..\..\tsk\fs\fs_block.c">
      <Filter>fs</Filter>
    </ClCompile>
    <ClCompile Include="..\..\tsk\fs\fs_dir.c">
      <Filter>fs</Filter>
    </ClCompile>
    <ClCompile Include="..\..\tsk\fs\fs_file.c">
      <Filter>fs</Filter>
    </ClCompile>
    <ClCompile Include="..\..\tsk\fs\fs_inode.c">
      <Filter>fs</Filter>
    </ClCompile>
    <ClCompile Include="..\..\tsk\fs\fs_io.c">
      <Filter>fs</Filter>
    </ClCompile>
    <ClCompile Include="..\..\tsk\fs\fs_load.c">
      <Filter>fs</Filter>
    </ClCompile>
    <ClCompile Include="..\..\tsk\fs\fs_name.c">
      <Filter>fs</Filter>
    </ClCompile>
    <ClCompile Include="..\..\tsk\fs\fs_open.c">
      <Filter>fs</Filter>
    </ClCompile>
    <ClCompile Include="..\..\tsk\fs\fs_parse.c">
      <Filter>fs</Filter>
    </ClCompile>
    <ClCompile Include="..\..\tsk\fs\fs_types.c">
      <Filter>fs</Filter>
    </ClCompile>
    <ClCompile Include="..\..\tsk\fs\hfs.c">
      <Filter>fs</Filter>
    </ClCompile>
    <ClCompile Include="..\..\tsk\fs\hfs_dent.c">
      <Filter>fs</Filter>
    </ClCompile>
    <ClCompile Include="..\..\tsk\fs\hfs_journal.c">
      <Filter>fs</Filter>
    </ClCompile>
    <ClCompile Include="..\..\tsk\fs\hfs_unicompare.c">
      <Filter>fs</Filter>
    </ClCompile>
    <ClCompile Include="..\..\tsk\fs\icat_lib.c">
      <Filter>fs</Filter>
    </ClCompile>
    <ClCompile Include="..\..\tsk\fs\ifind_lib.c">
      <Filter>fs</Filter>
    </ClCompile>
    <ClCompile Include="..\..\tsk\fs\ils_lib.c">
      <Filter>fs</Filter>
    </ClCompile>
    <ClCompile Include="..\..\tsk\fs\iso9660.c">
      <Filter>fs</Filter>
    </ClCompile>
    <ClCompile Include="..\..\tsk\fs\iso9660_dent.c">
      <Filter>fs</Filter>
    </ClCompile>
    <ClCompile Include="..\..\tsk\fs\nofs_misc.c">
      <Filter>fs</Filter>
    </ClCompile>
    <ClCompile Include="..\..\tsk\fs\rawfs.c">
      <Filter>fs</Filter>
    </ClCompile>
    <ClCompile Include="..\..\tsk\fs\swapfs.c">
      <Filter>fs</Filter>
    </ClCompile>
    <ClCompile Include="..\..\tsk\fs\unix_misc.c">
      <Filter>fs</Filter>
    </ClCompile>
    <ClCompile Include="..\..\tsk\fs\walk_cpp.cpp">
      <Filter>fs</Filter>
    </ClCompile>
    <ClCompile Include="..\..\tsk\auto\auto.cpp">
      <Filter>auto</Filter>
    </ClCompile>
    <ClCompile Include="..\..\tsk\auto\auto_db.cpp">
      <Filter>auto</Filter>
    </ClCompile>
    <ClCompile Include="..\..\tsk\auto\case_db.cpp">
      <Filter>auto</Filter>
    </ClCompile>
    <ClCompile Include="..\..\tsk\auto\db_sqlite.cpp">
      <Filter>auto</Filter>
    </ClCompile>
    <ClCompile Include="..\..\tsk\auto\sqlite3.c">
      <Filter>auto</Filter>
    </ClCompile>
    <ClCompile Include="..\..\tsk\base\md5c.c">
      <Filter>base</Filter>
    </ClCompile>
    <ClCompile Include="..\..\tsk\base\mymalloc.c">
      <Filter>base</Filter>
    </ClCompile>
    <ClCompile Include="..\..\tsk\base\sha1c.c">
      <Filter>base</Filter>
    </ClCompile>
    <ClCompile Include="..\..\tsk\base\tsk_endian.c">
      <Filter>base</Filter>
    </ClCompile>
    <ClCompile Include="..\..\tsk\base\tsk_error.c">
      <Filter>base</Filter>
    </ClCompile>
    <ClCompile Include="..\..\tsk\base\tsk_error_win32.cpp">
      <Filter>base</Filter>
    </ClCompile>
    <ClCompile Include="..\..\tsk\base\tsk_list.c">
      <Filter>base</Filter>
    </ClCompile>
    <ClCompile Include="..\..\tsk\base\tsk_lock.c">
      <Filter>base</Filter>
    </ClCompile>
    <ClCompile Include="..\..\tsk\base\tsk_parse.c">
      <Filter>base</Filter>
    </ClCompile>
    <ClCompile Include="..\..\tsk\base\tsk_printf.c">
      <Filter>base</Filter>
    </ClCompile>
    <ClCompile Include="..\..\tsk\base\tsk_stack.c">
      <Filter>base</Filter>
    </ClCompile>
    <ClCompile Include="..\..\tsk\base\tsk_unicode.c">
      <Filter>base</Filter>
    </ClCompile>
    <ClCompile Include="..\..\tsk\base\tsk_version.c">
      <Filter>base</Filter>
    </ClCompile>
    <ClCompile Include="..\..\tsk\base\XGetopt.c">
      <Filter>base</Filter>
    </ClCompile>
<<<<<<< HEAD
    <ClCompile Include="..\..\tsk\hashdb\encase_index.c">
      <Filter>hash</Filter>
    </ClCompile>
    <ClCompile Include="..\..\tsk\hashdb\hk_index.c">
      <Filter>hash</Filter>
    </ClCompile>
    <ClCompile Include="..\..\tsk\hashdb\idxonly_index.c">
      <Filter>hash</Filter>
    </ClCompile>
    <ClCompile Include="..\..\tsk\hashdb\md5sum_index.c">
      <Filter>hash</Filter>
    </ClCompile>
    <ClCompile Include="..\..\tsk\hashdb\nsrl_index.c">
      <Filter>hash</Filter>
    </ClCompile>
    <ClCompile Include="..\..\tsk\hashdb\tm_lookup.c">
      <Filter>hash</Filter>
    </ClCompile>
=======
>>>>>>> 61f8947b
    <ClCompile Include="..\..\tsk\img\aff.c">
      <Filter>img</Filter>
    </ClCompile>
    <ClCompile Include="..\..\tsk\img\ewf.c">
      <Filter>img</Filter>
    </ClCompile>
    <ClCompile Include="..\..\tsk\img\img_io.c">
      <Filter>img</Filter>
    </ClCompile>
    <ClCompile Include="..\..\tsk\img\img_open.c">
      <Filter>img</Filter>
    </ClCompile>
    <ClCompile Include="..\..\tsk\img\img_types.c">
      <Filter>img</Filter>
    </ClCompile>
    <ClCompile Include="..\..\tsk\img\mult_files.c">
      <Filter>img</Filter>
    </ClCompile>
    <ClCompile Include="..\..\tsk\img\raw.c">
      <Filter>img</Filter>
    </ClCompile>
    <ClCompile Include="..\..\tsk\fs\fatfs_dent.cpp">
      <Filter>fs</Filter>
    </ClCompile>
    <ClCompile Include="..\..\tsk\fs\ntfs.c">
      <Filter>fs</Filter>
    </ClCompile>
    <ClCompile Include="..\..\tsk\fs\ntfs_dent.cpp">
      <Filter>fs</Filter>
    </ClCompile>
<<<<<<< HEAD
    <ClCompile Include="..\..\tsk\fs\exfatfs.c">
      <Filter>fs</Filter>
    </ClCompile>
    <ClCompile Include="..\..\tsk\fs\fatxxfs.c">
      <Filter>fs</Filter>
    </ClCompile>
    <ClCompile Include="..\..\tsk\fs\exfatfs_meta.c">
      <Filter>fs</Filter>
    </ClCompile>
    <ClCompile Include="..\..\tsk\fs\fatxxfs_meta.c">
      <Filter>fs</Filter>
    </ClCompile>
    <ClCompile Include="..\..\tsk\fs\fatfs_utils.c">
      <Filter>fs</Filter>
    </ClCompile>
    <ClCompile Include="..\..\tsk\fs\fatxxfs_dent.c">
      <Filter>fs</Filter>
    </ClCompile>
    <ClCompile Include="..\..\tsk\fs\yaffs.cpp">
      <Filter>fs</Filter>
    </ClCompile>
    <ClCompile Include="..\..\tsk\fs\exfatfs_dent.c">
      <Filter>fs</Filter>
=======
    <ClCompile Include="..\..\tsk\fs\yaffs.cpp" />
    <ClCompile Include="..\..\tsk\hashdb\tm_lookup.cpp">
      <Filter>hash</Filter>
    </ClCompile>
    <ClCompile Include="..\..\tsk\hashdb\sqlite_index.cpp">
      <Filter>hash</Filter>
    </ClCompile>
    <ClCompile Include="..\..\tsk\hashdb\binsrch_index.c">
      <Filter>hash</Filter>
    </ClCompile>
    <ClCompile Include="..\..\tsk\hashdb\hashkeeper.c">
      <Filter>hash</Filter>
    </ClCompile>
    <ClCompile Include="..\..\tsk\hashdb\encase.c">
      <Filter>hash</Filter>
    </ClCompile>
    <ClCompile Include="..\..\tsk\hashdb\hdb_index.cpp">
      <Filter>hash</Filter>
    </ClCompile>
    <ClCompile Include="..\..\tsk\hashdb\hdb_open.cpp">
      <Filter>hash</Filter>
    </ClCompile>
    <ClCompile Include="..\..\tsk\hashdb\idxonly.c">
      <Filter>hash</Filter>
    </ClCompile>
    <ClCompile Include="..\..\tsk\hashdb\md5sum.c">
      <Filter>hash</Filter>
    </ClCompile>
    <ClCompile Include="..\..\tsk\hashdb\nsrl.c">
      <Filter>hash</Filter>
>>>>>>> 61f8947b
    </ClCompile>
  </ItemGroup>
  <ItemGroup>
    <ClInclude Include="..\..\tsk\vs\tsk_bsd.h">
      <Filter>vs</Filter>
    </ClInclude>
    <ClInclude Include="..\..\tsk\vs\tsk_dos.h">
      <Filter>vs</Filter>
    </ClInclude>
    <ClInclude Include="..\..\tsk\vs\tsk_gpt.h">
      <Filter>vs</Filter>
    </ClInclude>
    <ClInclude Include="..\..\tsk\vs\tsk_mac.h">
      <Filter>vs</Filter>
    </ClInclude>
    <ClInclude Include="..\..\tsk\vs\tsk_sun.h">
      <Filter>vs</Filter>
    </ClInclude>
    <ClInclude Include="..\..\tsk\vs\tsk_vs.h">
      <Filter>vs</Filter>
    </ClInclude>
    <ClInclude Include="..\..\tsk\vs\tsk_vs_i.h">
      <Filter>vs</Filter>
    </ClInclude>
    <ClInclude Include="..\..\tsk\fs\tsk_ext2fs.h">
      <Filter>fs</Filter>
    </ClInclude>
    <ClInclude Include="..\..\tsk\fs\tsk_fatfs.h">
      <Filter>fs</Filter>
    </ClInclude>
    <ClInclude Include="..\..\tsk\fs\tsk_ffs.h">
      <Filter>fs</Filter>
    </ClInclude>
    <ClInclude Include="..\..\tsk\fs\tsk_fs.h">
      <Filter>fs</Filter>
    </ClInclude>
    <ClInclude Include="..\..\tsk\fs\tsk_fs_i.h">
      <Filter>fs</Filter>
    </ClInclude>
    <ClInclude Include="..\..\tsk\fs\tsk_hfs.h">
      <Filter>fs</Filter>
    </ClInclude>
    <ClInclude Include="..\..\tsk\fs\tsk_iso9660.h">
      <Filter>fs</Filter>
    </ClInclude>
    <ClInclude Include="..\..\tsk\fs\tsk_ntfs.h">
      <Filter>fs</Filter>
    </ClInclude>
    <ClInclude Include="..\..\tsk\auto\sqlite3.h">
      <Filter>auto</Filter>
    </ClInclude>
    <ClInclude Include="..\..\tsk\auto\tsk_auto.h">
      <Filter>auto</Filter>
    </ClInclude>
    <ClInclude Include="..\..\tsk\auto\tsk_auto_i.h">
      <Filter>auto</Filter>
    </ClInclude>
    <ClInclude Include="..\..\tsk\auto\tsk_case_db.h">
      <Filter>auto</Filter>
    </ClInclude>
    <ClInclude Include="..\..\tsk\auto\tsk_db_sqlite.h">
      <Filter>auto</Filter>
    </ClInclude>
    <ClInclude Include="..\..\tsk\base\tsk_base.h">
      <Filter>base</Filter>
    </ClInclude>
    <ClInclude Include="..\..\tsk\base\tsk_base_i.h">
      <Filter>base</Filter>
    </ClInclude>
    <ClInclude Include="..\..\tsk\base\tsk_os.h">
      <Filter>base</Filter>
    </ClInclude>
    <ClInclude Include="..\..\tsk\hashdb\tsk_hashdb.h">
      <Filter>hash</Filter>
    </ClInclude>
    <ClInclude Include="..\..\tsk\hashdb\tsk_hashdb_i.h">
      <Filter>hash</Filter>
    </ClInclude>
    <ClInclude Include="..\..\tsk\img\aff.h">
      <Filter>img</Filter>
    </ClInclude>
    <ClInclude Include="..\..\tsk\img\ewf.h">
      <Filter>img</Filter>
    </ClInclude>
    <ClInclude Include="..\..\tsk\img\raw.h">
      <Filter>img</Filter>
    </ClInclude>
    <ClInclude Include="..\..\tsk\img\tsk_img.h">
      <Filter>img</Filter>
    </ClInclude>
    <ClInclude Include="..\..\tsk\img\tsk_img_i.h">
      <Filter>img</Filter>
    </ClInclude>
<<<<<<< HEAD
    <ClInclude Include="..\..\tsk\fs\tsk_exfatfs.h">
      <Filter>fs</Filter>
    </ClInclude>
    <ClInclude Include="..\..\tsk\fs\tsk_fatxxfs.h">
      <Filter>fs</Filter>
    </ClInclude>
    <ClInclude Include="..\..\tsk\fs\tsk_yaffs.h">
      <Filter>fs</Filter>
    </ClInclude>
=======
    <ClInclude Include="..\..\tsk\fs\tsk_yaffs.h" />
>>>>>>> 61f8947b
  </ItemGroup>
</Project><|MERGE_RESOLUTION|>--- conflicted
+++ resolved
@@ -222,27 +222,36 @@
     <ClCompile Include="..\..\tsk\base\XGetopt.c">
       <Filter>base</Filter>
     </ClCompile>
-<<<<<<< HEAD
-    <ClCompile Include="..\..\tsk\hashdb\encase_index.c">
-      <Filter>hash</Filter>
-    </ClCompile>
-    <ClCompile Include="..\..\tsk\hashdb\hk_index.c">
-      <Filter>hash</Filter>
-    </ClCompile>
-    <ClCompile Include="..\..\tsk\hashdb\idxonly_index.c">
-      <Filter>hash</Filter>
-    </ClCompile>
-    <ClCompile Include="..\..\tsk\hashdb\md5sum_index.c">
-      <Filter>hash</Filter>
-    </ClCompile>
-    <ClCompile Include="..\..\tsk\hashdb\nsrl_index.c">
-      <Filter>hash</Filter>
-    </ClCompile>
-    <ClCompile Include="..\..\tsk\hashdb\tm_lookup.c">
-      <Filter>hash</Filter>
-    </ClCompile>
-=======
->>>>>>> 61f8947b
+    <ClCompile Include="..\..\tsk\hashdb\tm_lookup.cpp">
+      <Filter>hash</Filter>
+    </ClCompile>
+    <ClCompile Include="..\..\tsk\hashdb\sqlite_index.cpp">
+      <Filter>hash</Filter>
+    </ClCompile>
+    <ClCompile Include="..\..\tsk\hashdb\binsrch_index.c">
+      <Filter>hash</Filter>
+    </ClCompile>
+    <ClCompile Include="..\..\tsk\hashdb\hashkeeper.c">
+      <Filter>hash</Filter>
+    </ClCompile>
+    <ClCompile Include="..\..\tsk\hashdb\encase.c">
+      <Filter>hash</Filter>
+    </ClCompile>
+    <ClCompile Include="..\..\tsk\hashdb\hdb_index.cpp">
+      <Filter>hash</Filter>
+    </ClCompile>
+    <ClCompile Include="..\..\tsk\hashdb\hdb_open.cpp">
+      <Filter>hash</Filter>
+    </ClCompile>
+    <ClCompile Include="..\..\tsk\hashdb\idxonly.c">
+      <Filter>hash</Filter>
+    </ClCompile>
+    <ClCompile Include="..\..\tsk\hashdb\md5sum.c">
+      <Filter>hash</Filter>
+    </ClCompile>
+    <ClCompile Include="..\..\tsk\hashdb\nsrl.c">
+      <Filter>hash</Filter>
+    </ClCompile>
     <ClCompile Include="..\..\tsk\img\aff.c">
       <Filter>img</Filter>
     </ClCompile>
@@ -273,7 +282,6 @@
     <ClCompile Include="..\..\tsk\fs\ntfs_dent.cpp">
       <Filter>fs</Filter>
     </ClCompile>
-<<<<<<< HEAD
     <ClCompile Include="..\..\tsk\fs\exfatfs.c">
       <Filter>fs</Filter>
     </ClCompile>
@@ -297,38 +305,6 @@
     </ClCompile>
     <ClCompile Include="..\..\tsk\fs\exfatfs_dent.c">
       <Filter>fs</Filter>
-=======
-    <ClCompile Include="..\..\tsk\fs\yaffs.cpp" />
-    <ClCompile Include="..\..\tsk\hashdb\tm_lookup.cpp">
-      <Filter>hash</Filter>
-    </ClCompile>
-    <ClCompile Include="..\..\tsk\hashdb\sqlite_index.cpp">
-      <Filter>hash</Filter>
-    </ClCompile>
-    <ClCompile Include="..\..\tsk\hashdb\binsrch_index.c">
-      <Filter>hash</Filter>
-    </ClCompile>
-    <ClCompile Include="..\..\tsk\hashdb\hashkeeper.c">
-      <Filter>hash</Filter>
-    </ClCompile>
-    <ClCompile Include="..\..\tsk\hashdb\encase.c">
-      <Filter>hash</Filter>
-    </ClCompile>
-    <ClCompile Include="..\..\tsk\hashdb\hdb_index.cpp">
-      <Filter>hash</Filter>
-    </ClCompile>
-    <ClCompile Include="..\..\tsk\hashdb\hdb_open.cpp">
-      <Filter>hash</Filter>
-    </ClCompile>
-    <ClCompile Include="..\..\tsk\hashdb\idxonly.c">
-      <Filter>hash</Filter>
-    </ClCompile>
-    <ClCompile Include="..\..\tsk\hashdb\md5sum.c">
-      <Filter>hash</Filter>
-    </ClCompile>
-    <ClCompile Include="..\..\tsk\hashdb\nsrl.c">
-      <Filter>hash</Filter>
->>>>>>> 61f8947b
     </ClCompile>
   </ItemGroup>
   <ItemGroup>
@@ -422,7 +398,6 @@
     <ClInclude Include="..\..\tsk\img\tsk_img_i.h">
       <Filter>img</Filter>
     </ClInclude>
-<<<<<<< HEAD
     <ClInclude Include="..\..\tsk\fs\tsk_exfatfs.h">
       <Filter>fs</Filter>
     </ClInclude>
@@ -432,8 +407,5 @@
     <ClInclude Include="..\..\tsk\fs\tsk_yaffs.h">
       <Filter>fs</Filter>
     </ClInclude>
-=======
-    <ClInclude Include="..\..\tsk\fs\tsk_yaffs.h" />
->>>>>>> 61f8947b
   </ItemGroup>
 </Project>