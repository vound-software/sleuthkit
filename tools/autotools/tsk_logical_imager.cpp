--- conflicted
+++ resolved
@@ -636,7 +636,6 @@
     }
 }
 
-<<<<<<< HEAD
 class TskFindFiles :public TskAuto {
 public:
 	TskFindFiles(const LogicalImagerConfig *config);
@@ -677,17 +676,6 @@
 	BOOL iFlagUsed = FALSE;
 	TSK_TCHAR *configFilename;
 	LogicalImagerConfig *config = NULL;
-=======
-int main(int argc, char **argv1) {
-    TSK_IMG_INFO *img;
-    TSK_IMG_TYPE_ENUM imgtype = TSK_IMG_TYPE_DETECT;
-
-    int ch;
-    TSK_TCHAR **argv;
-    unsigned int ssize = 0;
-    const TSK_TCHAR *imgPath[1];
-    BOOL iFlagUsed = FALSE;
->>>>>>> a8db166f
 
 #ifdef TSK_WIN32
     // On Windows, get the wide arguments (mingw doesn't support wmain)
@@ -699,7 +687,6 @@
 #else
     argv = (TSK_TCHAR **)argv1;
 #endif
-<<<<<<< HEAD
 	progname = argv[0];
 	setlocale(LC_ALL, "");
 
@@ -796,75 +783,5 @@
 	}
 	tsk_img_close(img);
 	TFPRINTF(stdout, _TSK_T("Created VHD file in %s\n"), (TSK_TCHAR *)outputFileNameW.c_str());
-=======
-    progname = argv[0];
-    setlocale(LC_ALL, "");
-
-    while ((ch = GETOPT(argc, argv, _TSK_T("i:vV"))) > 0) {
-        switch (ch) {
-        case _TSK_T('?'):
-        default:
-            TFPRINTF(stderr, _TSK_T("Invalid argument: %s\n"),
-                argv[OPTIND]);
-            usage();
-
-        case _TSK_T('v'):
-            tsk_verbose++;
-            break;
-
-        case _TSK_T('V'):
-            tsk_version_print(stdout);
-            exit(0);
-
-        case _TSK_T('i'):
-            imgPath[0] = OPTARG;
-            iFlagUsed = TRUE;
-            break;
-        }
-    }
-
-
-    std::wstring wImgPathName;
-
-    if (!iFlagUsed) {
-        string driveToProcess;
-        if (getDriveToProcess(driveToProcess)) {
-            wImgPathName = _TSK_T("\\\\.\\") + toWide(driveToProcess);
-            imgPath[0] = (TSK_TCHAR *)wImgPathName.c_str();
-        } else {
-            fprintf(stderr, "Process is not running in elevated mode\n");
-            exit(1);
-        }
-    }
-    TFPRINTF(stdout, _TSK_T("logical image path = %s\n"), imgPath[0]);
-
-    // create a directory with hostname_timestamp
-    string directory_path;
-    if (createDirectory(directory_path) == -1) {
-        exit(1);
-    }
-    fprintf(stdout, "Created directory %s\n", directory_path.c_str());
-
-    if ((img = tsk_img_open(1, imgPath, imgtype, ssize)) == NULL) {
-        tsk_error_print(stderr);
-        exit(1);
-    }
-
-    string outputFileName = directory_path + "/sparse_image.vhd";
-    std::wstring outputFileNameW = toWide(outputFileName);
-
-    if (tsk_img_writer_create(img, (TSK_TCHAR *)outputFileNameW.c_str()) == TSK_ERR) {
-        fprintf(stderr, "tsk_img_writer_create returns TSK_ERR\n");
-        exit(1);
-    }
-
-    if (tsk_img_writer_finish(img) == TSK_ERR) {
-        fprintf(stderr, "tsk_img_writer_finish returns TSK_ERR\n");
-        // not exiting, should call tsk_img_close.
-    }
-
-    tsk_img_close(img);
-    TFPRINTF(stdout, _TSK_T("Created VHD file in %s\n"), (TSK_TCHAR *)outputFileNameW.c_str());
->>>>>>> a8db166f
     exit(0);
 }