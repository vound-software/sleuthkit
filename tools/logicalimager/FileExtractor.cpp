/*
** The Sleuth Kit
**
** Brian Carrier [carrier <at> sleuthkit [dot] org]
** Copyright (c) 2010-2019 Brian Carrier.  All Rights reserved
**
** This software is distributed under the Common Public License 1.0
**
*/

/**
* \file FileExtractor.cpp
* Contains C++ code that implement the File Extractor class.
*/

#include <direct.h>
#include "shlwapi.h"

#include "FileExtractor.h"
#include "ReportUtil.h"
#include "TskHelper.h"

/*
* @param createVHD If true, extract file to VHD.If false, extract to actual file
* @param cwd Current working directory
* @param directoryPath Logical imager top output directory
*/
FileExtractor::FileExtractor(bool createVHD, const std::wstring &cwd, const std::string &directoryPath) :
    m_createVHD(createVHD), m_cwd(cwd), m_rootDirectoryPath(directoryPath) {
}

/*
* Initialize a directory name per image. 
* Call this method once per image at the start of analyzing a drive image.
* This method creates a directory with the subDir name to store extracted files.
* 
* @param imageDirName Directory name for this image
*/
void FileExtractor::initializePerImage(const std::string &imageDirName) {
    m_dirCounter = 1; // reset for each image
    m_fileCounter = 1;
    m_imageDirName = imageDirName;
    createDirectoryRecursively(TskHelper::toWide((std::string(m_rootDirectoryPath + getRootImageDirPrefix() + std::to_string(m_dirCounter)))));
}

/**
* Extract a file. tsk_img_writer_create must have been called prior to this method.
* Exit the program if file creation failed.
*
* @param fs_file File details
* @param path Parent path of the file
* @param [out] extractedFilePath If createVHD is false, return the extract file path
* @returns TSK_RETVAL_ENUM TSK_OK if file is extracted, TSK_ERR otherwise.
*/
TSK_RETVAL_ENUM FileExtractor::extractFile(TSK_FS_FILE *fs_file, const char *path, std::string &extractedFilePath) {
    TSK_OFF_T offset = 0;
    size_t bufferLen = 16 * 1024;
    char buffer[16 * 1024];
    FILE *file = (FILE *)NULL;
    std::string filename;
    TSK_RETVAL_ENUM result = TSK_OK;

    if (fs_file->meta == NULL) {
        // Prevent creating an empty file, tsk_fs_file_read will fail when meta is null.
        return TSK_ERR;
    }

    if (!m_createVHD) {
        if (m_fileCounter > maxFilesInDir) {
            FileExtractor::generateDirForFiles();
            m_fileCounter = 1;
        }
        extractedFilePath = getRootImageDirPrefix() + std::to_string(m_dirCounter) + "/f-" + std::to_string(m_fileCounter) + (char *)PathFindExtensionA(fs_file->name->name);
        m_fileCounter++;
        filename = m_rootDirectoryPath + "/" + extractedFilePath;
        file = _wfopen(TskHelper::toWide(filename).c_str(), L"wb");
        if (file == NULL) {
<<<<<<< HEAD
            ReportUtil::consoleOutput(stderr, "ERROR: extractFile failed to create file %s, reason: %s\n", filename.c_str(), _strerror(NULL));
            ReportUtil::handleExit(1);
=======
            // This can happen when the extension is invalid under Windows. Try again with no extension.
            ReportUtil::consoleOutput(stderr, "ERROR: extractFile failed for %s, reason: %s\nTrying again with fixed file extension\n", filename.c_str(), _strerror(NULL));
            extractedFilePath = getRootImageDirPrefix() + std::to_string(m_dirCounter) + "/f-" + std::to_string(m_fileCounter - 1);
            filename = m_rootDirectoryPath + "/" + extractedFilePath;
            file = _wfopen(TskHelper::toWide(filename).c_str(), L"wb");
            if (file == NULL) {
                ReportUtil::consoleOutput(stderr, "ERROR: extractFile failed for %s, reason: %s\n", filename.c_str(), _strerror(NULL));
                ReportUtil::handleExit(1);
            }
>>>>>>> e70e2aca
        }
        TskHelper::replaceAll(extractedFilePath, "/", "\\");
    }

    while (true) {
        ssize_t bytesRead = tsk_fs_file_read(fs_file, offset, buffer, bufferLen, TSK_FS_FILE_READ_FLAG_NONE);
        if (bytesRead == -1) {
            if (fs_file->meta) {
                if (fs_file->meta->size == 0) {
                    if (fs_file->meta->addr != 0) {
                        // ts_fs_file_read returns -1 with empty files, don't report it.
                        result = TSK_OK;
                    } else {
                        // if addr is 0, the drive maybe disconnected, extraction failed.
                        ReportUtil::printDebug("extractFile: tsk_fs_file_read returns -1 filename=%s\toffset=%" PRIxOFF "\n", fs_file->name->name, offset);
                        ReportUtil::consoleOutput(stderr, "ERROR: Failed to extract file, filename=%s\tpath=%s\n", fs_file->name->name, path);
                        result = TSK_ERR;
                    }
                    break;
                }
                else if (fs_file->meta->flags & TSK_FS_NAME_FLAG_UNALLOC) {
                    // don't report it
                    result = TSK_ERR;
                    break;
                }
                else {
                    ReportUtil::printDebug("extractFile: tsk_fs_file_read returns -1 filename=%s\toffset=%" PRIxOFF "\n", fs_file->name->name, offset);
                    ReportUtil::consoleOutput(stderr, "ERROR: Failed to extract file, filename=%s\tpath=%s\n", fs_file->name->name, path);
                    result = TSK_ERR;
                    break;
                }
            }
            else { // meta is NULL
                // don't report it
                result = TSK_ERR;
                break;
            }
        }
        else if (bytesRead == 0) {
            result = TSK_ERR;
            break;
        }
        if (!m_createVHD && file) {
            size_t bytesWritten = fwrite((const void *)buffer, sizeof(char), bytesRead, file);
            if (bytesWritten != bytesRead) {
                ReportUtil::consoleOutput(stderr, "ERROR: Failed to write file: %s reason: %s\n", filename.c_str(), _strerror(NULL));
                result = TSK_ERR;
                break; // don't read anymore once we have a write failure
            }
        }
        offset += bytesRead;
        if (offset >= fs_file->meta->size) {
            break;
        }
    }

    if (!m_createVHD && file) {
        fclose(file);
    }

    return result;
}

/*
* Return a string for the /root/<m_imageDirName>/d- prefix
* @return The prefix string
*/
std::string FileExtractor::getRootImageDirPrefix() const {
    return std::string("/root/" + m_imageDirName + "/d-");
}

/*
* Create a directory to store extracted files, using an incremented directory counter.
* The directory name has a "d-<nnn>" format where <nnn> is the directory counter.
* Exit the program if directory creation failed.
*
*/
void FileExtractor::generateDirForFiles() {
    m_dirCounter++;
    std::string newDir = std::string(m_rootDirectoryPath + getRootImageDirPrefix() + std::to_string(m_dirCounter));
    if (_mkdir(newDir.c_str()) != 0) {
        if (errno != EEXIST) {
            ReportUtil::consoleOutput(stderr, "ERROR: mkdir failed for %s\n", newDir.c_str());
            ReportUtil::handleExit(1);
        }
    }
}

/**
* Test if directory exists.
*
* @param dirName directory name
* @return bool true if directory exist, false otherwise.
*/
bool FileExtractor::dirExists(const std::wstring &dirName) {
    DWORD ftyp = GetFileAttributesW(dirName.c_str());
    if (ftyp == INVALID_FILE_ATTRIBUTES)
        return false;  //something is wrong with your path!

    if (ftyp & FILE_ATTRIBUTE_DIRECTORY)
        return true;   // this is a directory!

    return false;    // this is not a directory!
}

/**
* Recursively create directory given by path.
* Does not exit if the directory already exists.
* Exit the program if a directory creation failed.
*
* @param path directory
*/
void FileExtractor::createDirectoryRecursively(const std::wstring &path) {
    if (dirExists(path)) {
        return;
    }

    std::wstring path2 = path;
    TskHelper::replaceAll(path2, L"/", L"\\");

    size_t pos = 0;
    do
    {
        pos = path2.find_first_of(L"\\", pos + 1);
        if (CreateDirectoryW(std::wstring(L"\\\\?\\" + m_cwd + L"\\" + path2.substr(0, pos)).c_str(), NULL) == 0) {
            if (GetLastError() != ERROR_ALREADY_EXISTS) {
                ReportUtil::consoleOutput(stderr, "ERROR: Fail to create directory %s Reason: %s\n", TskHelper::toNarrow(path).c_str(), 
                    ReportUtil::GetErrorStdStr(GetLastError()).c_str());
                ReportUtil::handleExit(1);
            }
        }
    } while (pos != std::string::npos);
}<|MERGE_RESOLUTION|>--- conflicted
+++ resolved
@@ -30,10 +30,10 @@
 }
 
 /*
-* Initialize a directory name per image. 
+* Initialize a directory name per image.
 * Call this method once per image at the start of analyzing a drive image.
 * This method creates a directory with the subDir name to store extracted files.
-* 
+*
 * @param imageDirName Directory name for this image
 */
 void FileExtractor::initializePerImage(const std::string &imageDirName) {
@@ -75,10 +75,6 @@
         filename = m_rootDirectoryPath + "/" + extractedFilePath;
         file = _wfopen(TskHelper::toWide(filename).c_str(), L"wb");
         if (file == NULL) {
-<<<<<<< HEAD
-            ReportUtil::consoleOutput(stderr, "ERROR: extractFile failed to create file %s, reason: %s\n", filename.c_str(), _strerror(NULL));
-            ReportUtil::handleExit(1);
-=======
             // This can happen when the extension is invalid under Windows. Try again with no extension.
             ReportUtil::consoleOutput(stderr, "ERROR: extractFile failed for %s, reason: %s\nTrying again with fixed file extension\n", filename.c_str(), _strerror(NULL));
             extractedFilePath = getRootImageDirPrefix() + std::to_string(m_dirCounter) + "/f-" + std::to_string(m_fileCounter - 1);
@@ -88,7 +84,6 @@
                 ReportUtil::consoleOutput(stderr, "ERROR: extractFile failed for %s, reason: %s\n", filename.c_str(), _strerror(NULL));
                 ReportUtil::handleExit(1);
             }
->>>>>>> e70e2aca
         }
         TskHelper::replaceAll(extractedFilePath, "/", "\\");
     }
@@ -215,7 +210,7 @@
         pos = path2.find_first_of(L"\\", pos + 1);
         if (CreateDirectoryW(std::wstring(L"\\\\?\\" + m_cwd + L"\\" + path2.substr(0, pos)).c_str(), NULL) == 0) {
             if (GetLastError() != ERROR_ALREADY_EXISTS) {
-                ReportUtil::consoleOutput(stderr, "ERROR: Fail to create directory %s Reason: %s\n", TskHelper::toNarrow(path).c_str(), 
+                ReportUtil::consoleOutput(stderr, "ERROR: Fail to create directory %s Reason: %s\n", TskHelper::toNarrow(path).c_str(),
                     ReportUtil::GetErrorStdStr(GetLastError()).c_str());
                 ReportUtil::handleExit(1);
             }
